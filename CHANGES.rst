
1.1.0dev
--------

 - Fixed a bug fixes a bug in full_template wavelength reidentification
   for situations where extreme wavelength coverage slits results in
   reidentification with a purely zero-padded array.
 - Fixed a bug fixes a bug in full_template wavelength reidentification for situations where extreme
   wavelength coverage slits results in reidentification with a purely zero-padded array.
 - Fixed another such bug arising from these zero-padded arrays.
 - (Hotfix) Deal with chk_calibs test
<<<<<<< HEAD
 - Script to generate combined datacubes for IFU data.
 - Changed numpy (> 1.18.0) and scipy (> 1.4.0) version requirements
 - Allow show2d_spec, chk_edges, chk_flats to load older Spec2DObj datamodel versions
 - Implemented a plugin kindly provided by the ginga developers to
   display images with a secondary wavelength image WCS.
    - Removes dependency on @profxj's ginga fork, and avoids a bug when
      using WCS image registration in that fork.
    - `pypeit/ginga.py` moved to `pypeit/display/display.py` and ginga
      plugin added to `pypeit/diplay` directory.
    - ginga plugin registered as an entry point in `setup.py`
    - Added a script to check that the plugins are all available.
    - Installation docs updated.  Both `ginga` and `linetools` are now
      installed via pip.
 - Deprecated `pypeit/debugger.py` and `pypeit/data/settings`
 - Removed h5py as a dependency
 - `linetools` is now listed in `pypeit/requirements.txt` until I can
   check if it still causes readthedocs to fail...
 - Modify Spec2DObj 2D model for float32 images
 - `pypeit.tracepca.TracePCA` and `pypeit.edgetrace.EdgeTraceSet` now
   subclass from `pypeit.datamodel.DataContainer`
 - Refactor WaveCalib into a DataContainer
 - Refactor fitting + PypeItFit DataContainer
 - Coadd2D bug fixes
 - Coadd2D without spec1d files
 - Coadd2D offsets
 - Some Coadd2D docs
 - Manual extraction
 - Improve LBT/LUCI
 - Add MMT/MMIRS
 - QL script for Keck/MOSFIRE
 - Script to generate combined datacubes for IFU data.
 - Changed numpy (> 1.18.0) and scipy (> 1.4.0) version requirements
=======
 - Correct det bug in keck_lris
>>>>>>> c4909eb9

1.0.6 (22 Jul 2020)
-------------------

 - (Hotfix) Deal with wavecalib crash
 - Fix class and version check for DataContainer objects.
 - Script to check for calibration files
 - No longer require bias frames as default for DEIMOS
 - Implement grism19 for NOT/ALFOSC
 - Introduced another parameter used to identify box slits, as opposed
   to erroneous "slits" found by the edge tracing algorithms.  Any slit
   that has `minimum_slit_length < length < minimum_slit_length_sci` is
   considered a `BOXSLIT`, any slit with `length < minimum_slit_length`
   is considered a `SHORTSLIT`; the latter are always ignored.
 - Introduced order matching code into EdgeTraceSet.
    - This helps fix an issue for GNIRS_10L caused by the orders
      shifting.
    - Introduces two paramters in `EdgeTraceSetPar` to assist the
      matching: `order_match` and `order_offset`
    - Echelle spectrographs should now always have `ech_order` defined
      in the SlitTraceSet object.
    - Removes the need for `Spectrograph.slit2order` and
      `Spectrograph.order_vec`.  Changes propagated, primarily in
      `wavecalib.py`, `autoid.py`, and `reduce.py`.
 - Adds in Keck/LRISr with the original detector
 - Adds in Keck/LRISb with the FITS format

1.0.5 (23 Jun 2020)
-------------------

 - Add median combining code
 - Make biasframes median combine by default
 - Implemented IFU reduction hooks
 - KCWI reduction complete up to spec2D frames
 - Implemented new flatfield DataContainer to separate
   pixelflat and illumflat

1.0.4 (27 May 2020)
-------------------

 - Add a script (pypeit_flux_setup) for creating fluxing,
   coadd1d and tellfit pypeit files
 - Add telluric fitting script, pypeit_tellfit

1.0.3 (04 May 2020)
-------------------

 - Add illumflat frametype
 - Enable dark image subtraction
 - Refactor of Calibrations (remove cache, add get_dark)
 - Enable calibration-only run
 - Clean up flat, bias handling
 - Make re-use masters the default mode of run_pypeit
 - Require Python 3.7
 - Fixed a bug in NIRES order finding. 
 - Add NOT/ALFOSC
 - Fluxing docs
 - Fix flexure and heliocentric bugs
 - Identify GUI updates

1.0.2 (30 Apr 2020)
-------------------

 - Various doc hotfixes
 - wavelength algorithm hotfix, such that they must now generate an
   entry for every slit, bad or good.

1.0.1 (13 Apr 2020)
-------------------

 - Various hot fixes

1.0.0 (07 Apr 2020)
-------------------

- Replaces usage of the `tslits_dict` dictionary with
  `pypeit.slittrace.SlitTraceSet` everywhere.  This `SlitTraceSet`
  object is now the main master file used for passing around the slit
  edges once the edges are determined by `EdgeTraceSet`.
- Removes usage of `pypeit.pixels.tslits2mask` and replaces it with
  `pypeit.slittrace.SlitTraceSet.slit_img`.
- Significant changes to flat-fielding control flow.
    - Added `rej_sticky`, `slit_trim`, `slit_pad`, `illum_iter`,
      `illum_rej`, `twod_fit_npoly` parameters to FlatFieldPar.
    - Illumination flat no longer removed if the user doesn't want to
      apply it to the data.  The flat was always created, but all that
      work was lost if the illumination correction wasn't requested.
    - Replaced tweak edges method with a more direct algorithm.
    - `pypeit.core.flat.fit_flat` moved to
      `pypeit.flatfield.FlatField.fit`.
- Reoriented trace images in the `EdgeTraceSet` QA plots.  Added the
  sobel image to the ginga display.
- Added `bspline_profile_qa` for generic QA of a bspline fit.
- Eliminate MasterFrame class
- Masks handled by a DataContainer
- Move DetectorPar into a DataContainer (named DetectorContainer) which
  enables frame-level construction
- Advances to DataContainer (array type checking; nested DataContainers;
  to_master_file)
- Dynamic docs for calibration images
- Every calibration output to disk is help within a DataContainer,
  separate from previous classes.  Exception is WaveCalib (this needsd a
  fit DataContainer first)
- Substantial refactoring of Calibrations
- Add MDM OSMOS spectrograph
- Moved pypeit.core.pydl.bspline into its own module, `pypeit.bspline`
- Introduced C backend functions to speed up bspline fitting
    - now require `extension_helpers` package to build pypeit and
      necessary files/code in `setup.py` to build the C code
    - C functions will be used by default, but code will revert to pure
      python, if there's some problem importing the C module
    - Added tests and pre-cooked data to ensure identical behavior
      between the pure python and C functions.
- Moved some basis function builders to pypeit.core.basis
- Release 1.0 doc
- Lots of new docs
- pypeit_chk_2dslits script
- DataContainer's for specobj, bspline
- Introduction of Spec2DObj, AllSpec2DObj, and OneSpec (for Coadd1D)
- Added bitmask to SlitTraceSet
- Introduced SlitTraceSet.spat_id and its usage throughout the code
- Spatial flexure corrections
    - Significant refactor of flatfield.BuildFlatField.fit()
    - Spatial flexure measuring code
    - PypeItPar control
    - Modifications to SlitTraceSet methods
    - Illumflat generated dynamically with different PypeIt control
    - waveimage generated dynamicall and WaveImage deprecated
- Moved RawImage into ProcessRawImage and renamed the latter to the
  former
- Continued refactoring of Calibrations
- Initial code for syncing SpecObjs across exposures
- Option to ignore profile masking during extraction
- Additional code in DataContainer related to MasterFrames
- Eliminated WaveImage
- Updates to QL scripts
- Lots of new tests



0.13.2 (17 Mar 2020)
--------------------

- Added PypeIt identify GUI script for manual wavelength calibration
- Add bitmask tests and print bitmask names that are invalid when
  exception raised.
- Parameter set keywords now sorted when exported to an rst table.
- Enable user to scale flux of coadded 1D spectrum to a filter magnitude
- Hold RA/DEC as float (decimal degrees) in PypeIt and knock-on effects
- Add more cards to spec1d header output
- Fixes a few sensfunc bugs
- Added template for LRIS 600/7500
- Deal with non-extracted Standard
- docs docs and more docs
- A QA fix too

0.13.1 (07 Mar 2020)
--------------------

- Missed a required merge with master before tagging 0.13.0.

0.13.0 (07 Mar 2020)
--------------------

- Refactored sensitivity function, fluxing, and coadding scripts and
  algorithms.
- Added support for additional near-IR spectrographs.
- Restrict extrapolation in tilt fitting
- Implemented interactive sky region selection

0.12.3 (13 Feb 2020)
--------------------

- Implemented DataContainer
- Added fits I/O methods
- Implemented SlitTraceSet
- Setup of `pypeit.par.pypeitpar` parameter sets should now fault if the
  key is not valid for the given parameter set.  NOTE: The check may
  fail if there are identical keys for different parameter sets.
- Modification to add_sobj() for numpy 18

0.12.2 (14 Jan 2020)
--------------------

- Introduces quick look scripts for MOS and NIRES
- Bumps dependencies including Python 3.7
- Modest refactoring of reduce/extraction/skysub codes
- Refactor of ScienceImage Par into pieces
- Finally dealt with 'random' windowing of Shane_kast_red
- Dynamic namp setting for LRISr when instantiating Spectrograph

0.12.1 (07 Jan 2020)
--------------------

- Hotfixes: np.histogram error in core/coadd1d.py, np.linspace using
  float number of steps in core/wave.py, and sets numpy version to 1.16

0.12.0 (23 Dec 2019)
--------------------

- Implemented MOSFIRE and further implemented NIRSPEC for Y-band
  spectroscopy.
- Fixed bug in coadd2d.
- Add VLT/FORS filters to our database
- Improved DEIMOS frame typing
- Brings Gemini/GMOS into the suite (R400)
- Also an important change for autoid.full_template()
- Fixed trace extrapolation, to fix bugs in object finding. Tweaks to
  object finding algorithm.
- Major improvements to echelle object finding.
- Improved outlier rejection and coefficient fitting in pca_trace
- Major improvements to coadd routines in coadd1d
- Introduced telluric module and telluric correction routines
- Implemented tilt image type which is now a required frame type
- Streamlined and abstracted echelle properties and echelle routine in
  spectrograph classes.
- Revamped 2-d coadding routines and introduced 2-d coadding of
  MultiSlit data
- Improved ginga plotting routines.
- Fixed bug associated with astropy.stats.sigma_clipped_stats when
  astropy.stats.mad_std is used.
- Refactor BPM generation
- Merge raw_image loading with datasec_img and oscansec_img generation
- Sync datasec_img to image in ProcessRawImage
- Started (barely) on a path to having calibration images in counts and
  not ADU
- Refactors GMOS for get_rawimage method
- Enables GMOS overscan subtraction
- Adds R400 wavelength solution for old E2V chip
- Revises simple_calib() method for quick and dirty wavelength
  calibration
- Adds a related show_wvcalib script
- Changes to ech_combspec to better treat filenames
- Fixed bug when bias was set to 'force' which was not bias subtracting
- Implemented changes to vlt_xshooter_nir to now require darks taken
  between flats
- Made flat fielding code a bit more robust against hot pixels at edge
  of orders
- Added pypeit_chk_flat script to view flat images
- Refactored image objects into RawImage, ProcessRawImage, PypeItImage,
  BuildImage
- Moved load() and save() methods from MasterFrame to the individual
  calibration objects
- Converted ArcImage and FlatImages into counts
- Added code to allow for IVAR and RN2 image generation for calibs
- Added several from_master_file() instantiation methods
- Use coadd2d.weighted_combine() to stack calibration images
- Major refactor of slit edge tracing
- Added 'Identify' tool to allow manual identification and calibration
  of an arc spectrum
- Added support for WHT/ISIS
- Added 'Object Tracing' tool to allow interactive object tracing
- Added code of conduct
- Deprecated previous tracing code: `pypeit.traceslits` and
  `pypeit.core.trace_slits`, as well as some functions in
  `pypeit.core.extract` that were replaced by
  `pypeit.core.moment.moment1d` and functions in `pypeit.core.trace`.
- PCA now saved to MasterEdges file; added I/O methods
- Improved CuAr linelists and archives for Gemini wavelength solutions
- New data model for specobj and specobsj objects (spec1d)
- Started some improvements to Coadd2D, TBC
- Allow for the continuum of the arc image to be modeled and subtracted
  when tracing the line-centroid tilts
- Include a mask in the line detection in extracted central arc spectrum
  of each slit/order.  For VLT XShooter NIR, this was needed to ensure
  the sigma calculation didn't include the off-order spectral positions.
- Added a staticmethed to :class:`pypeit.edgetrace.EdgeTraceSet` that
  constructs a ``tslits_dict`` object directly from the Master file.

0.11.0.1
---------

- Add DOI

0.11.0 (22 Jun 2019)
--------------------

- Add magellan_mage, including a new ThAr linelist and an archived
  solution
- Polish several key echelle methods
- Modify create_linelist to default to vacuum
- Update Xshooter, NIRES, and GNIRS
- Refactor ProcessImages into ProcessRawImage, PypeItImage,
  CalibrationImage, ScienceImage, and ImageMask
- Refactor ScienceImage into SciImgStack
- Fix arc tilts bug
- Started an X-Shooter doc and introduced a [process][bias] parameter
- Modified processing steps for bias + overscan subtraction
- Started notes on how to generate a new spectrograph in PypeIt
- Refactoring of reduce to take a ScienceImage object for the images and
  the mask
- Updates to many spectrograph files to put datasec, oscansec in the raw
  frame
- Add find_trim_edge and std_prof_nsigma parameters
- A bit of tuning for MagE
- Fixes for Echelle in fluxspec
- Writes a chosen set of header cards to the spec1D and coadd files
- Updates for FORS2
- Introduced new coadd1d module and some new coadd functinality.
- modified interface to robust_polyfit_djs, robust_optimize, and
  djs_reject.
- Added utility routine cap_ivar for capping the noise level.
- Fixed a bug in optimal extraction which was causing hot pixels when a
  large fraction of the pixels on the object profile were masked.
- Major bug fixes and improvements to echelle object finding. Orders
  which did not cover the entire detector were not being treated
  properly.

0.10.1 (22 May 2019)
--------------------

- Minor bug fix to allow for `None` exposure times when typing frames.

0.10.0 (21 May 2019)
--------------------

- Enable PyPI
- Streamline some of the instantiation at the beginning of
  PypeIt.__init__.
    - Moves the call to default_pypeit_par into config_specific_par.
    - Adds a finalize_usr_build() function to PypeItMetaData to
      consolidate the few opaque steps when finishing the meta data
      build.
- Hack for Kastr
- Turn on Shane Kastb grism wavelength solutions (not tested)
- Started splitting Arc Line Templates Notebook into pieces
- Allows for slice like syntax when defining calibration groups.
- Introduce 'tilt' frame type.  Not used yet.  Everything that's typed
  as an 'arc' is now also typed as a 'tilt'.
- Use matplotlib 'agg' backend to the top-level `__init__.py` to allow
  for running the code under a screen; may need a better approach.
- Numerous doc and style fixes
- Add `master_type` to `MasterFrame` (and derived classes), which is
  used to set the name of the master frame output file.
- Significant edits to `MasterFrame` to streamline IO for derived
  classes.  Lead to significant changes to `Calibrations`.
- Main paths now set in `PypeIt`.
- Allow `connect_to_ginga` to start up the ginga viewer.
- Add a pytest `skipif` that checks if the Cooked directory exists in
  the dev-suite.  Use this to run the tests that only need the raw image
  data or don't need the dev-suite at all.
- Move wavelength calibration save/load out of `pypeit.wavecalib` into
  `pypeit.core.wavecal.waveio.py`
- Rename default directory for calibration masters to `Masters` and
  removed inclusion of spectrograph name.
- Fix oscan sec in read_lris()
- Fix bad return in tracewave.tilts_find_lines()
- Several doc edits
- Fix handling of maskslits
- Fix flexure crashing
- Change `pypeit.spectrographs.spectrograph.get_image_section` to
  *always* return the sections ordered spectral then spatial to match
  the PypeIt convention to match how binning is returned.  Propagated to
  get_datasec_img.
- Changed all functions related to binning to ensure that binning is
  always ordered spectral vs. spatial with the PypeIt convention that
  images have shape (nspec,nspat).  Includes associated documentation.
- Allow `pypeit.bitmask.BitMask` and `pypeit.par.parset.ParSet` to save
  and load from fits file headers.
- Force BitMask definitions in framematch.py and processimages.py to use
  and OrderedDict.  They need to be an OrderedDicts for now to ensure
  that the bits assigned to each key is always the same. As of python
  3.7, normal dict types are guaranteed to preserve insertion order as
  part of its data model. When/if we require python 3.7, we can remove
  this (and other) OrderedDict usage in favor of just a normal dict.
- Changed default for add and rm slits parameters.
- Doc improvements and removal of old, commented methods.
- Edited function that replaces bad columns in images and added tests.
- Added `pypeit.io` with routines to:
    - manipulate `numpy.recarray` objects and converting them into
      `astropy.fits.BinTableHDU` objects.
    - gzip compress a file
    - general parser to pull lists of items from fits headers
- Added metadata to `MasterFrame` objects written to fits files.
- Added `'observed'` option for wavelength reference frame that skips
  any relative motion corrections.

0.9.3 (28 Feb 2019)
-------------------
- Fixed a bug that was introduced when the binning was switched to the
  PypeIt convention.
- Fixed a bug whereby 2d images were not being saved if no objects were
  detected.
- Revamped the naming convention of output files to have the original
  filename in it.

0.9.2 (25 Feb 2019)
-------------------

- Many doc string updates in top level routines (not core)
- Updates to install and cookbook docs
- Continued the process of requiring spectrograph and par in each base
  class
- More doc + cleaning at top level, e.g. base classes
- Eliminates BPM base class
- Hot fix for flatfield;  illumflat was getting divided into the
  pixelflatnrm image
- Implementation of 2d coadds including a script to perform them.
- Fixed bug in extract.fit_profile that was introduced when implementing
  2d coadds
- Polynomial order for object finding is now part of parset.
- Improved X-shooter object tracing by increasing order.
- Improved determination of threshold determination regions for object
  finding.
- Added S/N floor to ivar determination for image procing.
- Reworked master output for traceslits
- Fixed a bug associated with binned images being proc'd incorrectly.
- Fixed master_key outputs in headers to deal with different detectors.
- Modify -c in pypeit_setup to require a setup (or all) be specified
  when writing, e.g. 'all' or 'A,C'
- Generated a new spectrograph child for LRISr in long-slit read-out
  mode (only 2 amps, 1 per detector)
- Require astropy >=3.1  [required for coadding at the least]
- Fixed a circular import which required move qa from wavecal into
  autoid.
- Fixed a bug in LRIS-R that spectrograph which was not using binning
  for wavelength fwhm.
- Updated docs on add/rm slits.
- Fixed and tuned up fluxing script and fluxing routines.
- Introduce sky_sigrej parameter
- Better handling of ManualExtraction
- Add template for LRISr 600/5000 wavelengths
- PYDL LICENSE and licenses folder
- Updates for new Cooked (v1.0)

0.9.1 (4 Feb 2019)
------------------

- Move write method for sensitivity function
- Modify I/O for detnum parameter
- Modify idx code in SpecObj
- Fixed a bug on datatype formatting
- Reworked masteframe and all base classes to be more homogenous so that
  one only ever overloads the save_master and load_master methods.
- Many changes fixes wavecal/autoid.py to make the lines being used
  explicitly clear. This fixed many bugs in the the wavelength fitting
  that were recently introduced.
- Introduced reidentification algorithm for wavelengths and many
  associated algorithms. Reidentification is now the default for
  x-shooter and NIRES. Other changes to the wavelength interface and
  routines to make them more compatible with echelle.
- Tweaked LA cosmics defaults. Add instrument specific parameters in
  spectrograh classes along with routines that check binning and decide
  on best params for LRIS-RED
- Now updating cosmic ray masking after each global sky subtraction
- Major developments for echelle functionality, including object
  wavelengths, and reduction control flow.
- Introduced wavemodel.py to simulate/extract/ID sky and ThAr spectral
  emission lines.
- Significant refactor of tracing slit/edge orders and new docs+tests
- Changed back BPM image to be aligned with datasec *not* the raw image
  shape (without trimming)
- Renabled ability to add user supplied slits
- Miscellaneious echelle-related advances
- PNGs of X-Shooter fits
- Sped up trace plotting in ginga
- Fussed again with how time is handled in PypeIt.  Hopefully the last
  time..
- dispaxis renamed specaxis and dispflip to specflip
- Lots of VLT/X-Shooter development
- Removed a number of files that had been mistakingly added into the
  repo
- Now running on cooked v=0.92
- Allow for multiple paths to be defined in the pypeit file
- Changed the procedure used to identify instrument configurations and
  identify which frames to use when calibrating science exposures.
- Added configurations, calibration groups, and background index to
- Total revamp of Tilts. Arc line tracing significantly improved.
- Fixes to trace_crude_init, trace_fweight, and trace_gweight.
- Many other small bug fixes and modifications particularly in the
  fitting routines.
- Lots of development related to echelle functionality.
- Major enhancements to fitting routines (in utils)
- Make GMOS south works and update OH line lists, and also add LBT/MODS.
- Introduce calib groups
- Removes setup designation.  Largely replaced with master_key
- Refactor Calibrations class to handle new calib groups
- Refactor QA to handle new calib groups
- Refactor tests to handle new calib groups
- Pushed pieces of run_pypeit into the PypeIt class
- Removed future as a dependency
- Change point step size to 50 pixels in show_slits and show_trace for
  major speed up
- Implemented difference imaging for near-IR reductions for both
  Multislit and Echelle
- Fixed a bug in echelle object finding algorithm.
- Fixed bug in object finding associated with defining the background
  level for bright telluric standards and short slits.
- Implemented using standard stars as crutches for object tracing.
- Reworked the implementation of reuse_masters in the PypeIt class and
  in the Calibrations class.
- New behavior associated with the -o overwrite feature in run_pypeit.
  User prompting feature has been disabled. Existing science files will
  not be re-created unless the -o option is set.
- Fixed a bug where local sky subtraction was crashing when all the
  pixels get masked.
- Nearly resurrected simple_calib
- New method to build the fitstbl of meta data
- Refactor handling of meta data including a data model defining core
  and additional meta data
- Replaces metadata_keys with pypeit_file_keys for output to PypeIt file
- Updates new metadata approach for VLT, Keck, Lick, Gemini instruments
- Remove PypeItSetup call from within PypeIt
- Remove lacosmic specific method in Spectrograph;  replaced with
  config_specific_par
- setup block now required when running on a PypeIt file
- Introduced a new method of determining breakpoint locations for local
  sky subtraction which takes the sampling set by the wavelength tilts
  into account.
- Fixed a major bug in the near-IR difference imaging for the case of
  A-B, i.e. just two images.
- Introduced routines into core.procimg that will be used in 2-d
  co-adding.
- Tweaks to VLT X-SHOOTER spectrograph class to improve reductions.
- Moved methods for imaging processing from scienceimage class to
  processimages class.
- Introduce full_template() method for multi-slit wavelength
  calibrations; includes nsnippet parameter
- Generate full template files for LRIS, DEIMOS, Kastb
- Added a few new Arc lines for DEIMOS in the blue
- Introduce mask_frac_thresh and smash_range parameters for slit
  tracing; modified LRISb 300 defaults
- Updated slit tracing docs
- Introduced --show command in pypeit_chk_edges
- Added echelle specific local_skysub_extract driver.
- Refactored PypeIt and ScienceImage classes and introduced Reduce
  class. ScienceImage now only does proc-ing whereas reduction
  operations are done by Reduce. Reduce is now subclassed in an
  instrument specific way using instantiate_me instead of PypeIt. This
  was necessary to enable using the same reduction functionality for 2d
  coadds.
- Added and improved routines for upcoming coadd2d functionality.
- Fixed bug in weight determination for 1d spectral coadds.
- Major fixes and improvements to Telluric corrections and fluxing
  routines.
- Fluxing now implemented via a script.
- Turned flexure back on for several instruments
- Introduced VLT/FORS2 spectrograph
- Swapped binspec and binspat in parse binning methods
- Extended LRISr 1200_900 arc template
- Modified add/rm slit methods to be spec,spat
- Add an option in coadding to scale the coadded spectrum to a given
  magnitude in a given filter
- Extended DEIMOS 1200G template

0.9.0
-----

- Major refactor to rename most modules and incorporate the PYPIT ->
  PypeIt switch
- Add SlitMask, OpticalModel, and DetectorMap classes.  Implemented
  DEIMOSOpticalModel based on DEEP2 IDL code.
- Improved treatment of large offsets in
  pypeit.core.trace_slits.trace_gweight to be symmetric with
  trace_fweight. Large outlying pixels were breaking object tracing.
- Added thresholding in pypeit.core.tracewave to ensure that tilts are
  never crazy values due to extrapolation of fits which can break sky
  subtraction. 
- Turn off 2.7 Travis testing
- Integrated arclines into PypeIt
- Added KDTree algorithm to the wavelength calibration routines
- Modified debug/developer modes
- Update SpecObjs class; ndarray instead of list;  set() method
- Completely revamped object finding, global sky subtraction and local
  sky subtraction with new algorithms.
- Added -s option to run_pypeit for interactive outputs.
- Improved pypeit_show_spec2d script. 
- Fixed bug whereby -m --use_master was not being used by run_pypeit
  script.
- Overhaul of general algorithm for wavelength calibration
- Hot fix for bspline + requirements update
- Fixed issue with biases being written to disk as untrimmed. 
- Completely reworked flat fielding algorithm. 
- Fixed some parsing issues with the .pypeit file for cases where there
  is a whitepsace in the path.
- Implemented interactive plots with the -s option which allow the
  reduction to continue running.
- Modified global sky subtraction significantly to now do a polynomial
  fit. This greatly improves results for large slits.
- Updated loading of spectra and pypeit_show_1dspec script to work with
  new output data model.
- Implemeneted a new peak finding algorithm for arc lines which
  significantly improved wavelength fits.
- Added filtering of saturated arc lines which fixed issues with
  wavelength fits. 
- Added algorithms and data files for telluric correction of near-IR
  spectra.
- Revamped flat field roiutine to tweak slit boundaries based on slit
  illumination profile. Reworked calibrations class to accomodate the
  updated slit boundaries and tilts images as well as update the master
  files.
- Include BitMask class from MaNGA DAP.
- Change the way frame types are include in PypeItSetup.fitstbl
- Edited KeckLRISSpectrograph header keywords
- Edited how headers are read from the provided files
- Created metadata.PypeItMetaData class to handle what was previously
  `fitstbl`
- Fussed with date/time driven by GMOS;  date is no longer required in
  `fitstbl`
- Initial work on GMOS;  this is still work-in-progress
- Pushed several arcparam items into the Wavelengths parset
- Series of hacks for when binning is missing from the fitstbl
- CuAr line lists for GMOS
- New option to reduce only 1 det at a time
- Data provided in pypeit file overwrites anything read from the fits
  file headers.
- Filled in fits table reading data for GNIRS
- Demand frametype column in fits table is U8 format
- Further improvements to detect_lines arcline detection algorithm.
- Got rid of arcparam and added info and docs to wavelengths parset. 
- Improved and commented autoid.py arclines code. 
- Added utilities to wavecalib to compute shift,stretch of two spectra. 
- Completely revamped cross-correlation algorithm in wavecalib to give
  roburt results.

0.8.1
-----
- Figuring out how to tag releases

0.8.0
-----

- First major steps on ARMED echelle data reduction pipeline
- APF/Levy and Keck/HIRES implemented
- Updates to blaze function and slit profile fitting
- Initial support for multislit reduction
- Coadding; including docs; and tests
- Now requiring astropy >= v1.3
- raw_input handling for Python 3
- coadd handling of bad input
- coadd bug fix on obj name
- Init local (i.e. object dependent) parameters in coadding
- fix local background logic error in slit masking
- Refactor QA PDF to PNG+HTML
- Add nminima object finding
- Add new parameters for object finding, reduce specific detectors
- Add slit profile QA
- Begin writing header (e.g. RA/DEC) info to spec1d files
- Fix bug in applying BPM for finding slit edges
- Update Ginga hooks
- Enable archiving/loading sensitivity function
- Add new cosmic ray algorithms for coadding (especially pairs of
  spectra)
- Added support for TNG+Dolores long slit spectrograph
- Started removing cython code
- Update line detection algorithm
- Updated flexure and tilt tracing documentation
- Updated docs:added standards.rst, and make a small correction in using
  script pypit_setup in setup.rst
- Fixed travis
- Updated slit trace algorithm
- Improved arc line detection algorithm
- Added functionality for fully automated wavelength calibration with
  arclines
- Switched settings files to allow IRAF style data sections to be
  defined
- Allowed data sections to be extracted from header information
- Significant refactor of routines related to pypit_setup
- Various small improvements, primarly to handle Gemini/GMOS data [not
  yet fully supported in PYPIT]
- Removed majority of cython functionality
- Moved logging to be a package object using the main __init__.py file
- Begin to adhere to PEP8 (mostly)
- setup.py rewritten.  Modeled after
  https://github.com/sdss/marvin/blob/master/setup.py .  Added
  requirements.txt with the package versions required.
- Updates archeck
- Loads NIST arclines from arclines instead of PYPIT
- DEIMOS reduction!
- Bug fix for bspline with bkspace
- Enable loading a sensitivity function with YAML
- Allow for multiple detectors when using `reduce detnum`
- Moved all imports to the start of every file to catch and avoid
  circular imports, removed most `import ... as ...` constructs
- dummy_* removed from arutils as necessary and propagated changes to
  tests
- remove dependency of ararclines functions on slf
- change requirements for astropy to >=1.3.0 so that `overwrite` is
  valid
- include numba in requirements, but actually a requirement of arclines
- Improve cookbook and setup docs
- Faster algorithm for defining object and background regions
- Restore armsgs -d functionality
- Finished cython to python conversions, but more testing needed
- Introduce maskslits array
- Enable multi-slit reduction
- Bug fixes in trace_slits
- Fixes what appears to be a gross error in slit bg_subtraction
  (masking)
- Turns off PCA tilt QA for now [very slow for each slit]
- Several improvements for coadding
- Modify lacosmic to identify tiny CR's
- Enabled writing Arc_fit QA for each slit/order
- Refactored comb_frames
- Refactored load_frames
- Refactored save_master
- Refactored get_datasec_trimmed, get_datasec, pix_to_amp
- Refactored slit_pixels
- Refactored sub_overscan
- Refactored trace_slits (currently named driver_trace_slits) and many
  of its dependencies
- Added parameter trace_slits_medrep for optional smoothing of the trace
  slits image
- Updated a few settings for DEIMOS and LRIS related to tracing slits
- Added a replace_columns() method to arproc.py
- Fixed a bug in new_match_edges()
- Moved tracing docs -> slit_tracing and edited extensively
- Updated docs on DEIMOS, LRIS
- Added the pypit_chk_edges script
- Added BPM for DEIMOS
- Added the code for users to add slits [edgearr_from_users()] but have
  not documented nor made it accessible from the PYPIT file
- Generated tcrude_edgearr() method for using trace crude on the slit
  edges
- Added trace_crude() method that I ported previously for DESI
- Added multi_sync() method for ARMLSD slit synchronization
- Have somewhat deprecated the maxgap method
- Refactored the gen_pixloc() method
- Generate arpixels.py module for holding pixel level algorithms
- Move all methods related to TraceSlits to artraceslits.py
- Introduce the TraceSlits class
- Update armlsd accordingly
- Remove driver_trace_slits and refctor_trace_slits methods
- Making Ginga a true dependency of PYPIT
- Have TraceSlits write/load MasterFrames
- Introduce SetupClass object
- Replace armbase.setup_science() with SetupClass.run()
- Move setup acitivites to inside pypit.py
- doc updates in setup.rst
- Refactor fitsdict -> fitstbl  (variable name not updated everywhere)
- Removed slurped headers from fitsdict (and therefore fitstbl)
- Include SetupClass Notebook
- Move ftype_list from armeta.py to arsort.py
- Bug fix related to fluxing
- Substantial refactor of arsort.py
- Substantial refactor of arsetup.py
- Introduced base-level ProcessImages class
- Introduced abstract MasterFrame class
- Introduced BiasFrame, BPMImage, ArcImage, and TraceImage classes
- Started NormPixelFlat class but have not yet implemented it
- Substantial refactoring of armasters
- Moved arlris, ardeimos to core/
- Moved image processing methods to arprocimg in core/
- Introduced calib_dict to hold calibration frames in armlsd (instead of
  slf)
- Modified ardeimos to load only a single image (if desired)
- Turned off fluxing in this branch;  is 'fixed' in the one that follows
- Moved get_slitid() to artraceslits
- Deprecates ['trace']['combine']['match'] > 0.0 option
- Deprecates ['arc']['combine']['match'] > 0.0 option
- Refactoring of settings and slf out of core methods continues
- Removed _msbias, _msarc, _datasec, _bpix from slf
- New tests and Notebooks
- Introduced FluxSpec class
- Introduce pypit_flux_spec script (and docs)
- Added FluxSpec Notebook
- armlsd has reappeared (momentarily) but is not being used;  it goes
  away again in a future branch
- Added a dict (std_dict) in arms.py to hold standard star extractions
- Reducing standard stars in the main arms loop
- Modified save_1d_spectra to handle loaded SpecObj in addition to
  internally generated ones
- Moved arflux to core and stripped out slf, settings
- Really restricting to nobj when user requests it
- New tests
- Introduces WaveCalib class
- Push ararc.py to core/ after removing slf and settings dependencies
- Further refactor masters including MasterFrame; includes addressing
  previous comment from RC
- Removed armlsd.py again
- Strips wv_calib from ScienceExposure
- Push get_censpec() to ararc.py
- New tests; limited docs
- TraceSlits load method pushed outside the class
- Introduces WaveTilts class
- Significant modification to tilt recipe including deprecation of PCA
- Moved tilt tracing algorithms from artrace.py to artracewave.py in
  core/
- Added 2D Legendre fitting to polyfit2d_general
- New trace slits tilts  settings (for 2D fitting)
- New QA plot
- New pypit_chk_tilts script
- New docs
- New tests
- Introduces FlatField class
- Adds FlatField Notebook, tests
- Pushes flat field algorithms into core/arflat.py
- Main flatfield method broken into a few pieces
- Further refactoring of armasters
- Further refactoring related to settings and ScienceExposure
- WaveImage class
- Strip mswave from ScienceExposure
- New tests
- Push get_calib methods into the individual classes
- Significant refactoring in arms.py followed
- Rename slits_dict -> tslits_dict
- Use tslits_dict in wavetilts.py
- Introduce ScienceImage class
- Substantial refactoring in arms.py followed
- Notebook too
- Reversed exposure/det loops for the (last?) time
- Generated arskysub.py in core/
- Significant portions of arproc.py are now superfluous
- Moved flexure_qa to arwave.py
- Significant refactoring of arsave.py (also moved to core/)
- Removed settings and slf from arspecobj.py
- Refactored trace_objects_in_slit()
- Refactoring of flexure algorithms
- Adds build_crmask() and flat_field() methods to ProcessImages
- Completed the deprecation of arsciexp (RIP)
- Many test updates
- Doc strings improved but no new main docs
- Completed armasters refactor and moved to core/
- Adds bspline_profile() method;  Used here for skysub but will also
  show up in extraction
- Introduces new skysub method;  still a bspline but now the new one
- Adds several methods from the PYDL repository into a pydl.py module
  including bspline Class
- Adds method to generate ximg and edgemask frames
- Adds new trace_slits_trim settings
- Small install edits
- Fixes Travis failure that crept into the previous PR
- Fix bug in bspline
- Adds a demo Notebook for LRISr redux
- Other odds and ends including code flow doc
- Introduce pypit/par and pypit/config directories
- Introduce PypitPar as an initial step toward refactoring the front end
- Final nail in the coffin for cython
- Add API docs
- Add bumpversion
- Adds a demo Notebook for LRISr redux
- Other odds and ends including code flow doc
- Introduce pypit/par and pypit/config directories
- Introduce PypitPar as an initial step toward refactoring the front end
- Move spectrograph specific code into spectographs/ folder
- Introduces the Spectrographs class
- Introduces the Calibrations class with Notebook
- Bug fix in view_fits script
- Handle no-slits-found condition
- Added NIRES to spectrographs folder
- Fixed logic in ArcImage class related to settings and user settings
- Added user settings to some of the other classes.
- Enabled load_raw_frame to take a negative dispersion axis indicating
  flips.
- Major bug fixed in bspline_profile where it was producing gargabe
  results when breakpoints were being rejected.
- Edits to Spectrograph class
- Removed all use of settings in ARMS and its subsequent calls.  ARMS
  now uses PypitPar and its sub parameter sets
- propagated ParSet changes into run_pypit and pypit_setup
- settings/parameters for pypit now set in the pypit file using a
  configuration parameter set
- rewrote pypit file parser
- Included automatically generated documentation of PypitPar when
  running make html in doc/ directory
- Checked orientation of array correct for DATASEC and OSCANSEC in
  DetectorPar for each Spectrograph
- Add SpecObjs class
- Add from_dict and to_dict methods to pydl bspline and update docs
- Updated from_dict method in pydl bspline

0.7 (2017-02-07)
----------------

This file enters the scene.<|MERGE_RESOLUTION|>--- conflicted
+++ resolved
@@ -9,7 +9,6 @@
    wavelength coverage slits results in reidentification with a purely zero-padded array.
  - Fixed another such bug arising from these zero-padded arrays.
  - (Hotfix) Deal with chk_calibs test
-<<<<<<< HEAD
  - Script to generate combined datacubes for IFU data.
  - Changed numpy (> 1.18.0) and scipy (> 1.4.0) version requirements
  - Allow show2d_spec, chk_edges, chk_flats to load older Spec2DObj datamodel versions
@@ -42,9 +41,7 @@
  - QL script for Keck/MOSFIRE
  - Script to generate combined datacubes for IFU data.
  - Changed numpy (> 1.18.0) and scipy (> 1.4.0) version requirements
-=======
  - Correct det bug in keck_lris
->>>>>>> c4909eb9
 
 1.0.6 (22 Jul 2020)
 -------------------
