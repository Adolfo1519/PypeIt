
1.11.1dev
---------

- (Hotfix) Fixed bug that allowed science frames to be assigned to multiple
  instrument configurations
- (Hotfix) Fixed typo related to GitHub download for offline processing
- Started modifications and support for JWST.
- LRISr header issue
<<<<<<< HEAD
- Added spectral flexure and reference frame corrections for IFU data
- Allow separate sky frame to be used for sky subtraction with IFU data
=======
- Limit the images written to the MasterEdges file to only the trace
  image, mask, and detector.
>>>>>>> 2dcde3ca

1.11.0 (21 Oct 2022)
--------------------

- Add ability for users to specify custom arc line lists for
  wavelength calibration, saved in the user's PypeIt cache
- Added Keck/NIRES frame-typing development doc.
- Now more than one setup can be assigned to the same calibration frame,
  allowing to associate the same calibration frames to different science/standard
  frames, if desired.
- Correctly associate calibrations with science data for MOSFIRE longslit and long2pos masks.
- Automatically assign `comb_id` and `bkg_id` to MOSFIRE science data,
  using the information on the dither pattern.
- Allow verbosity specification for various post-processing command-line scripts.
- Allow for the specification of a specific UVIS extinction file for sensitivity
  function computation and flux calibration.
- Adding Keck/HIRES functionality.
- Restructred coadd2d in order to work with images that have different
sizes.
- Restructured extraction and find_objects classes to work
better with 2d coadds.
- Refactor and general update of documentation

1.10.0 (11 July 2022)
---------------------

- Modify tweak_standard for Mosfire/J2
- Apply find_min_max when clipping the image for object finding
- Mask bad detector regions for global sky flexure calculation
- Detector structure correction included in flatfield calibration
- Apply find_min_max when clipping the image for object finding
- Mask bad detector regions for global sky flexure calculation
- Fixed a bug associated with 2d interpolation of waveimg in extraction.
- Refactor PypeIt input files
- Added wavelength diagnostics to the spec2d output


1.9.1 (13 June 2022)
--------------------

- Hotfix for bug related to downloading from the `reid_arxiv` when using
  the `reidentify` wavelength calibration method.


1.9.0 (31 May 2022)
-------------------

- When using glob to get files in pypeit_setup, added automatic sorting
  so that the default `comb_id` ordering matches the sorted file name.
- Improve Keck/KCWI automatic frame typing.
- Implemented Keck/KCWI flux calibration
- Wavelength templates (OH lines and arc lamps) created for Keck/MOSFIRE
- Mosaic is now available for Keck/DEIMOS too.
- Various package data (e.g., reid_arxiv, sensfunc) are no longer
  distributed via PyPI to reduce package size; introduce mechanisms for
  downloading/caching needed data either at runtime or on demand.
- Save output wavelength calibration from `pypeit_identify` to the cache
  for direct reuse in data reduction.
- The `pypeit_identify` GUI can now toggle between linear and log
  scaling of the arc spectrum flux.
- Improved wavelength solution for Gemini-Nort E2V detector
- Keck/DEIMOS now uses gain/RN values measured periodically by WMKO
- Add bok_bc 300 grating template
- Added more flexible quicklook that can handle dithering.
- Expose exposure time scaling for dark frames as an image processing
  parameter, and set the default behavior to ignore any difference in
  exposure time.  Also fixes a bug in the variance calculation.
- Refactored object finding
- Bug fixes in local sky subtraction and extraction
- Fixed pypeit setup issues due to bad LRIS headers.
- Added support for VLT FORS2 600z grism.
- Added enhancements and fixes for Keck lris red Mark4.
- Fixed a bug in 2d coadding when objects were not being identified.
  Refactored 2d extraction.
- Added code to better parse Gemini/GNIRS dither sequences
- Add spectrograph child for VLT X-SHOOTER UVB arm
- Minor enhancements to `pypeit_identify` GUI
- Refactoring of `pypeit_show_wvcalib` GUI


1.8.1 (23 Feb 2022)
-------------------

- various hotfixes
- Include preliminary support for fluxing with archived SensFunc files
  for DEIMOS.


1.8.0 (12 Feb 2022)
-------------------

- Fixed a bug about how `maskdef_offset` is assigned to each detector
- Changed default behavior for how PypeIt computes `maskdef_offset` for
  DEIMOS.  It now uses by default the stars in the alignment boxes.
- Introduces pypeit_parse_calib_id script
- Refactor manual extraction
- Fixed 2Dcoadd spec bugs for central wavelength dithers.
- GMOS doc updates
- Add 2D wavelength calibration image to MasterFlat output; include
  wavelength calibration in pypeit_chk_flat ginga display.
- Introduce mosaicing
    - `det` arguments can now be tuples with a list of detectors to
      combine into a mosaic.  Mosaics can now be defined in the pypeit
      file using `detnum`; e.g., `detnum=(1,2)` creates a mosaic of
      detectors 1 and 2.
    - The tuples must be one among an allowed set defined by each
      spectrograph class; see `gemini_gmos.py`.
    - `DETECTOR` extensions in output files can now be either a
      `DetectorContainer` object or a `Mosaic` object.  Both are now
      written using `astropy.table.Table` instances.  `Mosaic` objects
      just have more columns.
    - The `otype` of `DataContainer` data-model components can now be a
      tuple of `DataContainer` subclasses indicating that the component
      has an optional type.
    - Added the `one_row_table` class attribute to `DataContainer`,
      which will try to force all the elements of a datamodel into a
      binary table extension with a single row.
    - Started propagation of name changes from, e.g., `DET01` to
      `MSC01`, where the latter indicates the reduction uses the first
      mosaic option for the spectrograph.  Keys for master calibration
      frames are now, e.g., `A_1_DET01` instead of `A_1_01`.
    - Currently only implemented for `gemini_gmos`.
    - During processing, bias and dark images are left as separate
      detector images, whereas all other images are mosaiced for further
      processing.  This means that `RawImage` is now *always* 3D, where
      `PypeItImage` can be either 2D or 3D.
    - Added a `det_img` to `PypeItImage` datamodel to keep track of the
      parent detector for each pixel in a mosaic.
    - Added a `amp_img` to `PypeItImage` datamodel to keep track of the
      parent amplifier for each pixel in a mosaic; this is the result of
      mosaicing the `datasec_img` objects for each detector.
- Improve performance of L.A.Cosmic algorithm:
    - Switch to using ndimage.binary_dilation for growing masked regions
    - Switch to astropy convolution for Laplace convolution
    - Added faster block replication algorithm
    - Fix iteration logic
- Intermediate update to BPM.  Preference given to pulling this from the
  relevant `PypeItImage` calibration image instead of always building it
  from scratch.  That latter complicated things for mosaics.
- First steps toward more robust treatment of saturation.
- Dark counts used for calculating the shot noise now includes measured
  dark images if provided
- `PypeIt` file parameters can now parse sets of tuples; e.g.,
  `detnum=(1,2),(3,4)` should get parsed as `par['detnum'] = [(1,2),
  (3,4)]`.
- `PypeIt.select_detectors` has been moved to `Spectrograph`.
- Update for `LDT/DeVeny` including support for binned data,
  `use_header` for reading arc lamps used from frames, and `reid_arxiv`
  templates for three additional gratings.
- Slurps in and uses slitmask design for Keck/LRIS (limited usage)
- Hotfix for `gemini_gmos` mosaic tracing parameters
- Include sky model in 2nd pass of global sky subtraction (not for IR
  redux).
- Skymask is now computed also for the maskdef_extract objects.
- Added dedicated fwhm and boxcar_radius for maskdef_extract objects.
- Added pypeit_version to the pypeit file header.
- Set DEIMOS `find_fwhm` default to 0.8" in binned pixels.
- Added row-dependent pattern-noise calculation
- Improvements in `pypeit_coadd_2dspec`:
    - `maskdef_id` assigned to each slit
    - Assigning object's name, ra and dec to detected objects is now
      available
    - Force extract of undetected objects is now available
    - `maskdef_offset` can be use as offsets in the coadd
    - Coadding only a specific sets of slits is now possible with the
      parset `--only_slits`
    - If the user inputs a list of offsets, the weights can still be
      computed if a bright object is found, otherwise uniform weigths
      will be used
    - Fixed manual extraction bug
    - Various improvements in the flow of the code
    - spec1d*.txt is now produced also for coadd2d
- Scripts to explore the noise residuals in PypeIt
- Added Coadd2D HOWTO docs
    - Fixes a  bug in echelle object finding
    - Attempt to make the threshold computation for object finding more robust.
    - Fixed a bug in extraction for echelle spectrographs for IR reductions.
    - Tuned up preivious refactor of object finding and extraction classes.
    - Fixed a bug that was introduced in skymask definition.
    - Fixed a bug where negative objects were not being found for IR reductions of standard stars.
- Add template wavelength solution for soar_goodman_red 400_SYZY

1.7.0 (19 Nov 2021)
-------------------

- Introduces pypeit_parse_calib_id script
- Throw a warning if the chosen spectrograph has a header which does not
  match expectation
- Pypeit can now read (currently for Keck DEIMOS only) the list of arc
  lamps from the header and use it for wavelength calibration.
- Allow one to restrict the wavelength range of the arxiv template
- Fixed a bug in HolyGrail that did not allow for sigdetect and rms_wavelength to be
  slit dependent lists.
- Set DEIMOS FWHM default to 10 pixels
- Fixed a bug in HolyGrail that did not allow for sigdetect and
  rms_wavelength to be slit dependent lists.
- Improvements for MOSFIRE:
    - uses slitmask info in the slit edge tracing
    - associates RA, Dec and Object name to each extracted object
    - extracts undetected objects using the predicted position from
      slitmask info
    - uses dither offeset recorded in the header as default
      slitmask_offset, but the user can provide the maskdef_id of a slit
      with a bright object that can trace the offset.
    - improvements in the frame typing
- Implements new Mark4 detector for Keck/LRISr  (aka keck_lris_red_mark4)
- QL script for Keck/DEIMOS
- Implemented flux calibration and grating correction for datacubes.


1.6.0 (1 Oct 2021)
------------------

- Modifications to reduce header crashes
- Added `image_proc.rst` doc, which includes a table with the primary parameters
  that affect the control flow of the image processing.
- Added exptime and units to the PypeItImage data model.
- Made bias subtraction available to the dark image processing (i.e., if people
  request bias subtraction for darks, the bias needs to be passed).  Similarly,
  added dark to the buildimage calls in get_arc and get_tiltimage.
- Streamlining of the operations in pypeit.core.flat.flatfield.
- Digitization noise no longer added to readnoise calculation by default.
- Include "processing error" in error budget.  Accounts for, e.g., readnoise in
  dark image, etc.
- Include error calculation in overscan subtraction.  The error estimate is the
  standard error in the median, which will be an overestimate for the savgol
  method.
- Allow for pinhole and sky frames in buildimage_fromlist.
- In pypeit.images.rawimage.RawImage:
    - Conversion from ADU to counts is now the first step for all processing.
    - Added an `empirical_rn` parameter that allows the users to use the
      overscan region to estimate the detector readnoise for each image
      processed, and this estimation of the readnoise is now in its own method.
    - Subtraction of the dark is now done after the conversion of the image to
      counts.
    - Dark subtraction is now always performed using the tabulated values for
      each detector.  A warning is thrown if the dark frames are provided and
      the measured dark-current from a dark image is more than 50% different
      from the tabulated value.
    - Whether or not you add the shot noise and a noise floor to the variance
      image are now optional and controlled by parameters in ProcessImagesPar.
    - Changes to default ProcessImagesPar parameters: use_specillum = False for
      all frame types; shot_noise = False and noise_floor = 0 for biases; and
      use_overscan=True, use_biasimage=True, noise_floor=0., and mask_cr=True
      for darks.  Adjustments propagated to individual spectrographs.
    - BPM is not recalculated after applying the flat-field correction because
      it is not longer changed by that function.
    - The code keeps track of the image scaling via the flat-field correction,
      and propagates this to the noise model.
    - Compute and save a "base-level variance" that includes readnoise, dark
      current, and processing error as part of the PypeItImage datamodel.
    - Added `base_var` and `img_scale` to the datamodel of PypeItImage, as well
      as the noise_floor and shot_noise booleans.  All of these are used by
      pypeit.core.procimg.variance_model to construct the error model.
    - Added BADSCALE bit to ImageBitMask to track when flat-field corrections
      are <=0.
- Added `update_mask` and `select_flag` methods to PypeItImage as convenience
  methods used to update and extract information from the fullmask bitmask
  attribute.
- CombineImage now re-calculates the variance model using the stacked estimate
  of the counts instead of propagating the estimates from the individual
  exposures.
- CombineImage performs a masked median when combine_method = 'median', and the
  error is the standard error in the median.
- Simplifies stacking of bits in CombineImage.
- Calculation of the variance in processed images separated into two functions,
  pypeit.core.procimg.base_variance and pypeit.core.procimg.variance_model.
  These replace variance_frame.
- Added a "detectors" doc, and an automatically generated table with relevant
  detector parameters (including the dark current) used for instrument.
- Improved fidelity of bspline timing tests using timeit.
- Added inverse variance images to MasterBias and MasterDark frames so that they
  are available for re-use.

1.5.0 (11 Aug 2021)
-------------------

- Doc updates, including reorganization of the installation doc, fluxing and
  telluric docs, and automatic construction of the package dependencies.
- Add new pixelflat_min_wave parameter below which the mspixelflat is set to 1.
- Add `pypeit_install_telluric` and `pypeit_install_ql_masters` scripts.  The
  latter creates a symlink to the directory with the QL masters that will be
  used if the QL_MASTERS environmental variable does not exist.
- Improved `edgetrace.maskdesign_matching` to always return syncronized traces.
- Pypeit can now deal with dithered observations (only for DEIMOS for now), by
  finding the offset of the observed slitmask from the expected position in the design file.
- There are three options the user can use to find the slitmask offset: bright objects,
  selected slit, or alignment boxes.
- Pypeit run object finding for the alignment boxes but it does not extract them.
- `reduce.run` is now split in two methods: `run_objfind` and `run_extraction`.
- There are now 2 loops over the detectors in `pypeit.reduce_exposure`: the first
  one runs calibrations and object finding for all the detectors and the second one
  runs the extraction. In between the two loops, the slitmask offset is computed.
- A script (`get_telescope_offset`) to determine the telescope pointing offsets is
  added to `pypeit/spectrographs/keck_deimos.py`
- Improve SOAR Goodman fluxing


1.4.2 (06 Jul 2021)
-------------------

- Added a common base class for all scripts
- Script methods now included in Sphinx documentation
- Updated `pypeit.scripts.scriptbase.SmartFormatter` to enable wrapping
  long lines and specify lines with a fixed format using `F|`.
- Made `pypeit.core.telluric.Telluric` subclass from
  `pypeit.datamodel.DataContainer`, and added some basic unit tests.
  This led to some changes in the existing datamodel.
- Made `pypeit.sensfunc.SensFunc` subclass from
  `pypeit.datamodel.DataContainer`, and added some basic unit tests.
  This led to some changes in the existing datamodel.
- Allowed `pypeit.datamodel.DataContainer` parsing methods to used
  pseudonyms for HDU extension names and base classes to read the
  datamodels of subclasses.  Both added new keywords that default to
  previous behavior.
- Moved some functions to avoid circular imports
    - `pypeit.coadd1d.OneSpec` -> `pypeit.onespec.OneSpec`
    - `pypeit.core.coadd.get_wave_grid` ->
      `pypeit.core.wavecal.wvutils.get_wave_grid`
    - `pypeit.core.coadd.sensfunc_weights` ->
      `pypeit.sensfunc.sensfunc_weights`
- Add LDT/DeVeny spectrograph
- Add 6440.25A CdI line (LDT/DeVeny)
- Modify SOAR to read their (truly) raw files
- GMOS doc updates


1.4.1 (11 Jun 2021)
-------------------

- Adds SOAR/Goodman red camera
- Update to Gemini-S telescope info
- Make PypeIt ISO 8160 (more) compliant
- Address an Identify bug
- Add blocking filter to DEIMOS config
- NOT/Alfosc updates
- A pair of fixes for shane_kast_red
- Add NTT EFOSC2 spectrograph
- Add standard stars CD-34241 and CD-329927 to esofil
- Add wavelength solution for keck_lris_red 600/10000
- `pypeit_show_2dspec` shows traces of forced extraction and manual
  extraction with different colors
- Updated docs about extraction and DEIMOS
- Implement multi-detector flexure estimates
- Fix error in variance for numpy fitting routines
- Introduce HOWTO for DEIMOS
- Method for slupring in a standard observed and reduced by WMKO


1.4.0 (23 Apr 2021)
-------------------

- Include a fix for when no edges are detected in `EdgeTraceSet` by
  adding the `bound_detector` parameter.  Most instruments have a
  default of `bound_detector = False` meaning that the code will skip
  processing any detector where no slit edges are found.  Some
  instuments set the default to be `bound_detector = True` because the
  slit edges always or often fall off the edge of the detector (i.e.,
  the detector is fully illuminated).  These instruments are currently
  `mmt_mmirs`, `mmt_bluechannel`, `not_alfosc`, and `shane_kast`; note
  that some `gemini_gmos` data in the DevSuite require
  `bound_detector=True`, as well.
- Improved wavelength template for DEIMOS gratings: 600ZD, 830G.
- Added new ArI, KrI, NeI, XeI arc lines.
- PypeIt can now compute arc line FWHM from the lines themselves. This
  is controlled by a new parset, ``fwhm_fromlines``, which is set to
  False by default, except for DEIMOS.
- Added a development document about the DEIMOS wavelength calibration.
- Limit reduction to detectors 3 and 7 when DEIMOS LVM mask is used
  (other detectors are empty)
- Add `pypeit_obslog` script that simple compiles and prints metadata
  from a set of fits files needed by pypeit to run.
- Change `PypeItSetup.from_file_root` to *require* the output path to
  write the vanilla pypeit file.  If no path is provided, the object is
  instatiated without creating any output.
- Fixed bug in sensitivity function code adressing issue #747. Revamped
  sensitivity function completely to compute zeropoints and throughput.
  Enhanced sensfunc.py QA.
- Added MOSFIRE QL script.
- Added support for VLT/SINFONI K 25mas (0.8x0.8 arcsec FOV) platescale
- Updated docs for differencing imaging sky subtraction.
- Added "sky" frametype for difference imaging sky subtraction
  addressing issue # 1068
- Improved and sped up sensitivity function telluric codes.
- Fixed bugs in ArchiveReid automatic wavelength identification.
- Removed numba dependency.
- Improved pypeit_view_fits script.
- Fixed ginga bugs in display.py and added automatic cuts to show_2dspec
- Added latin hypercube sampler to pypeit.utils which is required for
  differential evolution optimizations.
- Improved GMOS R400 wavelength solution
- Turned off GMOS-S binning restriction
- Add GTC OSIRIS spectrograph
- Updates for docs on adding new spectrographs.  And a bok test
- Added a new ``pypeit_collate_1d`` tool to automatically group 1D
  Spectra from multiple files by group and coadd them.
- PypeIt will now add HISTORY keyword entries to FITS files.
- `use_maskdesign` is turned off for DEIMOS LVM masks
- a new parameter `use_user_fwhm` is added in `ExtractionPar` to allow
  the user to set their preferred fwhm
- Improved `slittrace.assign_maskinfo`
- PypeIt can now force extractions of DEIMOS non detected objects at the
  location expected from slitmask design.
- SpecObj and SlitTrace datamodel versions updated

1.3.3 (24 Feb 2021)
-------------------

- (Hotfix) Command-line argument bug in `pypeit_coadd_1dspec` script.
- (Hotfix) Bug fix in `pypeit_obslog` script.
- (Hotfix) X-Shooter bits


1.3.2 (08 Feb 2021)
-------------------

- (Hotfix) Bug in content type of README file that prevented upload to
  PyPI

1.3.1 (01 Feb 2021)
-------------------

- pypeit_chk_wavecalib script
- Option to limit channels shown for pypeit_show_2dspec
- sigdetect on in full_template
- Added new ArI, ArII lines
- Improved 1Dfit QA
- Final wavelength template for DEIMOS 900ZD
- Fix a bug in `pypeit/core/arc.py` and `pypeit/core/wavecal/autoid.py` due
  to the padding to the arc frames
- Added a new XeI line
- Turn off sigma clipping for DEIMOS arc frames.
- Refactor setup.py to use setup.cfg to define package configuration
- Refactor version handling to use setuptools_scm to grab version info from git tags
- Add support for testing within isolated environments via tox
- Refactor CI to use tox to run tests
- Add cron-scheduled tests to CI
- Add tests to CI to cover macos, windows, and conda installations
- Refactor wrapper scripts in bin/ to be entry_points defined in setup.cfg
- Deprecate check_requirements now that dependencies are handled by the installation



1.3.0 (13 Dec 2020)
-------------------

- DATE-OBS, UTC, AMPMODE, and MOSMODE added to metadata for DEIMOS, and
  the first three are now included in the auto-generated pypeit files.
- DEIMOS AMPMODE is now included in the list of metadata used to
  determine the DEIMOS configuration (setup).
- Frames ignored by
  `pypeit.metadata.PypeItMetaData.unique_configurations` used to
  establish the unique configurations are now set by
  `pypeit.spectrographs.spectrograph.Spectrograph.config_independent_frames`.
  These default to 'bias' and 'dark' frames.
- `pypeit.spectrographs.spectrograph.Spectrograph.config_independent_frames`
  can also return a *single* keyword selecting the metadata column used
  to match these frames to a given configuration.  For DEIMOS, this is
  used to match bias and dark frames to a configuration observed on the
  same date.  Currently these frames can only be set to a single
  configuration.
- Added `pypeit.metadata.PypeItMetaData.clean_configurations` that
  ignores frames that cannot be reduced by pypeit, as set by
  `pypeit.spectrographs.spectrograph.Spectrograph.valid_configuration_values`.
  For DEIMOS, this is used to ignore frames that are taken in
  direct-imaging mode or using anything except the B amplifier to read
  the data.  The ignored frames are removed from the metadata table
  (`fitstbl`).
- `update_docs` script now builds the html as well as the api rst files.
  It also prints a pass/fail comment.
- Added tests to `pypeit/tests/test_setups.py` to test that PypeIt
  correctly and automatically identifies frames from multiple DEIMOS
  configurations and that `pypeit.pypeitsetup.PypeItSetup` correctly
  produces separate pypeit files for each configuration.
- Added a development document reporting that PypeIt now satisfies the
  `PD-3` requirement Keck outlined for the DEIMOS PypeIt pipeline.
- Building the docs now dynamically generates an example pypeit and
  sorted file for inclusion in the PypeIt documentation.
- The setup block is now a simple listing of the keywords and values
  used to identify the instrument configuration.
- Refactor identify GUI and improve its docs
- Modest refactoring of templates.py
- Construction of wavelength arxiv files for DEIMOS 1200B and blue 1200G
- Pypeit now adds DEIMOS slits that are expected from the slitmask design
  but not found in the tracing process.
- PypeIt now flags as “BOXSLT” DEIMOS slits that are expected to be
  alignment boxes from slitmask design.
- Added a table with DEIMOS slitmask design and objects info to the
  SlitTraceSet datamodel
- Add support for MMTO Blue Channel Spectrograph
- Add GitHub Actions CI workflow
- Incorporates a procedure to enable GMOS Nod and Shuffle observations
- New GMOS wavelength solutions
- Remove Travis CI config
- General housecleaning of spectrographs
    - Documentation improvements
    - Dynamically builds table of available spectrographs; see
      `pypeit.spectrographs.available_spectrographs`
    - `pypeit.defs` is now deprecated
    - Removed usage from `pypeit.pypmsgs` and moved it to `run_pypeit.py`
    - Many Spectrograph instance attributes are now class attributes; in
      particular, previous instance attribute `spectrograph` is now `name`.
    - Added class attributes that set if the spectrograph is supported and any
      comments for the summary table.
    - `default_pypeit_par` is now a class method, which allows the name of the
      spectrograph to be defined in a single place
    - Valid spectrographs are no longer checked by
      `pypeit.par.pypeitpar.ReduxPar`.  This caused a circular import in the
      new strucuture.  The parameter `par['rdx']['spectrograph']` is virtually
      always checked by `load_spectrograph`, so I don't think this is a
      problem.
- Kastr 300 grating solutions
- Hotfix to include the solutions!
- Improved DEIMOS slitmask design matching
- Assign RA/DEC to DEIMOS extractions
- DEIMOS object RA, Dec, and name returned when running `pypeit_show_1d --list` and saved in
  the .txt file with the list of 1d spectra.
- DEIMOS object name and `maskdef_id` visible in ginga when running `pypeit_show_2d`
- Fix sigma clipping bug!

1.2.0 (15 Oct 2020)
-------------------

- Frame-typing tweaks for DEIMOS
    - Exposure-time ranges removed
    - All frame types now key off OBSTYPE
- Added more detail on citation policy to main page on readthedocs
- Added docs for BitMasks
- Altered scripts interface to allow for dynamically making the help doc
  files
- full spatial/spectral flexure and heliocentric corrections implemented
  for IFU reductions
- optimal weights in datacube generation
- Docs for skysub, extraction, flat fielding
- New skysub options for masking and suppressing local
- Added `pypeit/core/convert_DEIMOSsavfiles.py` to convert .sav files
  into fits files
- Added "amap" and "bmap" fits files in
  `pypeit/data/static_calibs/keck_deimos/` for DEIMOS optical model
- Added `pypeit/core/slitdesign_matching.py` and `maskdesign_matching`
  to `EdgeTraceSet`
- Added ParSet for switching ON the slit-mask design matching. Default
  is ON for `keck_deimos`
- Pypeit registers `maskdef_id` in SlitTraceSet if instrument is
  `keck_deimos`
- Fix assignment bug in fitting bspline

1.1.1 (10 Sep 2020)
-------------------

- (Hotfix) Fluxing doc edits
- (Hotfix) Fix sdist pip installation

1.1.0 (8 Sep 2020)
------------------

- Fixed a bug for IR reductions for cases where only negative object
  traces are identified.  These were accidentally being written to the
  spec1d file.
- Fixed a bug fixes a bug in full_template wavelength reidentification
  for situations where extreme wavelength coverage slits results in
  reidentification with a purely zero-padded array.
- Fixed a bug fixes a bug in full_template wavelength reidentification
  for situations where extreme wavelength coverage slits results in
  reidentification with a purely zero-padded array.
- Fixed another such bug arising from these zero-padded arrays.
- (Hotfix) Deal with chk_calibs test
- Script to generate combined datacubes for IFU data.
- Changed numpy (> 1.18.0) and scipy (> 1.4.0) version requirements
- Allow show2d_spec, chk_edges, chk_flats to load older Spec2DObj
  datamodel versions
- Implemented a plugin kindly provided by the ginga developers to
  display images with a secondary wavelength image WCS.
    - Removes dependency on @profxj's ginga fork, and avoids a bug when
      using WCS image registration in that fork.
    - `pypeit/ginga.py` moved to `pypeit/display/display.py` and ginga
      plugin added to `pypeit/diplay` directory.
    - ginga plugin registered as an entry point in `setup.py`
    - Added a script to check that the plugins are all available.
    - Installation docs updated.  Both `ginga` and `linetools` are now
      installed via pip.
- Deprecated `pypeit/debugger.py` and `pypeit/data/settings`
- Removed h5py as a dependency
- `linetools` is now listed in `pypeit/requirements.txt` until I can
  check if it still causes readthedocs to fail...
- Modify Spec2DObj 2D model for float32 images
- `pypeit.tracepca.TracePCA` and `pypeit.edgetrace.EdgeTraceSet` now
  subclass from `pypeit.datamodel.DataContainer`
- Refactor WaveCalib into a DataContainer
- Refactor fitting + PypeItFit DataContainer
- Coadd2D bug fixes
- Coadd2D without spec1d files
- Coadd2D offsets
- Some Coadd2D docs
- Manual extraction
- Improve LBT/LUCI
- Add MMT/MMIRS
- QL script for Keck/MOSFIRE (beta version)
- Correct det bug in keck_lris
- Modifications to allow for flailing LRISr detector
- Modifications for parse LRIS LAMPS prior to 2010 upgrade
- Added support for P200/DBSP and P200/TripleSpec

1.0.6 (22 Jul 2020)
-------------------

- (Hotfix) Deal with wavecalib crash
- Fix class and version check for DataContainer objects.
- Script to check for calibration files
- No longer require bias frames as default for DEIMOS
- Implement grism19 for NOT/ALFOSC
- Introduced another parameter used to identify box slits, as opposed to
  erroneous "slits" found by the edge tracing algorithms.  Any slit that
  has `minimum_slit_length < length < minimum_slit_length_sci` is
  considered a `BOXSLIT`, any slit with `length < minimum_slit_length`
  is considered a `SHORTSLIT`; the latter are always ignored.
- Introduced order matching code into EdgeTraceSet.
    - This helps fix an issue for GNIRS_10L caused by the orders
      shifting.
    - Introduces two paramters in `EdgeTraceSetPar` to assist the
      matching: `order_match` and `order_offset`
    - Echelle spectrographs should now always have `ech_order` defined
      in the SlitTraceSet object.
    - Removes the need for `Spectrograph.slit2order` and
      `Spectrograph.order_vec`.  Changes propagated, primarily in
      `wavecalib.py`, `autoid.py`, and `reduce.py`.
- Adds in Keck/LRISr with the original detector
- Adds in Keck/LRISb with the FITS format

1.0.5 (23 Jun 2020)
-------------------

- Add median combining code
- Make biasframes median combine by default
- Implemented IFU reduction hooks
- KCWI reduction complete up to spec2D frames
- Implemented new flatfield DataContainer to separate pixelflat and
  illumflat

1.0.4 (27 May 2020)
-------------------

- Add a script (pypeit_flux_setup) for creating fluxing, coadd1d and
  tellfit pypeit files
- Add telluric fitting script, pypeit_tellfit

1.0.3 (04 May 2020)
-------------------

- Add illumflat frametype
- Enable dark image subtraction
- Refactor of Calibrations (remove cache, add get_dark)
- Enable calibration-only run
- Clean up flat, bias handling
- Make re-use masters the default mode of run_pypeit
- Require Python 3.7
- Fixed a bug in NIRES order finding.
- Add NOT/ALFOSC
- Fluxing docs
- Fix flexure and heliocentric bugs
- Identify GUI updates

1.0.2 (30 Apr 2020)
-------------------

- Various doc hotfixes
- wavelength algorithm hotfix, such that they must now generate an entry
  for every slit, bad or good.

1.0.1 (13 Apr 2020)
-------------------

- Various hot fixes

1.0.0 (07 Apr 2020)
-------------------

- Replaces usage of the `tslits_dict` dictionary with
  `pypeit.slittrace.SlitTraceSet` everywhere.  This `SlitTraceSet`
  object is now the main master file used for passing around the slit
  edges once the edges are determined by `EdgeTraceSet`.
- Removes usage of `pypeit.pixels.tslits2mask` and replaces it with
  `pypeit.slittrace.SlitTraceSet.slit_img`.
- Significant changes to flat-fielding control flow.
    - Added `rej_sticky`, `slit_trim`, `slit_pad`, `illum_iter`,
      `illum_rej`, `twod_fit_npoly` parameters to FlatFieldPar.
    - Illumination flat no longer removed if the user doesn't want to
      apply it to the data.  The flat was always created, but all that
      work was lost if the illumination correction wasn't requested.
    - Replaced tweak edges method with a more direct algorithm.
    - `pypeit.core.flat.fit_flat` moved to
      `pypeit.flatfield.FlatField.fit`.
- Reoriented trace images in the `EdgeTraceSet` QA plots.  Added the
  sobel image to the ginga display.
- Added `bspline_profile_qa` for generic QA of a bspline fit.
- Eliminate MasterFrame class
- Masks handled by a DataContainer
- Move DetectorPar into a DataContainer (named DetectorContainer) which
  enables frame-level construction
- Advances to DataContainer (array type checking; nested DataContainers;
  to_master_file)
- Dynamic docs for calibration images
- Every calibration output to disk is help within a DataContainer,
  separate from previous classes.  Exception is WaveCalib (this needsd a
  fit DataContainer first)
- Substantial refactoring of Calibrations
- Add MDM OSMOS spectrograph
- Moved pypeit.core.pydl.bspline into its own module, `pypeit.bspline`
- Introduced C backend functions to speed up bspline fitting
    - now require `extension_helpers` package to build pypeit and
      necessary files/code in `setup.py` to build the C code
    - C functions will be used by default, but code will revert to pure
      python, if there's some problem importing the C module
    - Added tests and pre-cooked data to ensure identical behavior
      between the pure python and C functions.
- Moved some basis function builders to pypeit.core.basis
- Release 1.0 doc
- Lots of new docs
- pypeit_chk_2dslits script
- DataContainer's for specobj, bspline
- Introduction of Spec2DObj, AllSpec2DObj, and OneSpec (for Coadd1D)
- Added bitmask to SlitTraceSet
- Introduced SlitTraceSet.spat_id and its usage throughout the code
- Spatial flexure corrections
    - Significant refactor of flatfield.BuildFlatField.fit()
    - Spatial flexure measuring code
    - PypeItPar control
    - Modifications to SlitTraceSet methods
    - Illumflat generated dynamically with different PypeIt control
    - waveimage generated dynamicall and WaveImage deprecated
- Moved RawImage into ProcessRawImage and renamed the latter to the
  former
- Continued refactoring of Calibrations
- Initial code for syncing SpecObjs across exposures
- Option to ignore profile masking during extraction
- Additional code in DataContainer related to MasterFrames
- Eliminated WaveImage
- Updates to QL scripts
- Lots of new tests



0.13.2 (17 Mar 2020)
--------------------

- Added PypeIt identify GUI script for manual wavelength calibration
- Add bitmask tests and print bitmask names that are invalid when
  exception raised.
- Parameter set keywords now sorted when exported to an rst table.
- Enable user to scale flux of coadded 1D spectrum to a filter magnitude
- Hold RA/DEC as float (decimal degrees) in PypeIt and knock-on effects
- Add more cards to spec1d header output
- Fixes a few sensfunc bugs
- Added template for LRIS 600/7500
- Deal with non-extracted Standard
- docs docs and more docs
- A QA fix too

0.13.1 (07 Mar 2020)
--------------------

- Missed a required merge with master before tagging 0.13.0.

0.13.0 (07 Mar 2020)
--------------------

- Refactored sensitivity function, fluxing, and coadding scripts and
  algorithms.
- Added support for additional near-IR spectrographs.
- Restrict extrapolation in tilt fitting
- Implemented interactive sky region selection

0.12.3 (13 Feb 2020)
--------------------

- Implemented DataContainer
- Added fits I/O methods
- Implemented SlitTraceSet
- Setup of `pypeit.par.pypeitpar` parameter sets should now fault if the
  key is not valid for the given parameter set.  NOTE: The check may
  fail if there are identical keys for different parameter sets.
- Modification to add_sobj() for numpy 18

0.12.2 (14 Jan 2020)
--------------------

- Introduces quick look scripts for MOS and NIRES
- Bumps dependencies including Python 3.7
- Modest refactoring of reduce/extraction/skysub codes
- Refactor of ScienceImage Par into pieces
- Finally dealt with 'random' windowing of Shane_kast_red
- Dynamic namp setting for LRISr when instantiating Spectrograph

0.12.1 (07 Jan 2020)
--------------------

- Hotfixes: np.histogram error in core/coadd1d.py, np.linspace using
  float number of steps in core/wave.py, and sets numpy version to 1.16

0.12.0 (23 Dec 2019)
--------------------

- Implemented MOSFIRE and further implemented NIRSPEC for Y-band
  spectroscopy.
- Fixed bug in coadd2d.
- Add VLT/FORS filters to our database
- Improved DEIMOS frame typing
- Brings Gemini/GMOS into the suite (R400)
- Also an important change for autoid.full_template()
- Fixed trace extrapolation, to fix bugs in object finding. Tweaks to
  object finding algorithm.
- Major improvements to echelle object finding.
- Improved outlier rejection and coefficient fitting in pca_trace
- Major improvements to coadd routines in coadd1d
- Introduced telluric module and telluric correction routines
- Implemented tilt image type which is now a required frame type
- Streamlined and abstracted echelle properties and echelle routine in
  spectrograph classes.
- Revamped 2-d coadding routines and introduced 2-d coadding of
  MultiSlit data
- Improved ginga plotting routines.
- Fixed bug associated with astropy.stats.sigma_clipped_stats when
  astropy.stats.mad_std is used.
- Refactor BPM generation
- Merge raw_image loading with datasec_img and oscansec_img generation
- Sync datasec_img to image in ProcessRawImage
- Started (barely) on a path to having calibration images in counts and
  not ADU
- Refactors GMOS for get_rawimage method
- Enables GMOS overscan subtraction
- Adds R400 wavelength solution for old E2V chip
- Revises simple_calib() method for quick and dirty wavelength
  calibration
- Adds a related show_wvcalib script
- Changes to ech_combspec to better treat filenames
- Fixed bug when bias was set to 'force' which was not bias subtracting
- Implemented changes to vlt_xshooter_nir to now require darks taken
  between flats
- Made flat fielding code a bit more robust against hot pixels at edge
  of orders
- Added pypeit_chk_flat script to view flat images
- Refactored image objects into RawImage, ProcessRawImage, PypeItImage,
  BuildImage
- Moved load() and save() methods from MasterFrame to the individual
  calibration objects
- Converted ArcImage and FlatImages into counts
- Added code to allow for IVAR and RN2 image generation for calibs
- Added several from_master_file() instantiation methods
- Use coadd2d.weighted_combine() to stack calibration images
- Major refactor of slit edge tracing
- Added 'Identify' tool to allow manual identification and calibration
  of an arc spectrum
- Added support for WHT/ISIS
- Added 'Object Tracing' tool to allow interactive object tracing
- Added code of conduct
- Deprecated previous tracing code: `pypeit.traceslits` and
  `pypeit.core.trace_slits`, as well as some functions in
  `pypeit.core.extract` that were replaced by
  `pypeit.core.moment.moment1d` and functions in `pypeit.core.trace`.
- PCA now saved to MasterEdges file; added I/O methods
- Improved CuAr linelists and archives for Gemini wavelength solutions
- New data model for specobj and specobsj objects (spec1d)
- Started some improvements to Coadd2D, TBC
- Allow for the continuum of the arc image to be modeled and subtracted
  when tracing the line-centroid tilts
- Include a mask in the line detection in extracted central arc spectrum
  of each slit/order.  For VLT XShooter NIR, this was needed to ensure
  the sigma calculation didn't include the off-order spectral positions.
- Added a staticmethed to :class:`pypeit.edgetrace.EdgeTraceSet` that
  constructs a ``tslits_dict`` object directly from the Master file.

0.11.0.1
---------

- Add DOI

0.11.0 (22 Jun 2019)
--------------------

- Add magellan_mage, including a new ThAr linelist and an archived
  solution
- Polish several key echelle methods
- Modify create_linelist to default to vacuum
- Update Xshooter, NIRES, and GNIRS
- Refactor ProcessImages into ProcessRawImage, PypeItImage,
  CalibrationImage, ScienceImage, and ImageMask
- Refactor ScienceImage into SciImgStack
- Fix arc tilts bug
- Started an X-Shooter doc and introduced a [process][bias] parameter
- Modified processing steps for bias + overscan subtraction
- Started notes on how to generate a new spectrograph in PypeIt
- Refactoring of reduce to take a ScienceImage object for the images and
  the mask
- Updates to many spectrograph files to put datasec, oscansec in the raw
  frame
- Add find_trim_edge and std_prof_nsigma parameters
- A bit of tuning for MagE
- Fixes for Echelle in fluxspec
- Writes a chosen set of header cards to the spec1D and coadd files
- Updates for FORS2
- Introduced new coadd1d module and some new coadd functinality.
- modified interface to robust_polyfit_djs, robust_optimize, and
  djs_reject.
- Added utility routine cap_ivar for capping the noise level.
- Fixed a bug in optimal extraction which was causing hot pixels when a
  large fraction of the pixels on the object profile were masked.
- Major bug fixes and improvements to echelle object finding. Orders
  which did not cover the entire detector were not being treated
  properly.

0.10.1 (22 May 2019)
--------------------

- Minor bug fix to allow for `None` exposure times when typing frames.

0.10.0 (21 May 2019)
--------------------

- Enable PyPI
- Streamline some of the instantiation at the beginning of
  PypeIt.__init__.
    - Moves the call to default_pypeit_par into config_specific_par.
    - Adds a finalize_usr_build() function to PypeItMetaData to
      consolidate the few opaque steps when finishing the meta data
      build.
- Hack for Kastr
- Turn on Shane Kastb grism wavelength solutions (not tested)
- Started splitting Arc Line Templates Notebook into pieces
- Allows for slice like syntax when defining calibration groups.
- Introduce 'tilt' frame type.  Not used yet.  Everything that's typed
  as an 'arc' is now also typed as a 'tilt'.
- Use matplotlib 'agg' backend to the top-level `__init__.py` to allow
  for running the code under a screen; may need a better approach.
- Numerous doc and style fixes
- Add `master_type` to `MasterFrame` (and derived classes), which is
  used to set the name of the master frame output file.
- Significant edits to `MasterFrame` to streamline IO for derived
  classes.  Lead to significant changes to `Calibrations`.
- Main paths now set in `PypeIt`.
- Allow `connect_to_ginga` to start up the ginga viewer.
- Add a pytest `skipif` that checks if the Cooked directory exists in
  the dev-suite.  Use this to run the tests that only need the raw image
  data or don't need the dev-suite at all.
- Move wavelength calibration save/load out of `pypeit.wavecalib` into
  `pypeit.core.wavecal.waveio.py`
- Rename default directory for calibration masters to `Masters` and
  removed inclusion of spectrograph name.
- Fix oscan sec in read_lris()
- Fix bad return in tracewave.tilts_find_lines()
- Several doc edits
- Fix handling of maskslits
- Fix flexure crashing
- Change `pypeit.spectrographs.spectrograph.get_image_section` to
  *always* return the sections ordered spectral then spatial to match
  the PypeIt convention to match how binning is returned.  Propagated to
  get_datasec_img.
- Changed all functions related to binning to ensure that binning is
  always ordered spectral vs. spatial with the PypeIt convention that
  images have shape (nspec,nspat).  Includes associated documentation.
- Allow `pypeit.bitmask.BitMask` and `pypeit.par.parset.ParSet` to save
  and load from fits file headers.
- Force BitMask definitions in framematch.py and processimages.py to use
  and OrderedDict.  They need to be an OrderedDicts for now to ensure
  that the bits assigned to each key is always the same. As of python
  3.7, normal dict types are guaranteed to preserve insertion order as
  part of its data model. When/if we require python 3.7, we can remove
  this (and other) OrderedDict usage in favor of just a normal dict.
- Changed default for add and rm slits parameters.
- Doc improvements and removal of old, commented methods.
- Edited function that replaces bad columns in images and added tests.
- Added `pypeit.io` with routines to:
    - manipulate `numpy.recarray` objects and converting them into
      `astropy.fits.BinTableHDU` objects.
    - gzip compress a file
    - general parser to pull lists of items from fits headers
- Added metadata to `MasterFrame` objects written to fits files.
- Added `'observed'` option for wavelength reference frame that skips
  any relative motion corrections.

0.9.3 (28 Feb 2019)
-------------------
- Fixed a bug that was introduced when the binning was switched to the
  PypeIt convention.
- Fixed a bug whereby 2d images were not being saved if no objects were
  detected.
- Revamped the naming convention of output files to have the original
  filename in it.

0.9.2 (25 Feb 2019)
-------------------

- Many doc string updates in top level routines (not core)
- Updates to install and cookbook docs
- Continued the process of requiring spectrograph and par in each base
  class
- More doc + cleaning at top level, e.g. base classes
- Eliminates BPM base class
- Hot fix for flatfield;  illumflat was getting divided into the
  pixelflatnrm image
- Implementation of 2d coadds including a script to perform them.
- Fixed bug in extract.fit_profile that was introduced when implementing
  2d coadds
- Polynomial order for object finding is now part of parset.
- Improved X-shooter object tracing by increasing order.
- Improved determination of threshold determination regions for object
  finding.
- Added S/N floor to ivar determination for image procing.
- Reworked master output for traceslits
- Fixed a bug associated with binned images being proc'd incorrectly.
- Fixed master_key outputs in headers to deal with different detectors.
- Modify -c in pypeit_setup to require a setup (or all) be specified
  when writing, e.g. 'all' or 'A,C'
- Generated a new spectrograph child for LRISr in long-slit read-out
  mode (only 2 amps, 1 per detector)
- Require astropy >=3.1  [required for coadding at the least]
- Fixed a circular import which required move qa from wavecal into
  autoid.
- Fixed a bug in LRIS-R that spectrograph which was not using binning
  for wavelength fwhm.
- Updated docs on add/rm slits.
- Fixed and tuned up fluxing script and fluxing routines.
- Introduce sky_sigrej parameter
- Better handling of ManualExtraction
- Add template for LRISr 600/5000 wavelengths
- PYDL LICENSE and licenses folder
- Updates for new Cooked (v1.0)

0.9.1 (4 Feb 2019)
------------------

- Move write method for sensitivity function
- Modify I/O for detnum parameter
- Modify idx code in SpecObj
- Fixed a bug on datatype formatting
- Reworked masteframe and all base classes to be more homogenous so that
  one only ever overloads the save_master and load_master methods.
- Many changes fixes wavecal/autoid.py to make the lines being used
  explicitly clear. This fixed many bugs in the the wavelength fitting
  that were recently introduced.
- Introduced reidentification algorithm for wavelengths and many
  associated algorithms. Reidentification is now the default for
  x-shooter and NIRES. Other changes to the wavelength interface and
  routines to make them more compatible with echelle.
- Tweaked LA cosmics defaults. Add instrument specific parameters in
  spectrograh classes along with routines that check binning and decide
  on best params for LRIS-RED
- Now updating cosmic ray masking after each global sky subtraction
- Major developments for echelle functionality, including object
  wavelengths, and reduction control flow.
- Introduced wavemodel.py to simulate/extract/ID sky and ThAr spectral
  emission lines.
- Significant refactor of tracing slit/edge orders and new docs+tests
- Changed back BPM image to be aligned with datasec *not* the raw image
  shape (without trimming)
- Renabled ability to add user supplied slits
- Miscellaneious echelle-related advances
- PNGs of X-Shooter fits
- Sped up trace plotting in ginga
- Fussed again with how time is handled in PypeIt.  Hopefully the last
  time..
- dispaxis renamed specaxis and dispflip to specflip
- Lots of VLT/X-Shooter development
- Removed a number of files that had been mistakingly added into the
  repo
- Now running on cooked v=0.92
- Allow for multiple paths to be defined in the pypeit file
- Changed the procedure used to identify instrument configurations and
  identify which frames to use when calibrating science exposures.
- Added configurations, calibration groups, and background index to
- Total revamp of Tilts. Arc line tracing significantly improved.
- Fixes to trace_crude_init, trace_fweight, and trace_gweight.
- Many other small bug fixes and modifications particularly in the
  fitting routines.
- Lots of development related to echelle functionality.
- Major enhancements to fitting routines (in utils)
- Make GMOS south works and update OH line lists, and also add LBT/MODS.
- Introduce calib groups
- Removes setup designation.  Largely replaced with master_key
- Refactor Calibrations class to handle new calib groups
- Refactor QA to handle new calib groups
- Refactor tests to handle new calib groups
- Pushed pieces of run_pypeit into the PypeIt class
- Removed future as a dependency
- Change point step size to 50 pixels in show_slits and show_trace for
  major speed up
- Implemented difference imaging for near-IR reductions for both
  Multislit and Echelle
- Fixed a bug in echelle object finding algorithm.
- Fixed bug in object finding associated with defining the background
  level for bright telluric standards and short slits.
- Implemented using standard stars as crutches for object tracing.
- Reworked the implementation of reuse_masters in the PypeIt class and
  in the Calibrations class.
- New behavior associated with the -o overwrite feature in run_pypeit.
  User prompting feature has been disabled. Existing science files will
  not be re-created unless the -o option is set.
- Fixed a bug where local sky subtraction was crashing when all the
  pixels get masked.
- Nearly resurrected simple_calib
- New method to build the fitstbl of meta data
- Refactor handling of meta data including a data model defining core
  and additional meta data
- Replaces metadata_keys with pypeit_file_keys for output to PypeIt file
- Updates new metadata approach for VLT, Keck, Lick, Gemini instruments
- Remove PypeItSetup call from within PypeIt
- Remove lacosmic specific method in Spectrograph;  replaced with
  config_specific_par
- setup block now required when running on a PypeIt file
- Introduced a new method of determining breakpoint locations for local
  sky subtraction which takes the sampling set by the wavelength tilts
  into account.
- Fixed a major bug in the near-IR difference imaging for the case of
  A-B, i.e. just two images.
- Introduced routines into core.procimg that will be used in 2-d
  co-adding.
- Tweaks to VLT X-SHOOTER spectrograph class to improve reductions.
- Moved methods for imaging processing from scienceimage class to
  processimages class.
- Introduce full_template() method for multi-slit wavelength
  calibrations; includes nsnippet parameter
- Generate full template files for LRIS, DEIMOS, Kastb
- Added a few new Arc lines for DEIMOS in the blue
- Introduce mask_frac_thresh and smash_range parameters for slit
  tracing; modified LRISb 300 defaults
- Updated slit tracing docs
- Introduced --show command in pypeit_chk_edges
- Added echelle specific local_skysub_extract driver.
- Refactored PypeIt and ScienceImage classes and introduced Reduce
  class. ScienceImage now only does proc-ing whereas reduction
  operations are done by Reduce. Reduce is now subclassed in an
  instrument specific way using instantiate_me instead of PypeIt. This
  was necessary to enable using the same reduction functionality for 2d
  coadds.
- Added and improved routines for upcoming coadd2d functionality.
- Fixed bug in weight determination for 1d spectral coadds.
- Major fixes and improvements to Telluric corrections and fluxing
  routines.
- Fluxing now implemented via a script.
- Turned flexure back on for several instruments
- Introduced VLT/FORS2 spectrograph
- Swapped binspec and binspat in parse binning methods
- Extended LRISr 1200_900 arc template
- Modified add/rm slit methods to be spec,spat
- Add an option in coadding to scale the coadded spectrum to a given
  magnitude in a given filter
- Extended DEIMOS 1200G template

0.9.0
-----

- Major refactor to rename most modules and incorporate the PYPIT ->
  PypeIt switch
- Add SlitMask, OpticalModel, and DetectorMap classes.  Implemented
  DEIMOSOpticalModel based on DEEP2 IDL code.
- Improved treatment of large offsets in
  pypeit.core.trace_slits.trace_gweight to be symmetric with
  trace_fweight. Large outlying pixels were breaking object tracing.
- Added thresholding in pypeit.core.tracewave to ensure that tilts are
  never crazy values due to extrapolation of fits which can break sky
  subtraction.
- Turn off 2.7 Travis testing
- Integrated arclines into PypeIt
- Added KDTree algorithm to the wavelength calibration routines
- Modified debug/developer modes
- Update SpecObjs class; ndarray instead of list;  set() method
- Completely revamped object finding, global sky subtraction and local
  sky subtraction with new algorithms.
- Added -s option to run_pypeit for interactive outputs.
- Improved pypeit_show_spec2d script.
- Fixed bug whereby -m --use_master was not being used by run_pypeit
  script.
- Overhaul of general algorithm for wavelength calibration
- Hot fix for bspline + requirements update
- Fixed issue with biases being written to disk as untrimmed.
- Completely reworked flat fielding algorithm.
- Fixed some parsing issues with the .pypeit file for cases where there
  is a whitepsace in the path.
- Implemented interactive plots with the -s option which allow the
  reduction to continue running.
- Modified global sky subtraction significantly to now do a polynomial
  fit. This greatly improves results for large slits.
- Updated loading of spectra and pypeit_show_1dspec script to work with
  new output data model.
- Implemeneted a new peak finding algorithm for arc lines which
  significantly improved wavelength fits.
- Added filtering of saturated arc lines which fixed issues with
  wavelength fits.
- Added algorithms and data files for telluric correction of near-IR
  spectra.
- Revamped flat field roiutine to tweak slit boundaries based on slit
  illumination profile. Reworked calibrations class to accomodate the
  updated slit boundaries and tilts images as well as update the master
  files.
- Include BitMask class from MaNGA DAP.
- Change the way frame types are include in PypeItSetup.fitstbl
- Edited KeckLRISSpectrograph header keywords
- Edited how headers are read from the provided files
- Created metadata.PypeItMetaData class to handle what was previously
  `fitstbl`
- Fussed with date/time driven by GMOS;  date is no longer required in
  `fitstbl`
- Initial work on GMOS;  this is still work-in-progress
- Pushed several arcparam items into the Wavelengths parset
- Series of hacks for when binning is missing from the fitstbl
- CuAr line lists for GMOS
- New option to reduce only 1 det at a time
- Data provided in pypeit file overwrites anything read from the fits
  file headers.
- Filled in fits table reading data for GNIRS
- Demand frametype column in fits table is U8 format
- Further improvements to detect_lines arcline detection algorithm.
- Got rid of arcparam and added info and docs to wavelengths parset.
- Improved and commented autoid.py arclines code.
- Added utilities to wavecalib to compute shift,stretch of two spectra.
- Completely revamped cross-correlation algorithm in wavecalib to give
  roburt results.

0.8.1
-----
- Figuring out how to tag releases

0.8.0
-----

- First major steps on ARMED echelle data reduction pipeline
- APF/Levy and Keck/HIRES implemented
- Updates to blaze function and slit profile fitting
- Initial support for multislit reduction
- Coadding; including docs; and tests
- Now requiring astropy >= v1.3
- raw_input handling for Python 3
- coadd handling of bad input
- coadd bug fix on obj name
- Init local (i.e. object dependent) parameters in coadding
- fix local background logic error in slit masking
- Refactor QA PDF to PNG+HTML
- Add nminima object finding
- Add new parameters for object finding, reduce specific detectors
- Add slit profile QA
- Begin writing header (e.g. RA/DEC) info to spec1d files
- Fix bug in applying BPM for finding slit edges
- Update Ginga hooks
- Enable archiving/loading sensitivity function
- Add new cosmic ray algorithms for coadding (especially pairs of
  spectra)
- Added support for TNG+Dolores long slit spectrograph
- Started removing cython code
- Update line detection algorithm
- Updated flexure and tilt tracing documentation
- Updated docs:added standards.rst, and make a small correction in using
  script pypit_setup in setup.rst
- Fixed travis
- Updated slit trace algorithm
- Improved arc line detection algorithm
- Added functionality for fully automated wavelength calibration with
  arclines
- Switched settings files to allow IRAF style data sections to be
  defined
- Allowed data sections to be extracted from header information
- Significant refactor of routines related to pypit_setup
- Various small improvements, primarly to handle Gemini/GMOS data [not
  yet fully supported in PYPIT]
- Removed majority of cython functionality
- Moved logging to be a package object using the main __init__.py file
- Begin to adhere to PEP8 (mostly)
- setup.py rewritten.  Modeled after
  https://github.com/sdss/marvin/blob/master/setup.py .  Added
  requirements.txt with the package versions required.
- Updates archeck
- Loads NIST arclines from arclines instead of PYPIT
- DEIMOS reduction!
- Bug fix for bspline with bkspace
- Enable loading a sensitivity function with YAML
- Allow for multiple detectors when using `reduce detnum`
- Moved all imports to the start of every file to catch and avoid
  circular imports, removed most `import ... as ...` constructs
- dummy_* removed from arutils as necessary and propagated changes to
  tests
- remove dependency of ararclines functions on slf
- change requirements for astropy to >=1.3.0 so that `overwrite` is
  valid
- include numba in requirements, but actually a requirement of arclines
- Improve cookbook and setup docs
- Faster algorithm for defining object and background regions
- Restore armsgs -d functionality
- Finished cython to python conversions, but more testing needed
- Introduce maskslits array
- Enable multi-slit reduction
- Bug fixes in trace_slits
- Fixes what appears to be a gross error in slit bg_subtraction
  (masking)
- Turns off PCA tilt QA for now [very slow for each slit]
- Several improvements for coadding
- Modify lacosmic to identify tiny CR's
- Enabled writing Arc_fit QA for each slit/order
- Refactored comb_frames
- Refactored load_frames
- Refactored save_master
- Refactored get_datasec_trimmed, get_datasec, pix_to_amp
- Refactored slit_pixels
- Refactored sub_overscan
- Refactored trace_slits (currently named driver_trace_slits) and many
  of its dependencies
- Added parameter trace_slits_medrep for optional smoothing of the trace
  slits image
- Updated a few settings for DEIMOS and LRIS related to tracing slits
- Added a replace_columns() method to arproc.py
- Fixed a bug in new_match_edges()
- Moved tracing docs -> slit_tracing and edited extensively
- Updated docs on DEIMOS, LRIS
- Added the pypit_chk_edges script
- Added BPM for DEIMOS
- Added the code for users to add slits [edgearr_from_users()] but have
  not documented nor made it accessible from the PYPIT file
- Generated tcrude_edgearr() method for using trace crude on the slit
  edges
- Added trace_crude() method that I ported previously for DESI
- Added multi_sync() method for ARMLSD slit synchronization
- Have somewhat deprecated the maxgap method
- Refactored the gen_pixloc() method
- Generate arpixels.py module for holding pixel level algorithms
- Move all methods related to TraceSlits to artraceslits.py
- Introduce the TraceSlits class
- Update armlsd accordingly
- Remove driver_trace_slits and refctor_trace_slits methods
- Making Ginga a true dependency of PYPIT
- Have TraceSlits write/load MasterFrames
- Introduce SetupClass object
- Replace armbase.setup_science() with SetupClass.run()
- Move setup acitivites to inside pypit.py
- doc updates in setup.rst
- Refactor fitsdict -> fitstbl  (variable name not updated everywhere)
- Removed slurped headers from fitsdict (and therefore fitstbl)
- Include SetupClass Notebook
- Move ftype_list from armeta.py to arsort.py
- Bug fix related to fluxing
- Substantial refactor of arsort.py
- Substantial refactor of arsetup.py
- Introduced base-level ProcessImages class
- Introduced abstract MasterFrame class
- Introduced BiasFrame, BPMImage, ArcImage, and TraceImage classes
- Started NormPixelFlat class but have not yet implemented it
- Substantial refactoring of armasters
- Moved arlris, ardeimos to core/
- Moved image processing methods to arprocimg in core/
- Introduced calib_dict to hold calibration frames in armlsd (instead of
  slf)
- Modified ardeimos to load only a single image (if desired)
- Turned off fluxing in this branch;  is 'fixed' in the one that follows
- Moved get_slitid() to artraceslits
- Deprecates ['trace']['combine']['match'] > 0.0 option
- Deprecates ['arc']['combine']['match'] > 0.0 option
- Refactoring of settings and slf out of core methods continues
- Removed _msbias, _msarc, _datasec, _bpix from slf
- New tests and Notebooks
- Introduced FluxSpec class
- Introduce pypit_flux_spec script (and docs)
- Added FluxSpec Notebook
- armlsd has reappeared (momentarily) but is not being used;  it goes
  away again in a future branch
- Added a dict (std_dict) in arms.py to hold standard star extractions
- Reducing standard stars in the main arms loop
- Modified save_1d_spectra to handle loaded SpecObj in addition to
  internally generated ones
- Moved arflux to core and stripped out slf, settings
- Really restricting to nobj when user requests it
- New tests
- Introduces WaveCalib class
- Push ararc.py to core/ after removing slf and settings dependencies
- Further refactor masters including MasterFrame; includes addressing
  previous comment from RC
- Removed armlsd.py again
- Strips wv_calib from ScienceExposure
- Push get_censpec() to ararc.py
- New tests; limited docs
- TraceSlits load method pushed outside the class
- Introduces WaveTilts class
- Significant modification to tilt recipe including deprecation of PCA
- Moved tilt tracing algorithms from artrace.py to artracewave.py in
  core/
- Added 2D Legendre fitting to polyfit2d_general
- New trace slits tilts  settings (for 2D fitting)
- New QA plot
- New pypit_chk_tilts script
- New docs
- New tests
- Introduces FlatField class
- Adds FlatField Notebook, tests
- Pushes flat field algorithms into core/arflat.py
- Main flatfield method broken into a few pieces
- Further refactoring of armasters
- Further refactoring related to settings and ScienceExposure
- WaveImage class
- Strip mswave from ScienceExposure
- New tests
- Push get_calib methods into the individual classes
- Significant refactoring in arms.py followed
- Rename slits_dict -> tslits_dict
- Use tslits_dict in wavetilts.py
- Introduce ScienceImage class
- Substantial refactoring in arms.py followed
- Notebook too
- Reversed exposure/det loops for the (last?) time
- Generated arskysub.py in core/
- Significant portions of arproc.py are now superfluous
- Moved flexure_qa to arwave.py
- Significant refactoring of arsave.py (also moved to core/)
- Removed settings and slf from arspecobj.py
- Refactored trace_objects_in_slit()
- Refactoring of flexure algorithms
- Adds build_crmask() and flat_field() methods to ProcessImages
- Completed the deprecation of arsciexp (RIP)
- Many test updates
- Doc strings improved but no new main docs
- Completed armasters refactor and moved to core/
- Adds bspline_profile() method;  Used here for skysub but will also
  show up in extraction
- Introduces new skysub method;  still a bspline but now the new one
- Adds several methods from the PYDL repository into a pydl.py module
  including bspline Class
- Adds method to generate ximg and edgemask frames
- Adds new trace_slits_trim settings
- Small install edits
- Fixes Travis failure that crept into the previous PR
- Fix bug in bspline
- Adds a demo Notebook for LRISr redux
- Other odds and ends including code flow doc
- Introduce pypit/par and pypit/config directories
- Introduce PypitPar as an initial step toward refactoring the front end
- Final nail in the coffin for cython
- Add API docs
- Add bumpversion
- Adds a demo Notebook for LRISr redux
- Other odds and ends including code flow doc
- Introduce pypit/par and pypit/config directories
- Introduce PypitPar as an initial step toward refactoring the front end
- Move spectrograph specific code into spectographs/ folder
- Introduces the Spectrographs class
- Introduces the Calibrations class with Notebook
- Bug fix in view_fits script
- Handle no-slits-found condition
- Added NIRES to spectrographs folder
- Fixed logic in ArcImage class related to settings and user settings
- Added user settings to some of the other classes.
- Enabled load_raw_frame to take a negative dispersion axis indicating
  flips.
- Major bug fixed in bspline_profile where it was producing gargabe
  results when breakpoints were being rejected.
- Edits to Spectrograph class
- Removed all use of settings in ARMS and its subsequent calls.  ARMS
  now uses PypitPar and its sub parameter sets
- propagated ParSet changes into run_pypit and pypit_setup
- settings/parameters for pypit now set in the pypit file using a
  configuration parameter set
- rewrote pypit file parser
- Included automatically generated documentation of PypitPar when
  running make html in doc/ directory
- Checked orientation of array correct for DATASEC and OSCANSEC in
  DetectorPar for each Spectrograph
- Add SpecObjs class
- Add from_dict and to_dict methods to pydl bspline and update docs
- Updated from_dict method in pydl bspline

0.7 (2017-02-07)
----------------

This file enters the scene.<|MERGE_RESOLUTION|>--- conflicted
+++ resolved
@@ -7,13 +7,10 @@
 - (Hotfix) Fixed typo related to GitHub download for offline processing
 - Started modifications and support for JWST.
 - LRISr header issue
-<<<<<<< HEAD
 - Added spectral flexure and reference frame corrections for IFU data
 - Allow separate sky frame to be used for sky subtraction with IFU data
-=======
 - Limit the images written to the MasterEdges file to only the trace
   image, mask, and detector.
->>>>>>> 2dcde3ca
 
 1.11.0 (21 Oct 2022)
 --------------------
