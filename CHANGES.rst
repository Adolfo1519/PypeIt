1.10.1dev
---------

- Add ability for users to specify custom arc line lists for
  wavelength calibration, saved in the user's PypeIt cache
<<<<<<< HEAD
- Added Keck/NIRES frame-typing development doc.
=======
- Now more than one setup can be assigned to the same calibration frame,
  allowing to associate the same calibration frames to different science/standard
  frames, if desired.
- Correctly associate calibrations with science data for MOSFIRE longslit and long2pos masks.
- Automatically assign `comb_id` and `bkg_id` to MOSFIRE science data,
  using the information on the dither pattern.

>>>>>>> 05c16177

1.10.0 (11 July 2022)
---------------------

- Modify tweak_standard for Mosfire/J2
- Apply find_min_max when clipping the image for object finding
- Mask bad detector regions for global sky flexure calculation
- Detector structure correction included in flatfield calibration
- Apply find_min_max when clipping the image for object finding
- Mask bad detector regions for global sky flexure calculation
- Fixed a bug associated with 2d interpolation of waveimg in extraction.
- Refactor PypeIt input files
- Added wavelength diagnostics to the spec2d output


1.9.1 (13 June 2022)
--------------------

- Hotfix for bug related to downloading from the `reid_arxiv` when using
  the `reidentify` wavelength calibration method.


1.9.0 (31 May 2022)
-------------------

- When using glob to get files in pypeit_setup, added automatic sorting
  so that the default `comb_id` ordering matches the sorted file name.
- Improve Keck/KCWI automatic frame typing.
- Implemented Keck/KCWI flux calibration
- Wavelength templates (OH lines and arc lamps) created for Keck/MOSFIRE
- Mosaic is now available for Keck/DEIMOS too.
- Various package data (e.g., reid_arxiv, sensfunc) are no longer
  distributed via PyPI to reduce package size; introduce mechanisms for
  downloading/caching needed data either at runtime or on demand.
- Save output wavelength calibration from `pypeit_identify` to the cache
  for direct reuse in data reduction.
- The `pypeit_identify` GUI can now toggle between linear and log
  scaling of the arc spectrum flux.
- Improved wavelength solution for Gemini-Nort E2V detector
- Keck/DEIMOS now uses gain/RN values measured periodically by WMKO
- Add bok_bc 300 grating template
- Added more flexible quicklook that can handle dithering.
- Expose exposure time scaling for dark frames as an image processing
  parameter, and set the default behavior to ignore any difference in
  exposure time.  Also fixes a bug in the variance calculation.
- Refactored object finding
- Bug fixes in local sky subtraction and extraction
- Fixed pypeit setup issues due to bad LRIS headers.
- Added support for VLT FORS2 600z grism.
- Added enhancements and fixes for Keck lris red Mark4.
- Fixed a bug in 2d coadding when objects were not being identified.
  Refactored 2d extraction.
- Added code to better parse Gemini/GNIRS dither sequences
- Add spectrograph child for VLT X-SHOOTER UVB arm
- Minor enhancements to `pypeit_identify` GUI
- Refactoring of `pypeit_show_wvcalib` GUI


1.8.1 (23 Feb 2022)
-------------------

- various hotfixes
- Include preliminary support for fluxing with archived SensFunc files
  for DEIMOS.


1.8.0 (12 Feb 2022)
-------------------

- Fixed a bug about how `maskdef_offset` is assigned to each detector
- Changed default behavior for how PypeIt computes `maskdef_offset` for
  DEIMOS.  It now uses by default the stars in the alignment boxes.
- Introduces pypeit_parse_calib_id script
- Refactor manual extraction
- Fixed 2Dcoadd spec bugs for central wavelength dithers.
- GMOS doc updates
- Add 2D wavelength calibration image to MasterFlat output; include
  wavelength calibration in pypeit_chk_flat ginga display.
- Introduce mosaicing
    - `det` arguments can now be tuples with a list of detectors to
      combine into a mosaic.  Mosaics can now be defined in the pypeit
      file using `detnum`; e.g., `detnum=(1,2)` creates a mosaic of
      detectors 1 and 2.
    - The tuples must be one among an allowed set defined by each
      spectrograph class; see `gemini_gmos.py`.
    - `DETECTOR` extensions in output files can now be either a
      `DetectorContainer` object or a `Mosaic` object.  Both are now
      written using `astropy.table.Table` instances.  `Mosaic` objects
      just have more columns.
    - The `otype` of `DataContainer` data-model components can now be a
      tuple of `DataContainer` subclasses indicating that the component
      has an optional type.
    - Added the `one_row_table` class attribute to `DataContainer`,
      which will try to force all the elements of a datamodel into a
      binary table extension with a single row.
    - Started propagation of name changes from, e.g., `DET01` to
      `MSC01`, where the latter indicates the reduction uses the first
      mosaic option for the spectrograph.  Keys for master calibration
      frames are now, e.g., `A_1_DET01` instead of `A_1_01`.
    - Currently only implemented for `gemini_gmos`.
    - During processing, bias and dark images are left as separate
      detector images, whereas all other images are mosaiced for further
      processing.  This means that `RawImage` is now *always* 3D, where
      `PypeItImage` can be either 2D or 3D.
    - Added a `det_img` to `PypeItImage` datamodel to keep track of the
      parent detector for each pixel in a mosaic.
    - Added a `amp_img` to `PypeItImage` datamodel to keep track of the
      parent amplifier for each pixel in a mosaic; this is the result of
      mosaicing the `datasec_img` objects for each detector.
- Improve performance of L.A.Cosmic algorithm:
    - Switch to using ndimage.binary_dilation for growing masked regions
    - Switch to astropy convolution for Laplace convolution
    - Added faster block replication algorithm
    - Fix iteration logic
- Intermediate update to BPM.  Preference given to pulling this from the
  relevant `PypeItImage` calibration image instead of always building it
  from scratch.  That latter complicated things for mosaics.
- First steps toward more robust treatment of saturation.
- Dark counts used for calculating the shot noise now includes measured
  dark images if provided
- `PypeIt` file parameters can now parse sets of tuples; e.g.,
  `detnum=(1,2),(3,4)` should get parsed as `par['detnum'] = [(1,2),
  (3,4)]`.
- `PypeIt.select_detectors` has been moved to `Spectrograph`.
- Update for `LDT/DeVeny` including support for binned data,
  `use_header` for reading arc lamps used from frames, and `reid_arxiv`
  templates for three additional gratings.
- Slurps in and uses slitmask design for Keck/LRIS (limited usage)
- Hotfix for `gemini_gmos` mosaic tracing parameters
- Include sky model in 2nd pass of global sky subtraction (not for IR
  redux).
- Skymask is now computed also for the maskdef_extract objects.
- Added dedicated fwhm and boxcar_radius for maskdef_extract objects.
- Added pypeit_version to the pypeit file header.
- Set DEIMOS `find_fwhm` default to 0.8" in binned pixels.
- Added row-dependent pattern-noise calculation
- Improvements in `pypeit_coadd_2dspec`:
    - `maskdef_id` assigned to each slit
    - Assigning object's name, ra and dec to detected objects is now
      available
    - Force extract of undetected objects is now available
    - `maskdef_offset` can be use as offsets in the coadd
    - Coadding only a specific sets of slits is now possible with the
      parset `--only_slits`
    - If the user inputs a list of offsets, the weights can still be
      computed if a bright object is found, otherwise uniform weigths
      will be used
    - Fixed manual extraction bug
    - Various improvements in the flow of the code
    - spec1d*.txt is now produced also for coadd2d
- Scripts to explore the noise residuals in PypeIt
- Added Coadd2D HOWTO docs
    - Fixes a  bug in echelle object finding
    - Attempt to make the threshold computation for object finding more robust.
    - Fixed a bug in extraction for echelle spectrographs for IR reductions.
    - Tuned up preivious refactor of object finding and extraction classes.
    - Fixed a bug that was introduced in skymask definition.
    - Fixed a bug where negative objects were not being found for IR reductions of standard stars.
- Add template wavelength solution for soar_goodman_red 400_SYZY

1.7.0 (19 Nov 2021)
-------------------

- Introduces pypeit_parse_calib_id script
- Throw a warning if the chosen spectrograph has a header which does not
  match expectation
- Pypeit can now read (currently for Keck DEIMOS only) the list of arc
  lamps from the header and use it for wavelength calibration.
- Allow one to restrict the wavelength range of the arxiv template
- Fixed a bug in HolyGrail that did not allow for sigdetect and rms_wavelength to be
  slit dependent lists.
- Set DEIMOS FWHM default to 10 pixels
- Fixed a bug in HolyGrail that did not allow for sigdetect and
  rms_wavelength to be slit dependent lists.
- Improvements for MOSFIRE:
    - uses slitmask info in the slit edge tracing
    - associates RA, Dec and Object name to each extracted object
    - extracts undetected objects using the predicted position from
      slitmask info
    - uses dither offeset recorded in the header as default
      slitmask_offset, but the user can provide the maskdef_id of a slit
      with a bright object that can trace the offset.
    - improvements in the frame typing
- Implements new Mark4 detector for Keck/LRISr  (aka keck_lris_red_mark4)
- QL script for Keck/DEIMOS
- Implemented flux calibration and grating correction for datacubes.


1.6.0 (1 Oct 2021)
------------------

- Modifications to reduce header crashes
- Added `image_proc.rst` doc, which includes a table with the primary parameters
  that affect the control flow of the image processing.
- Added exptime and units to the PypeItImage data model.
- Made bias subtraction available to the dark image processing (i.e., if people
  request bias subtraction for darks, the bias needs to be passed).  Similarly,
  added dark to the buildimage calls in get_arc and get_tiltimage.
- Streamlining of the operations in pypeit.core.flat.flatfield.
- Digitization noise no longer added to readnoise calculation by default.
- Include "processing error" in error budget.  Accounts for, e.g., readnoise in
  dark image, etc.
- Include error calculation in overscan subtraction.  The error estimate is the
  standard error in the median, which will be an overestimate for the savgol
  method.
- Allow for pinhole and sky frames in buildimage_fromlist.
- In pypeit.images.rawimage.RawImage:
    - Conversion from ADU to counts is now the first step for all processing.
    - Added an `empirical_rn` parameter that allows the users to use the
      overscan region to estimate the detector readnoise for each image
      processed, and this estimation of the readnoise is now in its own method.
    - Subtraction of the dark is now done after the conversion of the image to
      counts.
    - Dark subtraction is now always performed using the tabulated values for
      each detector.  A warning is thrown if the dark frames are provided and
      the measured dark-current from a dark image is more than 50% different
      from the tabulated value.
    - Whether or not you add the shot noise and a noise floor to the variance
      image are now optional and controlled by parameters in ProcessImagesPar.
    - Changes to default ProcessImagesPar parameters: use_specillum = False for
      all frame types; shot_noise = False and noise_floor = 0 for biases; and
      use_overscan=True, use_biasimage=True, noise_floor=0., and mask_cr=True
      for darks.  Adjustments propagated to individual spectrographs.
    - BPM is not recalculated after applying the flat-field correction because
      it is not longer changed by that function.
    - The code keeps track of the image scaling via the flat-field correction,
      and propagates this to the noise model.
    - Compute and save a "base-level variance" that includes readnoise, dark
      current, and processing error as part of the PypeItImage datamodel.
    - Added `base_var` and `img_scale` to the datamodel of PypeItImage, as well
      as the noise_floor and shot_noise booleans.  All of these are used by
      pypeit.core.procimg.variance_model to construct the error model.
    - Added BADSCALE bit to ImageBitMask to track when flat-field corrections
      are <=0.
- Added `update_mask` and `select_flag` methods to PypeItImage as convenience
  methods used to update and extract information from the fullmask bitmask
  attribute.
- CombineImage now re-calculates the variance model using the stacked estimate
  of the counts instead of propagating the estimates from the individual
  exposures.
- CombineImage performs a masked median when combine_method = 'median', and the
  error is the standard error in the median.
- Simplifies stacking of bits in CombineImage.
- Calculation of the variance in processed images separated into two functions,
  pypeit.core.procimg.base_variance and pypeit.core.procimg.variance_model.
  These replace variance_frame.
- Added a "detectors" doc, and an automatically generated table with relevant
  detector parameters (including the dark current) used for instrument.
- Improved fidelity of bspline timing tests using timeit.
- Added inverse variance images to MasterBias and MasterDark frames so that they
  are available for re-use.

1.5.0 (11 Aug 2021)
-------------------

- Doc updates, including reorganization of the installation doc, fluxing and
  telluric docs, and automatic construction of the package dependencies.
- Add new pixelflat_min_wave parameter below which the mspixelflat is set to 1.
- Add `pypeit_install_telluric` and `pypeit_install_ql_masters` scripts.  The
  latter creates a symlink to the directory with the QL masters that will be
  used if the QL_MASTERS environmental variable does not exist.
- Improved `edgetrace.maskdesign_matching` to always return syncronized traces.
- Pypeit can now deal with dithered observations (only for DEIMOS for now), by
  finding the offset of the observed slitmask from the expected position in the design file.
- There are three options the user can use to find the slitmask offset: bright objects,
  selected slit, or alignment boxes.
- Pypeit run object finding for the alignment boxes but it does not extract them.
- `reduce.run` is now split in two methods: `run_objfind` and `run_extraction`.
- There are now 2 loops over the detectors in `pypeit.reduce_exposure`: the first
  one runs calibrations and object finding for all the detectors and the second one
  runs the extraction. In between the two loops, the slitmask offset is computed.
- A script (`get_telescope_offset`) to determine the telescope pointing offsets is
  added to `pypeit/spectrographs/keck_deimos.py`
- Improve SOAR Goodman fluxing


1.4.2 (06 Jul 2021)
-------------------

- Added a common base class for all scripts
- Script methods now included in Sphinx documentation
- Updated `pypeit.scripts.scriptbase.SmartFormatter` to enable wrapping
  long lines and specify lines with a fixed format using `F|`.
- Made `pypeit.core.telluric.Telluric` subclass from
  `pypeit.datamodel.DataContainer`, and added some basic unit tests.
  This led to some changes in the existing datamodel.
- Made `pypeit.sensfunc.SensFunc` subclass from
  `pypeit.datamodel.DataContainer`, and added some basic unit tests.
  This led to some changes in the existing datamodel.
- Allowed `pypeit.datamodel.DataContainer` parsing methods to used
  pseudonyms for HDU extension names and base classes to read the
  datamodels of subclasses.  Both added new keywords that default to
  previous behavior.
- Moved some functions to avoid circular imports
    - `pypeit.coadd1d.OneSpec` -> `pypeit.onespec.OneSpec`
    - `pypeit.core.coadd.get_wave_grid` ->
      `pypeit.core.wavecal.wvutils.get_wave_grid`
    - `pypeit.core.coadd.sensfunc_weights` ->
      `pypeit.sensfunc.sensfunc_weights`
- Add LDT/DeVeny spectrograph
- Add 6440.25A CdI line (LDT/DeVeny)
- Modify SOAR to read their (truly) raw files
- GMOS doc updates


1.4.1 (11 Jun 2021)
-------------------

- Adds SOAR/Goodman red camera
- Update to Gemini-S telescope info
- Make PypeIt ISO 8160 (more) compliant
- Address an Identify bug
- Add blocking filter to DEIMOS config
- NOT/Alfosc updates
- A pair of fixes for shane_kast_red
- Add NTT EFOSC2 spectrograph
- Add standard stars CD-34241 and CD-329927 to esofil
- Add wavelength solution for keck_lris_red 600/10000
- `pypeit_show_2dspec` shows traces of forced extraction and manual
  extraction with different colors
- Updated docs about extraction and DEIMOS
- Implement multi-detector flexure estimates
- Fix error in variance for numpy fitting routines
- Introduce HOWTO for DEIMOS
- Method for slupring in a standard observed and reduced by WMKO


1.4.0 (23 Apr 2021)
-------------------

- Include a fix for when no edges are detected in `EdgeTraceSet` by
  adding the `bound_detector` parameter.  Most instruments have a
  default of `bound_detector = False` meaning that the code will skip
  processing any detector where no slit edges are found.  Some
  instuments set the default to be `bound_detector = True` because the
  slit edges always or often fall off the edge of the detector (i.e.,
  the detector is fully illuminated).  These instruments are currently
  `mmt_mmirs`, `mmt_bluechannel`, `not_alfosc`, and `shane_kast`; note
  that some `gemini_gmos` data in the DevSuite require
  `bound_detector=True`, as well.
- Improved wavelength template for DEIMOS gratings: 600ZD, 830G.
- Added new ArI, KrI, NeI, XeI arc lines.
- PypeIt can now compute arc line FWHM from the lines themselves. This
  is controlled by a new parset, ``fwhm_fromlines``, which is set to
  False by default, except for DEIMOS.
- Added a development document about the DEIMOS wavelength calibration.
- Limit reduction to detectors 3 and 7 when DEIMOS LVM mask is used
  (other detectors are empty)
- Add `pypeit_obslog` script that simple compiles and prints metadata
  from a set of fits files needed by pypeit to run.
- Change `PypeItSetup.from_file_root` to *require* the output path to
  write the vanilla pypeit file.  If no path is provided, the object is
  instatiated without creating any output.
- Fixed bug in sensitivity function code adressing issue #747. Revamped
  sensitivity function completely to compute zeropoints and throughput.
  Enhanced sensfunc.py QA.
- Added MOSFIRE QL script.
- Added support for VLT/SINFONI K 25mas (0.8x0.8 arcsec FOV) platescale
- Updated docs for differencing imaging sky subtraction.
- Added "sky" frametype for difference imaging sky subtraction
  addressing issue # 1068
- Improved and sped up sensitivity function telluric codes.
- Fixed bugs in ArchiveReid automatic wavelength identification.
- Removed numba dependency.
- Improved pypeit_view_fits script.
- Fixed ginga bugs in display.py and added automatic cuts to show_2dspec
- Added latin hypercube sampler to pypeit.utils which is required for
  differential evolution optimizations.
- Improved GMOS R400 wavelength solution
- Turned off GMOS-S binning restriction
- Add GTC OSIRIS spectrograph
- Updates for docs on adding new spectrographs.  And a bok test
- Added a new ``pypeit_collate_1d`` tool to automatically group 1D
  Spectra from multiple files by group and coadd them.
- PypeIt will now add HISTORY keyword entries to FITS files.
- `use_maskdesign` is turned off for DEIMOS LVM masks
- a new parameter `use_user_fwhm` is added in `ExtractionPar` to allow
  the user to set their preferred fwhm
- Improved `slittrace.assign_maskinfo`
- PypeIt can now force extractions of DEIMOS non detected objects at the
  location expected from slitmask design.
- SpecObj and SlitTrace datamodel versions updated

1.3.3 (24 Feb 2021)
-------------------

- (Hotfix) Command-line argument bug in `pypeit_coadd_1dspec` script.
- (Hotfix) Bug fix in `pypeit_obslog` script.
- (Hotfix) X-Shooter bits


1.3.2 (08 Feb 2021)
-------------------

- (Hotfix) Bug in content type of README file that prevented upload to
  PyPI

1.3.1 (01 Feb 2021)
-------------------

- pypeit_chk_wavecalib script
- Option to limit channels shown for pypeit_show_2dspec
- sigdetect on in full_template
- Added new ArI, ArII lines
- Improved 1Dfit QA
- Final wavelength template for DEIMOS 900ZD
- Fix a bug in `pypeit/core/arc.py` and `pypeit/core/wavecal/autoid.py` due
  to the padding to the arc frames
- Added a new XeI line
- Turn off sigma clipping for DEIMOS arc frames.
- Refactor setup.py to use setup.cfg to define package configuration
- Refactor version handling to use setuptools_scm to grab version info from git tags
- Add support for testing within isolated environments via tox
- Refactor CI to use tox to run tests
- Add cron-scheduled tests to CI
- Add tests to CI to cover macos, windows, and conda installations
- Refactor wrapper scripts in bin/ to be entry_points defined in setup.cfg
- Deprecate check_requirements now that dependencies are handled by the installation



1.3.0 (13 Dec 2020)
-------------------

- DATE-OBS, UTC, AMPMODE, and MOSMODE added to metadata for DEIMOS, and
  the first three are now included in the auto-generated pypeit files.
- DEIMOS AMPMODE is now included in the list of metadata used to
  determine the DEIMOS configuration (setup).
- Frames ignored by
  `pypeit.metadata.PypeItMetaData.unique_configurations` used to
  establish the unique configurations are now set by
  `pypeit.spectrographs.spectrograph.Spectrograph.config_independent_frames`.
  These default to 'bias' and 'dark' frames.
- `pypeit.spectrographs.spectrograph.Spectrograph.config_independent_frames`
  can also return a *single* keyword selecting the metadata column used
  to match these frames to a given configuration.  For DEIMOS, this is
  used to match bias and dark frames to a configuration observed on the
  same date.  Currently these frames can only be set to a single
  configuration.
- Added `pypeit.metadata.PypeItMetaData.clean_configurations` that
  ignores frames that cannot be reduced by pypeit, as set by
  `pypeit.spectrographs.spectrograph.Spectrograph.valid_configuration_values`.
  For DEIMOS, this is used to ignore frames that are taken in
  direct-imaging mode or using anything except the B amplifier to read
  the data.  The ignored frames are removed from the metadata table
  (`fitstbl`).
- `update_docs` script now builds the html as well as the api rst files.
  It also prints a pass/fail comment.
- Added tests to `pypeit/tests/test_setups.py` to test that PypeIt
  correctly and automatically identifies frames from multiple DEIMOS
  configurations and that `pypeit.pypeitsetup.PypeItSetup` correctly
  produces separate pypeit files for each configuration.
- Added a development document reporting that PypeIt now satisfies the
  `PD-3` requirement Keck outlined for the DEIMOS PypeIt pipeline.
- Building the docs now dynamically generates an example pypeit and
  sorted file for inclusion in the PypeIt documentation.
- The setup block is now a simple listing of the keywords and values
  used to identify the instrument configuration.
- Refactor identify GUI and improve its docs
- Modest refactoring of templates.py
- Construction of wavelength arxiv files for DEIMOS 1200B and blue 1200G
- Pypeit now adds DEIMOS slits that are expected from the slitmask design
  but not found in the tracing process.
- PypeIt now flags as “BOXSLT” DEIMOS slits that are expected to be
  alignment boxes from slitmask design.
- Added a table with DEIMOS slitmask design and objects info to the
  SlitTraceSet datamodel
- Add support for MMTO Blue Channel Spectrograph
- Add GitHub Actions CI workflow
- Incorporates a procedure to enable GMOS Nod and Shuffle observations
- New GMOS wavelength solutions
- Remove Travis CI config
- General housecleaning of spectrographs
    - Documentation improvements
    - Dynamically builds table of available spectrographs; see
      `pypeit.spectrographs.available_spectrographs`
    - `pypeit.defs` is now deprecated
    - Removed usage from `pypeit.pypmsgs` and moved it to `run_pypeit.py`
    - Many Spectrograph instance attributes are now class attributes; in
      particular, previous instance attribute `spectrograph` is now `name`.
    - Added class attributes that set if the spectrograph is supported and any
      comments for the summary table.
    - `default_pypeit_par` is now a class method, which allows the name of the
      spectrograph to be defined in a single place
    - Valid spectrographs are no longer checked by
      `pypeit.par.pypeitpar.ReduxPar`.  This caused a circular import in the
      new strucuture.  The parameter `par['rdx']['spectrograph']` is virtually
      always checked by `load_spectrograph`, so I don't think this is a
      problem.
- Kastr 300 grating solutions
- Hotfix to include the solutions!
- Improved DEIMOS slitmask design matching
- Assign RA/DEC to DEIMOS extractions
- DEIMOS object RA, Dec, and name returned when running `pypeit_show_1d --list` and saved in
  the .txt file with the list of 1d spectra.
- DEIMOS object name and `maskdef_id` visible in ginga when running `pypeit_show_2d`
- Fix sigma clipping bug!

1.2.0 (15 Oct 2020)
-------------------

- Frame-typing tweaks for DEIMOS
    - Exposure-time ranges removed
    - All frame types now key off OBSTYPE
- Added more detail on citation policy to main page on readthedocs
- Added docs for BitMasks
- Altered scripts interface to allow for dynamically making the help doc
  files
- full spatial/spectral flexure and heliocentric corrections implemented
  for IFU reductions
- optimal weights in datacube generation
- Docs for skysub, extraction, flat fielding
- New skysub options for masking and suppressing local
- Added `pypeit/core/convert_DEIMOSsavfiles.py` to convert .sav files
  into fits files
- Added "amap" and "bmap" fits files in
  `pypeit/data/static_calibs/keck_deimos/` for DEIMOS optical model
- Added `pypeit/core/slitdesign_matching.py` and `maskdesign_matching`
  to `EdgeTraceSet`
- Added ParSet for switching ON the slit-mask design matching. Default
  is ON for `keck_deimos`
- Pypeit registers `maskdef_id` in SlitTraceSet if instrument is
  `keck_deimos`
- Fix assignment bug in fitting bspline

1.1.1 (10 Sep 2020)
-------------------

- (Hotfix) Fluxing doc edits
- (Hotfix) Fix sdist pip installation

1.1.0 (8 Sep 2020)
------------------

- Fixed a bug for IR reductions for cases where only negative object
  traces are identified.  These were accidentally being written to the
  spec1d file.
- Fixed a bug fixes a bug in full_template wavelength reidentification
  for situations where extreme wavelength coverage slits results in
  reidentification with a purely zero-padded array.
- Fixed a bug fixes a bug in full_template wavelength reidentification
  for situations where extreme wavelength coverage slits results in
  reidentification with a purely zero-padded array.
- Fixed another such bug arising from these zero-padded arrays.
- (Hotfix) Deal with chk_calibs test
- Script to generate combined datacubes for IFU data.
- Changed numpy (> 1.18.0) and scipy (> 1.4.0) version requirements
- Allow show2d_spec, chk_edges, chk_flats to load older Spec2DObj
  datamodel versions
- Implemented a plugin kindly provided by the ginga developers to
  display images with a secondary wavelength image WCS.
    - Removes dependency on @profxj's ginga fork, and avoids a bug when
      using WCS image registration in that fork.
    - `pypeit/ginga.py` moved to `pypeit/display/display.py` and ginga
      plugin added to `pypeit/diplay` directory.
    - ginga plugin registered as an entry point in `setup.py`
    - Added a script to check that the plugins are all available.
    - Installation docs updated.  Both `ginga` and `linetools` are now
      installed via pip.
- Deprecated `pypeit/debugger.py` and `pypeit/data/settings`
- Removed h5py as a dependency
- `linetools` is now listed in `pypeit/requirements.txt` until I can
  check if it still causes readthedocs to fail...
- Modify Spec2DObj 2D model for float32 images
- `pypeit.tracepca.TracePCA` and `pypeit.edgetrace.EdgeTraceSet` now
  subclass from `pypeit.datamodel.DataContainer`
- Refactor WaveCalib into a DataContainer
- Refactor fitting + PypeItFit DataContainer
- Coadd2D bug fixes
- Coadd2D without spec1d files
- Coadd2D offsets
- Some Coadd2D docs
- Manual extraction
- Improve LBT/LUCI
- Add MMT/MMIRS
- QL script for Keck/MOSFIRE (beta version)
- Correct det bug in keck_lris
- Modifications to allow for flailing LRISr detector
- Modifications for parse LRIS LAMPS prior to 2010 upgrade
- Added support for P200/DBSP and P200/TripleSpec

1.0.6 (22 Jul 2020)
-------------------

- (Hotfix) Deal with wavecalib crash
- Fix class and version check for DataContainer objects.
- Script to check for calibration files
- No longer require bias frames as default for DEIMOS
- Implement grism19 for NOT/ALFOSC
- Introduced another parameter used to identify box slits, as opposed to
  erroneous "slits" found by the edge tracing algorithms.  Any slit that
  has `minimum_slit_length < length < minimum_slit_length_sci` is
  considered a `BOXSLIT`, any slit with `length < minimum_slit_length`
  is considered a `SHORTSLIT`; the latter are always ignored.
- Introduced order matching code into EdgeTraceSet.
    - This helps fix an issue for GNIRS_10L caused by the orders
      shifting.
    - Introduces two paramters in `EdgeTraceSetPar` to assist the
      matching: `order_match` and `order_offset`
    - Echelle spectrographs should now always have `ech_order` defined
      in the SlitTraceSet object.
    - Removes the need for `Spectrograph.slit2order` and
      `Spectrograph.order_vec`.  Changes propagated, primarily in
      `wavecalib.py`, `autoid.py`, and `reduce.py`.
- Adds in Keck/LRISr with the original detector
- Adds in Keck/LRISb with the FITS format

1.0.5 (23 Jun 2020)
-------------------

- Add median combining code
- Make biasframes median combine by default
- Implemented IFU reduction hooks
- KCWI reduction complete up to spec2D frames
- Implemented new flatfield DataContainer to separate pixelflat and
  illumflat

1.0.4 (27 May 2020)
-------------------

- Add a script (pypeit_flux_setup) for creating fluxing, coadd1d and
  tellfit pypeit files
- Add telluric fitting script, pypeit_tellfit

1.0.3 (04 May 2020)
-------------------

- Add illumflat frametype
- Enable dark image subtraction
- Refactor of Calibrations (remove cache, add get_dark)
- Enable calibration-only run
- Clean up flat, bias handling
- Make re-use masters the default mode of run_pypeit
- Require Python 3.7
- Fixed a bug in NIRES order finding.
- Add NOT/ALFOSC
- Fluxing docs
- Fix flexure and heliocentric bugs
- Identify GUI updates

1.0.2 (30 Apr 2020)
-------------------

- Various doc hotfixes
- wavelength algorithm hotfix, such that they must now generate an entry
  for every slit, bad or good.

1.0.1 (13 Apr 2020)
-------------------

- Various hot fixes

1.0.0 (07 Apr 2020)
-------------------

- Replaces usage of the `tslits_dict` dictionary with
  `pypeit.slittrace.SlitTraceSet` everywhere.  This `SlitTraceSet`
  object is now the main master file used for passing around the slit
  edges once the edges are determined by `EdgeTraceSet`.
- Removes usage of `pypeit.pixels.tslits2mask` and replaces it with
  `pypeit.slittrace.SlitTraceSet.slit_img`.
- Significant changes to flat-fielding control flow.
    - Added `rej_sticky`, `slit_trim`, `slit_pad`, `illum_iter`,
      `illum_rej`, `twod_fit_npoly` parameters to FlatFieldPar.
    - Illumination flat no longer removed if the user doesn't want to
      apply it to the data.  The flat was always created, but all that
      work was lost if the illumination correction wasn't requested.
    - Replaced tweak edges method with a more direct algorithm.
    - `pypeit.core.flat.fit_flat` moved to
      `pypeit.flatfield.FlatField.fit`.
- Reoriented trace images in the `EdgeTraceSet` QA plots.  Added the
  sobel image to the ginga display.
- Added `bspline_profile_qa` for generic QA of a bspline fit.
- Eliminate MasterFrame class
- Masks handled by a DataContainer
- Move DetectorPar into a DataContainer (named DetectorContainer) which
  enables frame-level construction
- Advances to DataContainer (array type checking; nested DataContainers;
  to_master_file)
- Dynamic docs for calibration images
- Every calibration output to disk is help within a DataContainer,
  separate from previous classes.  Exception is WaveCalib (this needsd a
  fit DataContainer first)
- Substantial refactoring of Calibrations
- Add MDM OSMOS spectrograph
- Moved pypeit.core.pydl.bspline into its own module, `pypeit.bspline`
- Introduced C backend functions to speed up bspline fitting
    - now require `extension_helpers` package to build pypeit and
      necessary files/code in `setup.py` to build the C code
    - C functions will be used by default, but code will revert to pure
      python, if there's some problem importing the C module
    - Added tests and pre-cooked data to ensure identical behavior
      between the pure python and C functions.
- Moved some basis function builders to pypeit.core.basis
- Release 1.0 doc
- Lots of new docs
- pypeit_chk_2dslits script
- DataContainer's for specobj, bspline
- Introduction of Spec2DObj, AllSpec2DObj, and OneSpec (for Coadd1D)
- Added bitmask to SlitTraceSet
- Introduced SlitTraceSet.spat_id and its usage throughout the code
- Spatial flexure corrections
    - Significant refactor of flatfield.BuildFlatField.fit()
    - Spatial flexure measuring code
    - PypeItPar control
    - Modifications to SlitTraceSet methods
    - Illumflat generated dynamically with different PypeIt control
    - waveimage generated dynamicall and WaveImage deprecated
- Moved RawImage into ProcessRawImage and renamed the latter to the
  former
- Continued refactoring of Calibrations
- Initial code for syncing SpecObjs across exposures
- Option to ignore profile masking during extraction
- Additional code in DataContainer related to MasterFrames
- Eliminated WaveImage
- Updates to QL scripts
- Lots of new tests



0.13.2 (17 Mar 2020)
--------------------

- Added PypeIt identify GUI script for manual wavelength calibration
- Add bitmask tests and print bitmask names that are invalid when
  exception raised.
- Parameter set keywords now sorted when exported to an rst table.
- Enable user to scale flux of coadded 1D spectrum to a filter magnitude
- Hold RA/DEC as float (decimal degrees) in PypeIt and knock-on effects
- Add more cards to spec1d header output
- Fixes a few sensfunc bugs
- Added template for LRIS 600/7500
- Deal with non-extracted Standard
- docs docs and more docs
- A QA fix too

0.13.1 (07 Mar 2020)
--------------------

- Missed a required merge with master before tagging 0.13.0.

0.13.0 (07 Mar 2020)
--------------------

- Refactored sensitivity function, fluxing, and coadding scripts and
  algorithms.
- Added support for additional near-IR spectrographs.
- Restrict extrapolation in tilt fitting
- Implemented interactive sky region selection

0.12.3 (13 Feb 2020)
--------------------

- Implemented DataContainer
- Added fits I/O methods
- Implemented SlitTraceSet
- Setup of `pypeit.par.pypeitpar` parameter sets should now fault if the
  key is not valid for the given parameter set.  NOTE: The check may
  fail if there are identical keys for different parameter sets.
- Modification to add_sobj() for numpy 18

0.12.2 (14 Jan 2020)
--------------------

- Introduces quick look scripts for MOS and NIRES
- Bumps dependencies including Python 3.7
- Modest refactoring of reduce/extraction/skysub codes
- Refactor of ScienceImage Par into pieces
- Finally dealt with 'random' windowing of Shane_kast_red
- Dynamic namp setting for LRISr when instantiating Spectrograph

0.12.1 (07 Jan 2020)
--------------------

- Hotfixes: np.histogram error in core/coadd1d.py, np.linspace using
  float number of steps in core/wave.py, and sets numpy version to 1.16

0.12.0 (23 Dec 2019)
--------------------

- Implemented MOSFIRE and further implemented NIRSPEC for Y-band
  spectroscopy.
- Fixed bug in coadd2d.
- Add VLT/FORS filters to our database
- Improved DEIMOS frame typing
- Brings Gemini/GMOS into the suite (R400)
- Also an important change for autoid.full_template()
- Fixed trace extrapolation, to fix bugs in object finding. Tweaks to
  object finding algorithm.
- Major improvements to echelle object finding.
- Improved outlier rejection and coefficient fitting in pca_trace
- Major improvements to coadd routines in coadd1d
- Introduced telluric module and telluric correction routines
- Implemented tilt image type which is now a required frame type
- Streamlined and abstracted echelle properties and echelle routine in
  spectrograph classes.
- Revamped 2-d coadding routines and introduced 2-d coadding of
  MultiSlit data
- Improved ginga plotting routines.
- Fixed bug associated with astropy.stats.sigma_clipped_stats when
  astropy.stats.mad_std is used.
- Refactor BPM generation
- Merge raw_image loading with datasec_img and oscansec_img generation
- Sync datasec_img to image in ProcessRawImage
- Started (barely) on a path to having calibration images in counts and
  not ADU
- Refactors GMOS for get_rawimage method
- Enables GMOS overscan subtraction
- Adds R400 wavelength solution for old E2V chip
- Revises simple_calib() method for quick and dirty wavelength
  calibration
- Adds a related show_wvcalib script
- Changes to ech_combspec to better treat filenames
- Fixed bug when bias was set to 'force' which was not bias subtracting
- Implemented changes to vlt_xshooter_nir to now require darks taken
  between flats
- Made flat fielding code a bit more robust against hot pixels at edge
  of orders
- Added pypeit_chk_flat script to view flat images
- Refactored image objects into RawImage, ProcessRawImage, PypeItImage,
  BuildImage
- Moved load() and save() methods from MasterFrame to the individual
  calibration objects
- Converted ArcImage and FlatImages into counts
- Added code to allow for IVAR and RN2 image generation for calibs
- Added several from_master_file() instantiation methods
- Use coadd2d.weighted_combine() to stack calibration images
- Major refactor of slit edge tracing
- Added 'Identify' tool to allow manual identification and calibration
  of an arc spectrum
- Added support for WHT/ISIS
- Added 'Object Tracing' tool to allow interactive object tracing
- Added code of conduct
- Deprecated previous tracing code: `pypeit.traceslits` and
  `pypeit.core.trace_slits`, as well as some functions in
  `pypeit.core.extract` that were replaced by
  `pypeit.core.moment.moment1d` and functions in `pypeit.core.trace`.
- PCA now saved to MasterEdges file; added I/O methods
- Improved CuAr linelists and archives for Gemini wavelength solutions
- New data model for specobj and specobsj objects (spec1d)
- Started some improvements to Coadd2D, TBC
- Allow for the continuum of the arc image to be modeled and subtracted
  when tracing the line-centroid tilts
- Include a mask in the line detection in extracted central arc spectrum
  of each slit/order.  For VLT XShooter NIR, this was needed to ensure
  the sigma calculation didn't include the off-order spectral positions.
- Added a staticmethed to :class:`pypeit.edgetrace.EdgeTraceSet` that
  constructs a ``tslits_dict`` object directly from the Master file.

0.11.0.1
---------

- Add DOI

0.11.0 (22 Jun 2019)
--------------------

- Add magellan_mage, including a new ThAr linelist and an archived
  solution
- Polish several key echelle methods
- Modify create_linelist to default to vacuum
- Update Xshooter, NIRES, and GNIRS
- Refactor ProcessImages into ProcessRawImage, PypeItImage,
  CalibrationImage, ScienceImage, and ImageMask
- Refactor ScienceImage into SciImgStack
- Fix arc tilts bug
- Started an X-Shooter doc and introduced a [process][bias] parameter
- Modified processing steps for bias + overscan subtraction
- Started notes on how to generate a new spectrograph in PypeIt
- Refactoring of reduce to take a ScienceImage object for the images and
  the mask
- Updates to many spectrograph files to put datasec, oscansec in the raw
  frame
- Add find_trim_edge and std_prof_nsigma parameters
- A bit of tuning for MagE
- Fixes for Echelle in fluxspec
- Writes a chosen set of header cards to the spec1D and coadd files
- Updates for FORS2
- Introduced new coadd1d module and some new coadd functinality.
- modified interface to robust_polyfit_djs, robust_optimize, and
  djs_reject.
- Added utility routine cap_ivar for capping the noise level.
- Fixed a bug in optimal extraction which was causing hot pixels when a
  large fraction of the pixels on the object profile were masked.
- Major bug fixes and improvements to echelle object finding. Orders
  which did not cover the entire detector were not being treated
  properly.

0.10.1 (22 May 2019)
--------------------

- Minor bug fix to allow for `None` exposure times when typing frames.

0.10.0 (21 May 2019)
--------------------

- Enable PyPI
- Streamline some of the instantiation at the beginning of
  PypeIt.__init__.
    - Moves the call to default_pypeit_par into config_specific_par.
    - Adds a finalize_usr_build() function to PypeItMetaData to
      consolidate the few opaque steps when finishing the meta data
      build.
- Hack for Kastr
- Turn on Shane Kastb grism wavelength solutions (not tested)
- Started splitting Arc Line Templates Notebook into pieces
- Allows for slice like syntax when defining calibration groups.
- Introduce 'tilt' frame type.  Not used yet.  Everything that's typed
  as an 'arc' is now also typed as a 'tilt'.
- Use matplotlib 'agg' backend to the top-level `__init__.py` to allow
  for running the code under a screen; may need a better approach.
- Numerous doc and style fixes
- Add `master_type` to `MasterFrame` (and derived classes), which is
  used to set the name of the master frame output file.
- Significant edits to `MasterFrame` to streamline IO for derived
  classes.  Lead to significant changes to `Calibrations`.
- Main paths now set in `PypeIt`.
- Allow `connect_to_ginga` to start up the ginga viewer.
- Add a pytest `skipif` that checks if the Cooked directory exists in
  the dev-suite.  Use this to run the tests that only need the raw image
  data or don't need the dev-suite at all.
- Move wavelength calibration save/load out of `pypeit.wavecalib` into
  `pypeit.core.wavecal.waveio.py`
- Rename default directory for calibration masters to `Masters` and
  removed inclusion of spectrograph name.
- Fix oscan sec in read_lris()
- Fix bad return in tracewave.tilts_find_lines()
- Several doc edits
- Fix handling of maskslits
- Fix flexure crashing
- Change `pypeit.spectrographs.spectrograph.get_image_section` to
  *always* return the sections ordered spectral then spatial to match
  the PypeIt convention to match how binning is returned.  Propagated to
  get_datasec_img.
- Changed all functions related to binning to ensure that binning is
  always ordered spectral vs. spatial with the PypeIt convention that
  images have shape (nspec,nspat).  Includes associated documentation.
- Allow `pypeit.bitmask.BitMask` and `pypeit.par.parset.ParSet` to save
  and load from fits file headers.
- Force BitMask definitions in framematch.py and processimages.py to use
  and OrderedDict.  They need to be an OrderedDicts for now to ensure
  that the bits assigned to each key is always the same. As of python
  3.7, normal dict types are guaranteed to preserve insertion order as
  part of its data model. When/if we require python 3.7, we can remove
  this (and other) OrderedDict usage in favor of just a normal dict.
- Changed default for add and rm slits parameters.
- Doc improvements and removal of old, commented methods.
- Edited function that replaces bad columns in images and added tests.
- Added `pypeit.io` with routines to:
    - manipulate `numpy.recarray` objects and converting them into
      `astropy.fits.BinTableHDU` objects.
    - gzip compress a file
    - general parser to pull lists of items from fits headers
- Added metadata to `MasterFrame` objects written to fits files.
- Added `'observed'` option for wavelength reference frame that skips
  any relative motion corrections.

0.9.3 (28 Feb 2019)
-------------------
- Fixed a bug that was introduced when the binning was switched to the
  PypeIt convention.
- Fixed a bug whereby 2d images were not being saved if no objects were
  detected.
- Revamped the naming convention of output files to have the original
  filename in it.

0.9.2 (25 Feb 2019)
-------------------

- Many doc string updates in top level routines (not core)
- Updates to install and cookbook docs
- Continued the process of requiring spectrograph and par in each base
  class
- More doc + cleaning at top level, e.g. base classes
- Eliminates BPM base class
- Hot fix for flatfield;  illumflat was getting divided into the
  pixelflatnrm image
- Implementation of 2d coadds including a script to perform them.
- Fixed bug in extract.fit_profile that was introduced when implementing
  2d coadds
- Polynomial order for object finding is now part of parset.
- Improved X-shooter object tracing by increasing order.
- Improved determination of threshold determination regions for object
  finding.
- Added S/N floor to ivar determination for image procing.
- Reworked master output for traceslits
- Fixed a bug associated with binned images being proc'd incorrectly.
- Fixed master_key outputs in headers to deal with different detectors.
- Modify -c in pypeit_setup to require a setup (or all) be specified
  when writing, e.g. 'all' or 'A,C'
- Generated a new spectrograph child for LRISr in long-slit read-out
  mode (only 2 amps, 1 per detector)
- Require astropy >=3.1  [required for coadding at the least]
- Fixed a circular import which required move qa from wavecal into
  autoid.
- Fixed a bug in LRIS-R that spectrograph which was not using binning
  for wavelength fwhm.
- Updated docs on add/rm slits.
- Fixed and tuned up fluxing script and fluxing routines.
- Introduce sky_sigrej parameter
- Better handling of ManualExtraction
- Add template for LRISr 600/5000 wavelengths
- PYDL LICENSE and licenses folder
- Updates for new Cooked (v1.0)

0.9.1 (4 Feb 2019)
------------------

- Move write method for sensitivity function
- Modify I/O for detnum parameter
- Modify idx code in SpecObj
- Fixed a bug on datatype formatting
- Reworked masteframe and all base classes to be more homogenous so that
  one only ever overloads the save_master and load_master methods.
- Many changes fixes wavecal/autoid.py to make the lines being used
  explicitly clear. This fixed many bugs in the the wavelength fitting
  that were recently introduced.
- Introduced reidentification algorithm for wavelengths and many
  associated algorithms. Reidentification is now the default for
  x-shooter and NIRES. Other changes to the wavelength interface and
  routines to make them more compatible with echelle.
- Tweaked LA cosmics defaults. Add instrument specific parameters in
  spectrograh classes along with routines that check binning and decide
  on best params for LRIS-RED
- Now updating cosmic ray masking after each global sky subtraction
- Major developments for echelle functionality, including object
  wavelengths, and reduction control flow.
- Introduced wavemodel.py to simulate/extract/ID sky and ThAr spectral
  emission lines.
- Significant refactor of tracing slit/edge orders and new docs+tests
- Changed back BPM image to be aligned with datasec *not* the raw image
  shape (without trimming)
- Renabled ability to add user supplied slits
- Miscellaneious echelle-related advances
- PNGs of X-Shooter fits
- Sped up trace plotting in ginga
- Fussed again with how time is handled in PypeIt.  Hopefully the last
  time..
- dispaxis renamed specaxis and dispflip to specflip
- Lots of VLT/X-Shooter development
- Removed a number of files that had been mistakingly added into the
  repo
- Now running on cooked v=0.92
- Allow for multiple paths to be defined in the pypeit file
- Changed the procedure used to identify instrument configurations and
  identify which frames to use when calibrating science exposures.
- Added configurations, calibration groups, and background index to
- Total revamp of Tilts. Arc line tracing significantly improved.
- Fixes to trace_crude_init, trace_fweight, and trace_gweight.
- Many other small bug fixes and modifications particularly in the
  fitting routines.
- Lots of development related to echelle functionality.
- Major enhancements to fitting routines (in utils)
- Make GMOS south works and update OH line lists, and also add LBT/MODS.
- Introduce calib groups
- Removes setup designation.  Largely replaced with master_key
- Refactor Calibrations class to handle new calib groups
- Refactor QA to handle new calib groups
- Refactor tests to handle new calib groups
- Pushed pieces of run_pypeit into the PypeIt class
- Removed future as a dependency
- Change point step size to 50 pixels in show_slits and show_trace for
  major speed up
- Implemented difference imaging for near-IR reductions for both
  Multislit and Echelle
- Fixed a bug in echelle object finding algorithm.
- Fixed bug in object finding associated with defining the background
  level for bright telluric standards and short slits.
- Implemented using standard stars as crutches for object tracing.
- Reworked the implementation of reuse_masters in the PypeIt class and
  in the Calibrations class.
- New behavior associated with the -o overwrite feature in run_pypeit.
  User prompting feature has been disabled. Existing science files will
  not be re-created unless the -o option is set.
- Fixed a bug where local sky subtraction was crashing when all the
  pixels get masked.
- Nearly resurrected simple_calib
- New method to build the fitstbl of meta data
- Refactor handling of meta data including a data model defining core
  and additional meta data
- Replaces metadata_keys with pypeit_file_keys for output to PypeIt file
- Updates new metadata approach for VLT, Keck, Lick, Gemini instruments
- Remove PypeItSetup call from within PypeIt
- Remove lacosmic specific method in Spectrograph;  replaced with
  config_specific_par
- setup block now required when running on a PypeIt file
- Introduced a new method of determining breakpoint locations for local
  sky subtraction which takes the sampling set by the wavelength tilts
  into account.
- Fixed a major bug in the near-IR difference imaging for the case of
  A-B, i.e. just two images.
- Introduced routines into core.procimg that will be used in 2-d
  co-adding.
- Tweaks to VLT X-SHOOTER spectrograph class to improve reductions.
- Moved methods for imaging processing from scienceimage class to
  processimages class.
- Introduce full_template() method for multi-slit wavelength
  calibrations; includes nsnippet parameter
- Generate full template files for LRIS, DEIMOS, Kastb
- Added a few new Arc lines for DEIMOS in the blue
- Introduce mask_frac_thresh and smash_range parameters for slit
  tracing; modified LRISb 300 defaults
- Updated slit tracing docs
- Introduced --show command in pypeit_chk_edges
- Added echelle specific local_skysub_extract driver.
- Refactored PypeIt and ScienceImage classes and introduced Reduce
  class. ScienceImage now only does proc-ing whereas reduction
  operations are done by Reduce. Reduce is now subclassed in an
  instrument specific way using instantiate_me instead of PypeIt. This
  was necessary to enable using the same reduction functionality for 2d
  coadds.
- Added and improved routines for upcoming coadd2d functionality.
- Fixed bug in weight determination for 1d spectral coadds.
- Major fixes and improvements to Telluric corrections and fluxing
  routines.
- Fluxing now implemented via a script.
- Turned flexure back on for several instruments
- Introduced VLT/FORS2 spectrograph
- Swapped binspec and binspat in parse binning methods
- Extended LRISr 1200_900 arc template
- Modified add/rm slit methods to be spec,spat
- Add an option in coadding to scale the coadded spectrum to a given
  magnitude in a given filter
- Extended DEIMOS 1200G template

0.9.0
-----

- Major refactor to rename most modules and incorporate the PYPIT ->
  PypeIt switch
- Add SlitMask, OpticalModel, and DetectorMap classes.  Implemented
  DEIMOSOpticalModel based on DEEP2 IDL code.
- Improved treatment of large offsets in
  pypeit.core.trace_slits.trace_gweight to be symmetric with
  trace_fweight. Large outlying pixels were breaking object tracing.
- Added thresholding in pypeit.core.tracewave to ensure that tilts are
  never crazy values due to extrapolation of fits which can break sky
  subtraction.
- Turn off 2.7 Travis testing
- Integrated arclines into PypeIt
- Added KDTree algorithm to the wavelength calibration routines
- Modified debug/developer modes
- Update SpecObjs class; ndarray instead of list;  set() method
- Completely revamped object finding, global sky subtraction and local
  sky subtraction with new algorithms.
- Added -s option to run_pypeit for interactive outputs.
- Improved pypeit_show_spec2d script.
- Fixed bug whereby -m --use_master was not being used by run_pypeit
  script.
- Overhaul of general algorithm for wavelength calibration
- Hot fix for bspline + requirements update
- Fixed issue with biases being written to disk as untrimmed.
- Completely reworked flat fielding algorithm.
- Fixed some parsing issues with the .pypeit file for cases where there
  is a whitepsace in the path.
- Implemented interactive plots with the -s option which allow the
  reduction to continue running.
- Modified global sky subtraction significantly to now do a polynomial
  fit. This greatly improves results for large slits.
- Updated loading of spectra and pypeit_show_1dspec script to work with
  new output data model.
- Implemeneted a new peak finding algorithm for arc lines which
  significantly improved wavelength fits.
- Added filtering of saturated arc lines which fixed issues with
  wavelength fits.
- Added algorithms and data files for telluric correction of near-IR
  spectra.
- Revamped flat field roiutine to tweak slit boundaries based on slit
  illumination profile. Reworked calibrations class to accomodate the
  updated slit boundaries and tilts images as well as update the master
  files.
- Include BitMask class from MaNGA DAP.
- Change the way frame types are include in PypeItSetup.fitstbl
- Edited KeckLRISSpectrograph header keywords
- Edited how headers are read from the provided files
- Created metadata.PypeItMetaData class to handle what was previously
  `fitstbl`
- Fussed with date/time driven by GMOS;  date is no longer required in
  `fitstbl`
- Initial work on GMOS;  this is still work-in-progress
- Pushed several arcparam items into the Wavelengths parset
- Series of hacks for when binning is missing from the fitstbl
- CuAr line lists for GMOS
- New option to reduce only 1 det at a time
- Data provided in pypeit file overwrites anything read from the fits
  file headers.
- Filled in fits table reading data for GNIRS
- Demand frametype column in fits table is U8 format
- Further improvements to detect_lines arcline detection algorithm.
- Got rid of arcparam and added info and docs to wavelengths parset.
- Improved and commented autoid.py arclines code.
- Added utilities to wavecalib to compute shift,stretch of two spectra.
- Completely revamped cross-correlation algorithm in wavecalib to give
  roburt results.

0.8.1
-----
- Figuring out how to tag releases

0.8.0
-----

- First major steps on ARMED echelle data reduction pipeline
- APF/Levy and Keck/HIRES implemented
- Updates to blaze function and slit profile fitting
- Initial support for multislit reduction
- Coadding; including docs; and tests
- Now requiring astropy >= v1.3
- raw_input handling for Python 3
- coadd handling of bad input
- coadd bug fix on obj name
- Init local (i.e. object dependent) parameters in coadding
- fix local background logic error in slit masking
- Refactor QA PDF to PNG+HTML
- Add nminima object finding
- Add new parameters for object finding, reduce specific detectors
- Add slit profile QA
- Begin writing header (e.g. RA/DEC) info to spec1d files
- Fix bug in applying BPM for finding slit edges
- Update Ginga hooks
- Enable archiving/loading sensitivity function
- Add new cosmic ray algorithms for coadding (especially pairs of
  spectra)
- Added support for TNG+Dolores long slit spectrograph
- Started removing cython code
- Update line detection algorithm
- Updated flexure and tilt tracing documentation
- Updated docs:added standards.rst, and make a small correction in using
  script pypit_setup in setup.rst
- Fixed travis
- Updated slit trace algorithm
- Improved arc line detection algorithm
- Added functionality for fully automated wavelength calibration with
  arclines
- Switched settings files to allow IRAF style data sections to be
  defined
- Allowed data sections to be extracted from header information
- Significant refactor of routines related to pypit_setup
- Various small improvements, primarly to handle Gemini/GMOS data [not
  yet fully supported in PYPIT]
- Removed majority of cython functionality
- Moved logging to be a package object using the main __init__.py file
- Begin to adhere to PEP8 (mostly)
- setup.py rewritten.  Modeled after
  https://github.com/sdss/marvin/blob/master/setup.py .  Added
  requirements.txt with the package versions required.
- Updates archeck
- Loads NIST arclines from arclines instead of PYPIT
- DEIMOS reduction!
- Bug fix for bspline with bkspace
- Enable loading a sensitivity function with YAML
- Allow for multiple detectors when using `reduce detnum`
- Moved all imports to the start of every file to catch and avoid
  circular imports, removed most `import ... as ...` constructs
- dummy_* removed from arutils as necessary and propagated changes to
  tests
- remove dependency of ararclines functions on slf
- change requirements for astropy to >=1.3.0 so that `overwrite` is
  valid
- include numba in requirements, but actually a requirement of arclines
- Improve cookbook and setup docs
- Faster algorithm for defining object and background regions
- Restore armsgs -d functionality
- Finished cython to python conversions, but more testing needed
- Introduce maskslits array
- Enable multi-slit reduction
- Bug fixes in trace_slits
- Fixes what appears to be a gross error in slit bg_subtraction
  (masking)
- Turns off PCA tilt QA for now [very slow for each slit]
- Several improvements for coadding
- Modify lacosmic to identify tiny CR's
- Enabled writing Arc_fit QA for each slit/order
- Refactored comb_frames
- Refactored load_frames
- Refactored save_master
- Refactored get_datasec_trimmed, get_datasec, pix_to_amp
- Refactored slit_pixels
- Refactored sub_overscan
- Refactored trace_slits (currently named driver_trace_slits) and many
  of its dependencies
- Added parameter trace_slits_medrep for optional smoothing of the trace
  slits image
- Updated a few settings for DEIMOS and LRIS related to tracing slits
- Added a replace_columns() method to arproc.py
- Fixed a bug in new_match_edges()
- Moved tracing docs -> slit_tracing and edited extensively
- Updated docs on DEIMOS, LRIS
- Added the pypit_chk_edges script
- Added BPM for DEIMOS
- Added the code for users to add slits [edgearr_from_users()] but have
  not documented nor made it accessible from the PYPIT file
- Generated tcrude_edgearr() method for using trace crude on the slit
  edges
- Added trace_crude() method that I ported previously for DESI
- Added multi_sync() method for ARMLSD slit synchronization
- Have somewhat deprecated the maxgap method
- Refactored the gen_pixloc() method
- Generate arpixels.py module for holding pixel level algorithms
- Move all methods related to TraceSlits to artraceslits.py
- Introduce the TraceSlits class
- Update armlsd accordingly
- Remove driver_trace_slits and refctor_trace_slits methods
- Making Ginga a true dependency of PYPIT
- Have TraceSlits write/load MasterFrames
- Introduce SetupClass object
- Replace armbase.setup_science() with SetupClass.run()
- Move setup acitivites to inside pypit.py
- doc updates in setup.rst
- Refactor fitsdict -> fitstbl  (variable name not updated everywhere)
- Removed slurped headers from fitsdict (and therefore fitstbl)
- Include SetupClass Notebook
- Move ftype_list from armeta.py to arsort.py
- Bug fix related to fluxing
- Substantial refactor of arsort.py
- Substantial refactor of arsetup.py
- Introduced base-level ProcessImages class
- Introduced abstract MasterFrame class
- Introduced BiasFrame, BPMImage, ArcImage, and TraceImage classes
- Started NormPixelFlat class but have not yet implemented it
- Substantial refactoring of armasters
- Moved arlris, ardeimos to core/
- Moved image processing methods to arprocimg in core/
- Introduced calib_dict to hold calibration frames in armlsd (instead of
  slf)
- Modified ardeimos to load only a single image (if desired)
- Turned off fluxing in this branch;  is 'fixed' in the one that follows
- Moved get_slitid() to artraceslits
- Deprecates ['trace']['combine']['match'] > 0.0 option
- Deprecates ['arc']['combine']['match'] > 0.0 option
- Refactoring of settings and slf out of core methods continues
- Removed _msbias, _msarc, _datasec, _bpix from slf
- New tests and Notebooks
- Introduced FluxSpec class
- Introduce pypit_flux_spec script (and docs)
- Added FluxSpec Notebook
- armlsd has reappeared (momentarily) but is not being used;  it goes
  away again in a future branch
- Added a dict (std_dict) in arms.py to hold standard star extractions
- Reducing standard stars in the main arms loop
- Modified save_1d_spectra to handle loaded SpecObj in addition to
  internally generated ones
- Moved arflux to core and stripped out slf, settings
- Really restricting to nobj when user requests it
- New tests
- Introduces WaveCalib class
- Push ararc.py to core/ after removing slf and settings dependencies
- Further refactor masters including MasterFrame; includes addressing
  previous comment from RC
- Removed armlsd.py again
- Strips wv_calib from ScienceExposure
- Push get_censpec() to ararc.py
- New tests; limited docs
- TraceSlits load method pushed outside the class
- Introduces WaveTilts class
- Significant modification to tilt recipe including deprecation of PCA
- Moved tilt tracing algorithms from artrace.py to artracewave.py in
  core/
- Added 2D Legendre fitting to polyfit2d_general
- New trace slits tilts  settings (for 2D fitting)
- New QA plot
- New pypit_chk_tilts script
- New docs
- New tests
- Introduces FlatField class
- Adds FlatField Notebook, tests
- Pushes flat field algorithms into core/arflat.py
- Main flatfield method broken into a few pieces
- Further refactoring of armasters
- Further refactoring related to settings and ScienceExposure
- WaveImage class
- Strip mswave from ScienceExposure
- New tests
- Push get_calib methods into the individual classes
- Significant refactoring in arms.py followed
- Rename slits_dict -> tslits_dict
- Use tslits_dict in wavetilts.py
- Introduce ScienceImage class
- Substantial refactoring in arms.py followed
- Notebook too
- Reversed exposure/det loops for the (last?) time
- Generated arskysub.py in core/
- Significant portions of arproc.py are now superfluous
- Moved flexure_qa to arwave.py
- Significant refactoring of arsave.py (also moved to core/)
- Removed settings and slf from arspecobj.py
- Refactored trace_objects_in_slit()
- Refactoring of flexure algorithms
- Adds build_crmask() and flat_field() methods to ProcessImages
- Completed the deprecation of arsciexp (RIP)
- Many test updates
- Doc strings improved but no new main docs
- Completed armasters refactor and moved to core/
- Adds bspline_profile() method;  Used here for skysub but will also
  show up in extraction
- Introduces new skysub method;  still a bspline but now the new one
- Adds several methods from the PYDL repository into a pydl.py module
  including bspline Class
- Adds method to generate ximg and edgemask frames
- Adds new trace_slits_trim settings
- Small install edits
- Fixes Travis failure that crept into the previous PR
- Fix bug in bspline
- Adds a demo Notebook for LRISr redux
- Other odds and ends including code flow doc
- Introduce pypit/par and pypit/config directories
- Introduce PypitPar as an initial step toward refactoring the front end
- Final nail in the coffin for cython
- Add API docs
- Add bumpversion
- Adds a demo Notebook for LRISr redux
- Other odds and ends including code flow doc
- Introduce pypit/par and pypit/config directories
- Introduce PypitPar as an initial step toward refactoring the front end
- Move spectrograph specific code into spectographs/ folder
- Introduces the Spectrographs class
- Introduces the Calibrations class with Notebook
- Bug fix in view_fits script
- Handle no-slits-found condition
- Added NIRES to spectrographs folder
- Fixed logic in ArcImage class related to settings and user settings
- Added user settings to some of the other classes.
- Enabled load_raw_frame to take a negative dispersion axis indicating
  flips.
- Major bug fixed in bspline_profile where it was producing gargabe
  results when breakpoints were being rejected.
- Edits to Spectrograph class
- Removed all use of settings in ARMS and its subsequent calls.  ARMS
  now uses PypitPar and its sub parameter sets
- propagated ParSet changes into run_pypit and pypit_setup
- settings/parameters for pypit now set in the pypit file using a
  configuration parameter set
- rewrote pypit file parser
- Included automatically generated documentation of PypitPar when
  running make html in doc/ directory
- Checked orientation of array correct for DATASEC and OSCANSEC in
  DetectorPar for each Spectrograph
- Add SpecObjs class
- Add from_dict and to_dict methods to pydl bspline and update docs
- Updated from_dict method in pydl bspline

0.7 (2017-02-07)
----------------

This file enters the scene.<|MERGE_RESOLUTION|>--- conflicted
+++ resolved
@@ -3,17 +3,13 @@
 
 - Add ability for users to specify custom arc line lists for
   wavelength calibration, saved in the user's PypeIt cache
-<<<<<<< HEAD
 - Added Keck/NIRES frame-typing development doc.
-=======
 - Now more than one setup can be assigned to the same calibration frame,
   allowing to associate the same calibration frames to different science/standard
   frames, if desired.
 - Correctly associate calibrations with science data for MOSFIRE longslit and long2pos masks.
 - Automatically assign `comb_id` and `bkg_id` to MOSFIRE science data,
   using the information on the dither pattern.
-
->>>>>>> 05c16177
 
 1.10.0 (11 July 2022)
 ---------------------
