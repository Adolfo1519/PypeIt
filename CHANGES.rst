
<<<<<<< HEAD
1.9.1dev
--------

- Modify tweak_standard for Mosfire/J2
- Apply find_min_max when clipping the image for object finding
- Mask bad detector regions for global sky flexure calculation
- Detector structure correction included in flatfield calibration
- Apply find_min_max when clipping the image for object finding
- Mask bad detector regions for global sky flexure calculation
- Refactor PypeIt input files
=======
1.9.1 (13 June 2022)
--------------------

- Hotfix for bug related to downloading from the `reid_arxiv` when using
  the `reidentify` wavelength calibration method.
>>>>>>> 3ce5a6f1

1.9.0 (31 May 2022)
-------------------

- When using glob to get files in pypeit_setup, added automatic sorting
  so that the default `comb_id` ordering matches the sorted file name.
- Improve Keck/KCWI automatic frame typing.
- Implemented Keck/KCWI flux calibration
- Wavelength templates (OH lines and arc lamps) created for Keck/MOSFIRE
- Mosaic is now available for Keck/DEIMOS too.
- Various package data (e.g., reid_arxiv, sensfunc) are no longer
  distributed via PyPI to reduce package size; introduce mechanisms for
  downloading/caching needed data either at runtime or on demand.
- Save output wavelength calibration from `pypeit_identify` to the cache
  for direct reuse in data reduction.
- The `pypeit_identify` GUI can now toggle between linear and log
  scaling of the arc spectrum flux.
- Improved wavelength solution for Gemini-Nort E2V detector
- Keck/DEIMOS now uses gain/RN values measured periodically by WMKO
- Add bok_bc 300 grating template
- Added more flexible quicklook that can handle dithering.
- Expose exposure time scaling for dark frames as an image processing
  parameter, and set the default behavior to ignore any difference in
  exposure time.  Also fixes a bug in the variance calculation.
- Refactored object finding
- Bug fixes in local sky subtraction and extraction
- Fixed pypeit setup issues due to bad LRIS headers.
- Added support for VLT FORS2 600z grism.
- Added enhancements and fixes for Keck lris red Mark4.
- Fixed a bug in 2d coadding when objects were not being identified.
  Refactored 2d extraction.
- Added code to better parse Gemini/GNIRS dither sequences
- Add spectrograph child for VLT X-SHOOTER UVB arm
- Minor enhancements to `pypeit_identify` GUI
- Refactoring of `pypeit_show_wvcalib` GUI


1.8.1 (23 Feb 2022)
-------------------

- various hotfixes
- Include preliminary support for fluxing with archived SensFunc files
  for DEIMOS.


1.8.0 (12 Feb 2022)
-------------------

- Fixed a bug about how `maskdef_offset` is assigned to each detector
- Changed default behavior for how PypeIt computes `maskdef_offset` for
  DEIMOS.  It now uses by default the stars in the alignment boxes.
- Introduces pypeit_parse_calib_id script
- Refactor manual extraction
- Fixed 2Dcoadd spec bugs for central wavelength dithers.
- GMOS doc updates
- Add 2D wavelength calibration image to MasterFlat output; include
  wavelength calibration in pypeit_chk_flat ginga display.
- Introduce mosaicing
    - `det` arguments can now be tuples with a list of detectors to
      combine into a mosaic.  Mosaics can now be defined in the pypeit
      file using `detnum`; e.g., `detnum=(1,2)` creates a mosaic of
      detectors 1 and 2.
    - The tuples must be one among an allowed set defined by each
      spectrograph class; see `gemini_gmos.py`.
    - `DETECTOR` extensions in output files can now be either a
      `DetectorContainer` object or a `Mosaic` object.  Both are now
      written using `astropy.table.Table` instances.  `Mosaic` objects
      just have more columns.
    - The `otype` of `DataContainer` data-model components can now be a
      tuple of `DataContainer` subclasses indicating that the component
      has an optional type.
    - Added the `one_row_table` class attribute to `DataContainer`,
      which will try to force all the elements of a datamodel into a
      binary table extension with a single row.
    - Started propagation of name changes from, e.g., `DET01` to
      `MSC01`, where the latter indicates the reduction uses the first
      mosaic option for the spectrograph.  Keys for master calibration
      frames are now, e.g., `A_1_DET01` instead of `A_1_01`.
    - Currently only implemented for `gemini_gmos`.
    - During processing, bias and dark images are left as separate
      detector images, whereas all other images are mosaiced for further
      processing.  This means that `RawImage` is now *always* 3D, where
      `PypeItImage` can be either 2D or 3D.
    - Added a `det_img` to `PypeItImage` datamodel to keep track of the
      parent detector for each pixel in a mosaic.
    - Added a `amp_img` to `PypeItImage` datamodel to keep track of the
      parent amplifier for each pixel in a mosaic; this is the result of
      mosaicing the `datasec_img` objects for each detector.
- Improve performance of L.A.Cosmic algorithm:
    - Switch to using ndimage.binary_dilation for growing masked regions
    - Switch to astropy convolution for Laplace convolution
    - Added faster block replication algorithm
    - Fix iteration logic
- Intermediate update to BPM.  Preference given to pulling this from the
  relevant `PypeItImage` calibration image instead of always building it
  from scratch.  That latter complicated things for mosaics.
- First steps toward more robust treatment of saturation.
- Dark counts used for calculating the shot noise now includes measured
  dark images if provided
- `PypeIt` file parameters can now parse sets of tuples; e.g.,
  `detnum=(1,2),(3,4)` should get parsed as `par['detnum'] = [(1,2),
  (3,4)]`.
- `PypeIt.select_detectors` has been moved to `Spectrograph`.
- Update for `LDT/DeVeny` including support for binned data,
  `use_header` for reading arc lamps used from frames, and `reid_arxiv`
  templates for three additional gratings.
- Slurps in and uses slitmask design for Keck/LRIS (limited usage)
- Hotfix for `gemini_gmos` mosaic tracing parameters
- Include sky model in 2nd pass of global sky subtraction (not for IR
  redux).
- Skymask is now computed also for the maskdef_extract objects.
- Added dedicated fwhm and boxcar_radius for maskdef_extract objects.
- Added pypeit_version to the pypeit file header.
- Set DEIMOS `find_fwhm` default to 0.8" in binned pixels.
- Added row-dependent pattern-noise calculation
- Improvements in `pypeit_coadd_2dspec`:
    - `maskdef_id` assigned to each slit
    - Assigning object's name, ra and dec to detected objects is now
      available
    - Force extract of undetected objects is now available
    - `maskdef_offset` can be use as offsets in the coadd
    - Coadding only a specific sets of slits is now possible with the
      parset `--only_slits`
    - If the user inputs a list of offsets, the weights can still be
      computed if a bright object is found, otherwise uniform weigths
      will be used
    - Fixed manual extraction bug
    - Various improvements in the flow of the code
    - spec1d*.txt is now produced also for coadd2d
- Scripts to explore the noise residuals in PypeIt
- Added Coadd2D HOWTO docs
    - Fixes a  bug in echelle object finding
    - Attempt to make the threshold computation for object finding more robust.
    - Fixed a bug in extraction for echelle spectrographs for IR reductions.
    - Tuned up preivious refactor of object finding and extraction classes.
    - Fixed a bug that was introduced in skymask definition.
    - Fixed a bug where negative objects were not being found for IR reductions of standard stars.
- Add template wavelength solution for soar_goodman_red 400_SYZY

1.7.0 (19 Nov 2021)
-------------------

- Introduces pypeit_parse_calib_id script
- Throw a warning if the chosen spectrograph has a header which does not
  match expectation
- Pypeit can now read (currently for Keck DEIMOS only) the list of arc
  lamps from the header and use it for wavelength calibration.
- Allow one to restrict the wavelength range of the arxiv template
- Fixed a bug in HolyGrail that did not allow for sigdetect and rms_wavelength to be
  slit dependent lists.
- Set DEIMOS FWHM default to 10 pixels
- Fixed a bug in HolyGrail that did not allow for sigdetect and
  rms_wavelength to be slit dependent lists.
- Improvements for MOSFIRE:
    - uses slitmask info in the slit edge tracing
    - associates RA, Dec and Object name to each extracted object
    - extracts undetected objects using the predicted position from
      slitmask info
    - uses dither offeset recorded in the header as default
      slitmask_offset, but the user can provide the maskdef_id of a slit
      with a bright object that can trace the offset.
    - improvements in the frame typing
- Implements new Mark4 detector for Keck/LRISr  (aka keck_lris_red_mark4)
- QL script for Keck/DEIMOS
- Implemented flux calibration and grating correction for datacubes.


1.6.0 (1 Oct 2021)
------------------

- Modifications to reduce header crashes
- Added `image_proc.rst` doc, which includes a table with the primary parameters
  that affect the control flow of the image processing.
- Added exptime and units to the PypeItImage data model.
- Made bias subtraction available to the dark image processing (i.e., if people
  request bias subtraction for darks, the bias needs to be passed).  Similarly,
  added dark to the buildimage calls in get_arc and get_tiltimage.
- Streamlining of the operations in pypeit.core.flat.flatfield.
- Digitization noise no longer added to readnoise calculation by default.
- Include "processing error" in error budget.  Accounts for, e.g., readnoise in
  dark image, etc.
- Include error calculation in overscan subtraction.  The error estimate is the
  standard error in the median, which will be an overestimate for the savgol
  method.
- Allow for pinhole and sky frames in buildimage_fromlist.
- In pypeit.images.rawimage.RawImage:
    - Conversion from ADU to counts is now the first step for all processing.
    - Added an `empirical_rn` parameter that allows the users to use the
      overscan region to estimate the detector readnoise for each image
      processed, and this estimation of the readnoise is now in its own method.
    - Subtraction of the dark is now done after the conversion of the image to
      counts.
    - Dark subtraction is now always performed using the tabulated values for
      each detector.  A warning is thrown if the dark frames are provided and
      the measured dark-current from a dark image is more than 50% different
      from the tabulated value.
    - Whether or not you add the shot noise and a noise floor to the variance
      image are now optional and controlled by parameters in ProcessImagesPar.
    - Changes to default ProcessImagesPar parameters: use_specillum = False for
      all frame types; shot_noise = False and noise_floor = 0 for biases; and
      use_overscan=True, use_biasimage=True, noise_floor=0., and mask_cr=True
      for darks.  Adjustments propagated to individual spectrographs.
    - BPM is not recalculated after applying the flat-field correction because
      it is not longer changed by that function.
    - The code keeps track of the image scaling via the flat-field correction,
      and propagates this to the noise model.
    - Compute and save a "base-level variance" that includes readnoise, dark
      current, and processing error as part of the PypeItImage datamodel.
    - Added `base_var` and `img_scale` to the datamodel of PypeItImage, as well
      as the noise_floor and shot_noise booleans.  All of these are used by
      pypeit.core.procimg.variance_model to construct the error model.
    - Added BADSCALE bit to ImageBitMask to track when flat-field corrections
      are <=0.
- Added `update_mask` and `select_flag` methods to PypeItImage as convenience
  methods used to update and extract information from the fullmask bitmask
  attribute.
- CombineImage now re-calculates the variance model using the stacked estimate
  of the counts instead of propagating the estimates from the individual
  exposures.
- CombineImage performs a masked median when combine_method = 'median', and the
  error is the standard error in the median.
- Simplifies stacking of bits in CombineImage.
- Calculation of the variance in processed images separated into two functions,
  pypeit.core.procimg.base_variance and pypeit.core.procimg.variance_model.
  These replace variance_frame.
- Added a "detectors" doc, and an automatically generated table with relevant
  detector parameters (including the dark current) used for instrument.
- Improved fidelity of bspline timing tests using timeit.
- Added inverse variance images to MasterBias and MasterDark frames so that they
  are available for re-use.

1.5.0 (11 Aug 2021)
-------------------

- Doc updates, including reorganization of the installation doc, fluxing and
  telluric docs, and automatic construction of the package dependencies.
- Add new pixelflat_min_wave parameter below which the mspixelflat is set to 1.
- Add `pypeit_install_telluric` and `pypeit_install_ql_masters` scripts.  The
  latter creates a symlink to the directory with the QL masters that will be
  used if the QL_MASTERS environmental variable does not exist.
- Improved `edgetrace.maskdesign_matching` to always return syncronized traces.
- Pypeit can now deal with dithered observations (only for DEIMOS for now), by
  finding the offset of the observed slitmask from the expected position in the design file.
- There are three options the user can use to find the slitmask offset: bright objects,
  selected slit, or alignment boxes.
- Pypeit run object finding for the alignment boxes but it does not extract them.
- `reduce.run` is now split in two methods: `run_objfind` and `run_extraction`.
- There are now 2 loops over the detectors in `pypeit.reduce_exposure`: the first
  one runs calibrations and object finding for all the detectors and the second one
  runs the extraction. In between the two loops, the slitmask offset is computed.
- A script (`get_telescope_offset`) to determine the telescope pointing offsets is
  added to `pypeit/spectrographs/keck_deimos.py`
- Improve SOAR Goodman fluxing


1.4.2 (06 Jul 2021)
-------------------

- Added a common base class for all scripts
- Script methods now included in Sphinx documentation
- Updated `pypeit.scripts.scriptbase.SmartFormatter` to enable wrapping
  long lines and specify lines with a fixed format using `F|`.
- Made `pypeit.core.telluric.Telluric` subclass from
  `pypeit.datamodel.DataContainer`, and added some basic unit tests.
  This led to some changes in the existing datamodel.
- Made `pypeit.sensfunc.SensFunc` subclass from
  `pypeit.datamodel.DataContainer`, and added some basic unit tests.
  This led to some changes in the existing datamodel.
- Allowed `pypeit.datamodel.DataContainer` parsing methods to used
  pseudonyms for HDU extension names and base classes to read the
  datamodels of subclasses.  Both added new keywords that default to
  previous behavior.
- Moved some functions to avoid circular imports
    - `pypeit.coadd1d.OneSpec` -> `pypeit.onespec.OneSpec`
    - `pypeit.core.coadd.get_wave_grid` ->
      `pypeit.core.wavecal.wvutils.get_wave_grid`
    - `pypeit.core.coadd.sensfunc_weights` ->
      `pypeit.sensfunc.sensfunc_weights`
- Add LDT/DeVeny spectrograph
- Add 6440.25A CdI line (LDT/DeVeny)
- Modify SOAR to read their (truly) raw files
- GMOS doc updates


1.4.1 (11 Jun 2021)
-------------------

- Adds SOAR/Goodman red camera
- Update to Gemini-S telescope info
- Make PypeIt ISO 8160 (more) compliant
- Address an Identify bug
- Add blocking filter to DEIMOS config
- NOT/Alfosc updates
- A pair of fixes for shane_kast_red
- Add NTT EFOSC2 spectrograph
- Add standard stars CD-34241 and CD-329927 to esofil
- Add wavelength solution for keck_lris_red 600/10000
- `pypeit_show_2dspec` shows traces of forced extraction and manual
  extraction with different colors
- Updated docs about extraction and DEIMOS
- Implement multi-detector flexure estimates
- Fix error in variance for numpy fitting routines
- Introduce HOWTO for DEIMOS
- Method for slupring in a standard observed and reduced by WMKO


1.4.0 (23 Apr 2021)
-------------------

- Include a fix for when no edges are detected in `EdgeTraceSet` by
  adding the `bound_detector` parameter.  Most instruments have a
  default of `bound_detector = False` meaning that the code will skip
  processing any detector where no slit edges are found.  Some
  instuments set the default to be `bound_detector = True` because the
  slit edges always or often fall off the edge of the detector (i.e.,
  the detector is fully illuminated).  These instruments are currently
  `mmt_mmirs`, `mmt_bluechannel`, `not_alfosc`, and `shane_kast`; note
  that some `gemini_gmos` data in the DevSuite require
  `bound_detector=True`, as well.
- Improved wavelength template for DEIMOS gratings: 600ZD, 830G.
- Added new ArI, KrI, NeI, XeI arc lines.
- PypeIt can now compute arc line FWHM from the lines themselves. This
  is controlled by a new parset, ``fwhm_fromlines``, which is set to
  False by default, except for DEIMOS.
- Added a development document about the DEIMOS wavelength calibration.
- Limit reduction to detectors 3 and 7 when DEIMOS LVM mask is used
  (other detectors are empty)
- Add `pypeit_obslog` script that simple compiles and prints metadata
  from a set of fits files needed by pypeit to run.
- Change `PypeItSetup.from_file_root` to *require* the output path to
  write the vanilla pypeit file.  If no path is provided, the object is
  instatiated without creating any output.
- Fixed bug in sensitivity function code adressing issue #747. Revamped
  sensitivity function completely to compute zeropoints and throughput.
  Enhanced sensfunc.py QA.
- Added MOSFIRE QL script.
- Added support for VLT/SINFONI K 25mas (0.8x0.8 arcsec FOV) platescale
- Updated docs for differencing imaging sky subtraction.
- Added "sky" frametype for difference imaging sky subtraction
  addressing issue # 1068
- Improved and sped up sensitivity function telluric codes.
- Fixed bugs in ArchiveReid automatic wavelength identification.
- Removed numba dependency.
- Improved pypeit_view_fits script.
- Fixed ginga bugs in display.py and added automatic cuts to show_2dspec
- Added latin hypercube sampler to pypeit.utils which is required for
  differential evolution optimizations.
- Improved GMOS R400 wavelength solution
- Turned off GMOS-S binning restriction
- Add GTC OSIRIS spectrograph
- Updates for docs on adding new spectrographs.  And a bok test
- Added a new ``pypeit_collate_1d`` tool to automatically group 1D
  Spectra from multiple files by group and coadd them.
- PypeIt will now add HISTORY keyword entries to FITS files.
- `use_maskdesign` is turned off for DEIMOS LVM masks
- a new parameter `use_user_fwhm` is added in `ExtractionPar` to allow
  the user to set their preferred fwhm
- Improved `slittrace.assign_maskinfo`
- PypeIt can now force extractions of DEIMOS non detected objects at the
  location expected from slitmask design.
- SpecObj and SlitTrace datamodel versions updated

1.3.3 (24 Feb 2021)
-------------------

- (Hotfix) Command-line argument bug in `pypeit_coadd_1dspec` script.
- (Hotfix) Bug fix in `pypeit_obslog` script.
- (Hotfix) X-Shooter bits


1.3.2 (08 Feb 2021)
-------------------

- (Hotfix) Bug in content type of README file that prevented upload to
  PyPI

1.3.1 (01 Feb 2021)
-------------------

- pypeit_chk_wavecalib script
- Option to limit channels shown for pypeit_show_2dspec
- sigdetect on in full_template
- Added new ArI, ArII lines
- Improved 1Dfit QA
- Final wavelength template for DEIMOS 900ZD
- Fix a bug in `pypeit/core/arc.py` and `pypeit/core/wavecal/autoid.py` due
  to the padding to the arc frames
- Added a new XeI line
- Turn off sigma clipping for DEIMOS arc frames.
- Refactor setup.py to use setup.cfg to define package configuration
- Refactor version handling to use setuptools_scm to grab version info from git tags
- Add support for testing within isolated environments via tox
- Refactor CI to use tox to run tests
- Add cron-scheduled tests to CI
- Add tests to CI to cover macos, windows, and conda installations
- Refactor wrapper scripts in bin/ to be entry_points defined in setup.cfg
- Deprecate check_requirements now that dependencies are handled by the installation



1.3.0 (13 Dec 2020)
-------------------

- DATE-OBS, UTC, AMPMODE, and MOSMODE added to metadata for DEIMOS, and
  the first three are now included in the auto-generated pypeit files.
- DEIMOS AMPMODE is now included in the list of metadata used to
  determine the DEIMOS configuration (setup).
- Frames ignored by
  `pypeit.metadata.PypeItMetaData.unique_configurations` used to
  establish the unique configurations are now set by
  `pypeit.spectrographs.spectrograph.Spectrograph.config_independent_frames`.
  These default to 'bias' and 'dark' frames.
- `pypeit.spectrographs.spectrograph.Spectrograph.config_independent_frames`
  can also return a *single* keyword selecting the metadata column used
  to match these frames to a given configuration.  For DEIMOS, this is
  used to match bias and dark frames to a configuration observed on the
  same date.  Currently these frames can only be set to a single
  configuration.
- Added `pypeit.metadata.PypeItMetaData.clean_configurations` that
  ignores frames that cannot be reduced by pypeit, as set by
  `pypeit.spectrographs.spectrograph.Spectrograph.valid_configuration_values`.
  For DEIMOS, this is used to ignore frames that are taken in
  direct-imaging mode or using anything except the B amplifier to read
  the data.  The ignored frames are removed from the metadata table
  (`fitstbl`).
- `update_docs` script now builds the html as well as the api rst files.
  It also prints a pass/fail comment.
- Added tests to `pypeit/tests/test_setups.py` to test that PypeIt
  correctly and automatically identifies frames from multiple DEIMOS
  configurations and that `pypeit.pypeitsetup.PypeItSetup` correctly
  produces separate pypeit files for each configuration.
- Added a development document reporting that PypeIt now satisfies the
  `PD-3` requirement Keck outlined for the DEIMOS PypeIt pipeline.
- Building the docs now dynamically generates an example pypeit and
  sorted file for inclusion in the PypeIt documentation.
- The setup block is now a simple listing of the keywords and values
  used to identify the instrument configuration.
- Refactor identify GUI and improve its docs
- Modest refactoring of templates.py
- Construction of wavelength arxiv files for DEIMOS 1200B and blue 1200G
- Pypeit now adds DEIMOS slits that are expected from the slitmask design
  but not found in the tracing process.
- PypeIt now flags as “BOXSLT” DEIMOS slits that are expected to be
  alignment boxes from slitmask design.
- Added a table with DEIMOS slitmask design and objects info to the
  SlitTraceSet datamodel
- Add support for MMTO Blue Channel Spectrograph
- Add GitHub Actions CI workflow
- Incorporates a procedure to enable GMOS Nod and Shuffle observations
- New GMOS wavelength solutions
- Remove Travis CI config
- General housecleaning of spectrographs
    - Documentation improvements
    - Dynamically builds table of available spectrographs; see
      `pypeit.spectrographs.available_spectrographs`
    - `pypeit.defs` is now deprecated
    - Removed usage from `pypeit.pypmsgs` and moved it to `run_pypeit.py`
    - Many Spectrograph instance attributes are now class attributes; in
      particular, previous instance attribute `spectrograph` is now `name`.
    - Added class attributes that set if the spectrograph is supported and any
      comments for the summary table.
    - `default_pypeit_par` is now a class method, which allows the name of the
      spectrograph to be defined in a single place
    - Valid spectrographs are no longer checked by
      `pypeit.par.pypeitpar.ReduxPar`.  This caused a circular import in the
      new strucuture.  The parameter `par['rdx']['spectrograph']` is virtually
      always checked by `load_spectrograph`, so I don't think this is a
      problem.
- Kastr 300 grating solutions
- Hotfix to include the solutions!
- Improved DEIMOS slitmask design matching
- Assign RA/DEC to DEIMOS extractions
- DEIMOS object RA, Dec, and name returned when running `pypeit_show_1d --list` and saved in
  the .txt file with the list of 1d spectra.
- DEIMOS object name and `maskdef_id` visible in ginga when running `pypeit_show_2d`
- Fix sigma clipping bug!

1.2.0 (15 Oct 2020)
-------------------

- Frame-typing tweaks for DEIMOS
    - Exposure-time ranges removed
    - All frame types now key off OBSTYPE
- Added more detail on citation policy to main page on readthedocs
- Added docs for BitMasks
- Altered scripts interface to allow for dynamically making the help doc
  files
- full spatial/spectral flexure and heliocentric corrections implemented
  for IFU reductions
- optimal weights in datacube generation
- Docs for skysub, extraction, flat fielding
- New skysub options for masking and suppressing local
- Added `pypeit/core/convert_DEIMOSsavfiles.py` to convert .sav files
  into fits files
- Added "amap" and "bmap" fits files in
  `pypeit/data/static_calibs/keck_deimos/` for DEIMOS optical model
- Added `pypeit/core/slitdesign_matching.py` and `maskdesign_matching`
  to `EdgeTraceSet`
- Added ParSet for switching ON the slit-mask design matching. Default
  is ON for `keck_deimos`
- Pypeit registers `maskdef_id` in SlitTraceSet if instrument is
  `keck_deimos`
- Fix assignment bug in fitting bspline

1.1.1 (10 Sep 2020)
-------------------

- (Hotfix) Fluxing doc edits
- (Hotfix) Fix sdist pip installation

1.1.0 (8 Sep 2020)
------------------

- Fixed a bug for IR reductions for cases where only negative object
  traces are identified.  These were accidentally being written to the
  spec1d file.
- Fixed a bug fixes a bug in full_template wavelength reidentification
  for situations where extreme wavelength coverage slits results in
  reidentification with a purely zero-padded array.
- Fixed a bug fixes a bug in full_template wavelength reidentification
  for situations where extreme wavelength coverage slits results in
  reidentification with a purely zero-padded array.
- Fixed another such bug arising from these zero-padded arrays.
- (Hotfix) Deal with chk_calibs test
- Script to generate combined datacubes for IFU data.
- Changed numpy (> 1.18.0) and scipy (> 1.4.0) version requirements
- Allow show2d_spec, chk_edges, chk_flats to load older Spec2DObj
  datamodel versions
- Implemented a plugin kindly provided by the ginga developers to
  display images with a secondary wavelength image WCS.
    - Removes dependency on @profxj's ginga fork, and avoids a bug when
      using WCS image registration in that fork.
    - `pypeit/ginga.py` moved to `pypeit/display/display.py` and ginga
      plugin added to `pypeit/diplay` directory.
    - ginga plugin registered as an entry point in `setup.py`
    - Added a script to check that the plugins are all available.
    - Installation docs updated.  Both `ginga` and `linetools` are now
      installed via pip.
- Deprecated `pypeit/debugger.py` and `pypeit/data/settings`
- Removed h5py as a dependency
- `linetools` is now listed in `pypeit/requirements.txt` until I can
  check if it still causes readthedocs to fail...
- Modify Spec2DObj 2D model for float32 images
- `pypeit.tracepca.TracePCA` and `pypeit.edgetrace.EdgeTraceSet` now
  subclass from `pypeit.datamodel.DataContainer`
- Refactor WaveCalib into a DataContainer
- Refactor fitting + PypeItFit DataContainer
- Coadd2D bug fixes
- Coadd2D without spec1d files
- Coadd2D offsets
- Some Coadd2D docs
- Manual extraction
- Improve LBT/LUCI
- Add MMT/MMIRS
- QL script for Keck/MOSFIRE (beta version)
- Correct det bug in keck_lris
- Modifications to allow for flailing LRISr detector
- Modifications for parse LRIS LAMPS prior to 2010 upgrade
- Added support for P200/DBSP and P200/TripleSpec

1.0.6 (22 Jul 2020)
-------------------

- (Hotfix) Deal with wavecalib crash
- Fix class and version check for DataContainer objects.
- Script to check for calibration files
- No longer require bias frames as default for DEIMOS
- Implement grism19 for NOT/ALFOSC
- Introduced another parameter used to identify box slits, as opposed to
  erroneous "slits" found by the edge tracing algorithms.  Any slit that
  has `minimum_slit_length < length < minimum_slit_length_sci` is
  considered a `BOXSLIT`, any slit with `length < minimum_slit_length`
  is considered a `SHORTSLIT`; the latter are always ignored.
- Introduced order matching code into EdgeTraceSet.
    - This helps fix an issue for GNIRS_10L caused by the orders
      shifting.
    - Introduces two paramters in `EdgeTraceSetPar` to assist the
      matching: `order_match` and `order_offset`
    - Echelle spectrographs should now always have `ech_order` defined
      in the SlitTraceSet object.
    - Removes the need for `Spectrograph.slit2order` and
      `Spectrograph.order_vec`.  Changes propagated, primarily in
      `wavecalib.py`, `autoid.py`, and `reduce.py`.
- Adds in Keck/LRISr with the original detector
- Adds in Keck/LRISb with the FITS format

1.0.5 (23 Jun 2020)
-------------------

- Add median combining code
- Make biasframes median combine by default
- Implemented IFU reduction hooks
- KCWI reduction complete up to spec2D frames
- Implemented new flatfield DataContainer to separate pixelflat and
  illumflat

1.0.4 (27 May 2020)
-------------------

- Add a script (pypeit_flux_setup) for creating fluxing, coadd1d and
  tellfit pypeit files
- Add telluric fitting script, pypeit_tellfit

1.0.3 (04 May 2020)
-------------------

- Add illumflat frametype
- Enable dark image subtraction
- Refactor of Calibrations (remove cache, add get_dark)
- Enable calibration-only run
- Clean up flat, bias handling
- Make re-use masters the default mode of run_pypeit
- Require Python 3.7
- Fixed a bug in NIRES order finding.
- Add NOT/ALFOSC
- Fluxing docs
- Fix flexure and heliocentric bugs
- Identify GUI updates

1.0.2 (30 Apr 2020)
-------------------

- Various doc hotfixes
- wavelength algorithm hotfix, such that they must now generate an entry
  for every slit, bad or good.

1.0.1 (13 Apr 2020)
-------------------

- Various hot fixes

1.0.0 (07 Apr 2020)
-------------------

- Replaces usage of the `tslits_dict` dictionary with
  `pypeit.slittrace.SlitTraceSet` everywhere.  This `SlitTraceSet`
  object is now the main master file used for passing around the slit
  edges once the edges are determined by `EdgeTraceSet`.
- Removes usage of `pypeit.pixels.tslits2mask` and replaces it with
  `pypeit.slittrace.SlitTraceSet.slit_img`.
- Significant changes to flat-fielding control flow.
    - Added `rej_sticky`, `slit_trim`, `slit_pad`, `illum_iter`,
      `illum_rej`, `twod_fit_npoly` parameters to FlatFieldPar.
    - Illumination flat no longer removed if the user doesn't want to
      apply it to the data.  The flat was always created, but all that
      work was lost if the illumination correction wasn't requested.
    - Replaced tweak edges method with a more direct algorithm.
    - `pypeit.core.flat.fit_flat` moved to
      `pypeit.flatfield.FlatField.fit`.
- Reoriented trace images in the `EdgeTraceSet` QA plots.  Added the
  sobel image to the ginga display.
- Added `bspline_profile_qa` for generic QA of a bspline fit.
- Eliminate MasterFrame class
- Masks handled by a DataContainer
- Move DetectorPar into a DataContainer (named DetectorContainer) which
  enables frame-level construction
- Advances to DataContainer (array type checking; nested DataContainers;
  to_master_file)
- Dynamic docs for calibration images
- Every calibration output to disk is help within a DataContainer,
  separate from previous classes.  Exception is WaveCalib (this needsd a
  fit DataContainer first)
- Substantial refactoring of Calibrations
- Add MDM OSMOS spectrograph
- Moved pypeit.core.pydl.bspline into its own module, `pypeit.bspline`
- Introduced C backend functions to speed up bspline fitting
    - now require `extension_helpers` package to build pypeit and
      necessary files/code in `setup.py` to build the C code
    - C functions will be used by default, but code will revert to pure
      python, if there's some problem importing the C module
    - Added tests and pre-cooked data to ensure identical behavior
      between the pure python and C functions.
- Moved some basis function builders to pypeit.core.basis
- Release 1.0 doc
- Lots of new docs
- pypeit_chk_2dslits script
- DataContainer's for specobj, bspline
- Introduction of Spec2DObj, AllSpec2DObj, and OneSpec (for Coadd1D)
- Added bitmask to SlitTraceSet
- Introduced SlitTraceSet.spat_id and its usage throughout the code
- Spatial flexure corrections
    - Significant refactor of flatfield.BuildFlatField.fit()
    - Spatial flexure measuring code
    - PypeItPar control
    - Modifications to SlitTraceSet methods
    - Illumflat generated dynamically with different PypeIt control
    - waveimage generated dynamicall and WaveImage deprecated
- Moved RawImage into ProcessRawImage and renamed the latter to the
  former
- Continued refactoring of Calibrations
- Initial code for syncing SpecObjs across exposures
- Option to ignore profile masking during extraction
- Additional code in DataContainer related to MasterFrames
- Eliminated WaveImage
- Updates to QL scripts
- Lots of new tests



0.13.2 (17 Mar 2020)
--------------------

- Added PypeIt identify GUI script for manual wavelength calibration
- Add bitmask tests and print bitmask names that are invalid when
  exception raised.
- Parameter set keywords now sorted when exported to an rst table.
- Enable user to scale flux of coadded 1D spectrum to a filter magnitude
- Hold RA/DEC as float (decimal degrees) in PypeIt and knock-on effects
- Add more cards to spec1d header output
- Fixes a few sensfunc bugs
- Added template for LRIS 600/7500
- Deal with non-extracted Standard
- docs docs and more docs
- A QA fix too

0.13.1 (07 Mar 2020)
--------------------

- Missed a required merge with master before tagging 0.13.0.

0.13.0 (07 Mar 2020)
--------------------

- Refactored sensitivity function, fluxing, and coadding scripts and
  algorithms.
- Added support for additional near-IR spectrographs.
- Restrict extrapolation in tilt fitting
- Implemented interactive sky region selection

0.12.3 (13 Feb 2020)
--------------------

- Implemented DataContainer
- Added fits I/O methods
- Implemented SlitTraceSet
- Setup of `pypeit.par.pypeitpar` parameter sets should now fault if the
  key is not valid for the given parameter set.  NOTE: The check may
  fail if there are identical keys for different parameter sets.
- Modification to add_sobj() for numpy 18

0.12.2 (14 Jan 2020)
--------------------

- Introduces quick look scripts for MOS and NIRES
- Bumps dependencies including Python 3.7
- Modest refactoring of reduce/extraction/skysub codes
- Refactor of ScienceImage Par into pieces
- Finally dealt with 'random' windowing of Shane_kast_red
- Dynamic namp setting for LRISr when instantiating Spectrograph

0.12.1 (07 Jan 2020)
--------------------

- Hotfixes: np.histogram error in core/coadd1d.py, np.linspace using
  float number of steps in core/wave.py, and sets numpy version to 1.16

0.12.0 (23 Dec 2019)
--------------------

- Implemented MOSFIRE and further implemented NIRSPEC for Y-band
  spectroscopy.
- Fixed bug in coadd2d.
- Add VLT/FORS filters to our database
- Improved DEIMOS frame typing
- Brings Gemini/GMOS into the suite (R400)
- Also an important change for autoid.full_template()
- Fixed trace extrapolation, to fix bugs in object finding. Tweaks to
  object finding algorithm.
- Major improvements to echelle object finding.
- Improved outlier rejection and coefficient fitting in pca_trace
- Major improvements to coadd routines in coadd1d
- Introduced telluric module and telluric correction routines
- Implemented tilt image type which is now a required frame type
- Streamlined and abstracted echelle properties and echelle routine in
  spectrograph classes.
- Revamped 2-d coadding routines and introduced 2-d coadding of
  MultiSlit data
- Improved ginga plotting routines.
- Fixed bug associated with astropy.stats.sigma_clipped_stats when
  astropy.stats.mad_std is used.
- Refactor BPM generation
- Merge raw_image loading with datasec_img and oscansec_img generation
- Sync datasec_img to image in ProcessRawImage
- Started (barely) on a path to having calibration images in counts and
  not ADU
- Refactors GMOS for get_rawimage method
- Enables GMOS overscan subtraction
- Adds R400 wavelength solution for old E2V chip
- Revises simple_calib() method for quick and dirty wavelength
  calibration
- Adds a related show_wvcalib script
- Changes to ech_combspec to better treat filenames
- Fixed bug when bias was set to 'force' which was not bias subtracting
- Implemented changes to vlt_xshooter_nir to now require darks taken
  between flats
- Made flat fielding code a bit more robust against hot pixels at edge
  of orders
- Added pypeit_chk_flat script to view flat images
- Refactored image objects into RawImage, ProcessRawImage, PypeItImage,
  BuildImage
- Moved load() and save() methods from MasterFrame to the individual
  calibration objects
- Converted ArcImage and FlatImages into counts
- Added code to allow for IVAR and RN2 image generation for calibs
- Added several from_master_file() instantiation methods
- Use coadd2d.weighted_combine() to stack calibration images
- Major refactor of slit edge tracing
- Added 'Identify' tool to allow manual identification and calibration
  of an arc spectrum
- Added support for WHT/ISIS
- Added 'Object Tracing' tool to allow interactive object tracing
- Added code of conduct
- Deprecated previous tracing code: `pypeit.traceslits` and
  `pypeit.core.trace_slits`, as well as some functions in
  `pypeit.core.extract` that were replaced by
  `pypeit.core.moment.moment1d` and functions in `pypeit.core.trace`.
- PCA now saved to MasterEdges file; added I/O methods
- Improved CuAr linelists and archives for Gemini wavelength solutions
- New data model for specobj and specobsj objects (spec1d)
- Started some improvements to Coadd2D, TBC
- Allow for the continuum of the arc image to be modeled and subtracted
  when tracing the line-centroid tilts
- Include a mask in the line detection in extracted central arc spectrum
  of each slit/order.  For VLT XShooter NIR, this was needed to ensure
  the sigma calculation didn't include the off-order spectral positions.
- Added a staticmethed to :class:`pypeit.edgetrace.EdgeTraceSet` that
  constructs a ``tslits_dict`` object directly from the Master file.

0.11.0.1
---------

- Add DOI

0.11.0 (22 Jun 2019)
--------------------

- Add magellan_mage, including a new ThAr linelist and an archived
  solution
- Polish several key echelle methods
- Modify create_linelist to default to vacuum
- Update Xshooter, NIRES, and GNIRS
- Refactor ProcessImages into ProcessRawImage, PypeItImage,
  CalibrationImage, ScienceImage, and ImageMask
- Refactor ScienceImage into SciImgStack
- Fix arc tilts bug
- Started an X-Shooter doc and introduced a [process][bias] parameter
- Modified processing steps for bias + overscan subtraction
- Started notes on how to generate a new spectrograph in PypeIt
- Refactoring of reduce to take a ScienceImage object for the images and
  the mask
- Updates to many spectrograph files to put datasec, oscansec in the raw
  frame
- Add find_trim_edge and std_prof_nsigma parameters
- A bit of tuning for MagE
- Fixes for Echelle in fluxspec
- Writes a chosen set of header cards to the spec1D and coadd files
- Updates for FORS2
- Introduced new coadd1d module and some new coadd functinality.
- modified interface to robust_polyfit_djs, robust_optimize, and
  djs_reject.
- Added utility routine cap_ivar for capping the noise level.
- Fixed a bug in optimal extraction which was causing hot pixels when a
  large fraction of the pixels on the object profile were masked.
- Major bug fixes and improvements to echelle object finding. Orders
  which did not cover the entire detector were not being treated
  properly.

0.10.1 (22 May 2019)
--------------------

- Minor bug fix to allow for `None` exposure times when typing frames.

0.10.0 (21 May 2019)
--------------------

- Enable PyPI
- Streamline some of the instantiation at the beginning of
  PypeIt.__init__.
    - Moves the call to default_pypeit_par into config_specific_par.
    - Adds a finalize_usr_build() function to PypeItMetaData to
      consolidate the few opaque steps when finishing the meta data
      build.
- Hack for Kastr
- Turn on Shane Kastb grism wavelength solutions (not tested)
- Started splitting Arc Line Templates Notebook into pieces
- Allows for slice like syntax when defining calibration groups.
- Introduce 'tilt' frame type.  Not used yet.  Everything that's typed
  as an 'arc' is now also typed as a 'tilt'.
- Use matplotlib 'agg' backend to the top-level `__init__.py` to allow
  for running the code under a screen; may need a better approach.
- Numerous doc and style fixes
- Add `master_type` to `MasterFrame` (and derived classes), which is
  used to set the name of the master frame output file.
- Significant edits to `MasterFrame` to streamline IO for derived
  classes.  Lead to significant changes to `Calibrations`.
- Main paths now set in `PypeIt`.
- Allow `connect_to_ginga` to start up the ginga viewer.
- Add a pytest `skipif` that checks if the Cooked directory exists in
  the dev-suite.  Use this to run the tests that only need the raw image
  data or don't need the dev-suite at all.
- Move wavelength calibration save/load out of `pypeit.wavecalib` into
  `pypeit.core.wavecal.waveio.py`
- Rename default directory for calibration masters to `Masters` and
  removed inclusion of spectrograph name.
- Fix oscan sec in read_lris()
- Fix bad return in tracewave.tilts_find_lines()
- Several doc edits
- Fix handling of maskslits
- Fix flexure crashing
- Change `pypeit.spectrographs.spectrograph.get_image_section` to
  *always* return the sections ordered spectral then spatial to match
  the PypeIt convention to match how binning is returned.  Propagated to
  get_datasec_img.
- Changed all functions related to binning to ensure that binning is
  always ordered spectral vs. spatial with the PypeIt convention that
  images have shape (nspec,nspat).  Includes associated documentation.
- Allow `pypeit.bitmask.BitMask` and `pypeit.par.parset.ParSet` to save
  and load from fits file headers.
- Force BitMask definitions in framematch.py and processimages.py to use
  and OrderedDict.  They need to be an OrderedDicts for now to ensure
  that the bits assigned to each key is always the same. As of python
  3.7, normal dict types are guaranteed to preserve insertion order as
  part of its data model. When/if we require python 3.7, we can remove
  this (and other) OrderedDict usage in favor of just a normal dict.
- Changed default for add and rm slits parameters.
- Doc improvements and removal of old, commented methods.
- Edited function that replaces bad columns in images and added tests.
- Added `pypeit.io` with routines to:
    - manipulate `numpy.recarray` objects and converting them into
      `astropy.fits.BinTableHDU` objects.
    - gzip compress a file
    - general parser to pull lists of items from fits headers
- Added metadata to `MasterFrame` objects written to fits files.
- Added `'observed'` option for wavelength reference frame that skips
  any relative motion corrections.

0.9.3 (28 Feb 2019)
-------------------
- Fixed a bug that was introduced when the binning was switched to the
  PypeIt convention.
- Fixed a bug whereby 2d images were not being saved if no objects were
  detected.
- Revamped the naming convention of output files to have the original
  filename in it.

0.9.2 (25 Feb 2019)
-------------------

- Many doc string updates in top level routines (not core)
- Updates to install and cookbook docs
- Continued the process of requiring spectrograph and par in each base
  class
- More doc + cleaning at top level, e.g. base classes
- Eliminates BPM base class
- Hot fix for flatfield;  illumflat was getting divided into the
  pixelflatnrm image
- Implementation of 2d coadds including a script to perform them.
- Fixed bug in extract.fit_profile that was introduced when implementing
  2d coadds
- Polynomial order for object finding is now part of parset.
- Improved X-shooter object tracing by increasing order.
- Improved determination of threshold determination regions for object
  finding.
- Added S/N floor to ivar determination for image procing.
- Reworked master output for traceslits
- Fixed a bug associated with binned images being proc'd incorrectly.
- Fixed master_key outputs in headers to deal with different detectors.
- Modify -c in pypeit_setup to require a setup (or all) be specified
  when writing, e.g. 'all' or 'A,C'
- Generated a new spectrograph child for LRISr in long-slit read-out
  mode (only 2 amps, 1 per detector)
- Require astropy >=3.1  [required for coadding at the least]
- Fixed a circular import which required move qa from wavecal into
  autoid.
- Fixed a bug in LRIS-R that spectrograph which was not using binning
  for wavelength fwhm.
- Updated docs on add/rm slits.
- Fixed and tuned up fluxing script and fluxing routines.
- Introduce sky_sigrej parameter
- Better handling of ManualExtraction
- Add template for LRISr 600/5000 wavelengths
- PYDL LICENSE and licenses folder
- Updates for new Cooked (v1.0)

0.9.1 (4 Feb 2019)
------------------

- Move write method for sensitivity function
- Modify I/O for detnum parameter
- Modify idx code in SpecObj
- Fixed a bug on datatype formatting
- Reworked masteframe and all base classes to be more homogenous so that
  one only ever overloads the save_master and load_master methods.
- Many changes fixes wavecal/autoid.py to make the lines being used
  explicitly clear. This fixed many bugs in the the wavelength fitting
  that were recently introduced.
- Introduced reidentification algorithm for wavelengths and many
  associated algorithms. Reidentification is now the default for
  x-shooter and NIRES. Other changes to the wavelength interface and
  routines to make them more compatible with echelle.
- Tweaked LA cosmics defaults. Add instrument specific parameters in
  spectrograh classes along with routines that check binning and decide
  on best params for LRIS-RED
- Now updating cosmic ray masking after each global sky subtraction
- Major developments for echelle functionality, including object
  wavelengths, and reduction control flow.
- Introduced wavemodel.py to simulate/extract/ID sky and ThAr spectral
  emission lines.
- Significant refactor of tracing slit/edge orders and new docs+tests
- Changed back BPM image to be aligned with datasec *not* the raw image
  shape (without trimming)
- Renabled ability to add user supplied slits
- Miscellaneious echelle-related advances
- PNGs of X-Shooter fits
- Sped up trace plotting in ginga
- Fussed again with how time is handled in PypeIt.  Hopefully the last
  time..
- dispaxis renamed specaxis and dispflip to specflip
- Lots of VLT/X-Shooter development
- Removed a number of files that had been mistakingly added into the
  repo
- Now running on cooked v=0.92
- Allow for multiple paths to be defined in the pypeit file
- Changed the procedure used to identify instrument configurations and
  identify which frames to use when calibrating science exposures.
- Added configurations, calibration groups, and background index to
- Total revamp of Tilts. Arc line tracing significantly improved.
- Fixes to trace_crude_init, trace_fweight, and trace_gweight.
- Many other small bug fixes and modifications particularly in the
  fitting routines.
- Lots of development related to echelle functionality.
- Major enhancements to fitting routines (in utils)
- Make GMOS south works and update OH line lists, and also add LBT/MODS.
- Introduce calib groups
- Removes setup designation.  Largely replaced with master_key
- Refactor Calibrations class to handle new calib groups
- Refactor QA to handle new calib groups
- Refactor tests to handle new calib groups
- Pushed pieces of run_pypeit into the PypeIt class
- Removed future as a dependency
- Change point step size to 50 pixels in show_slits and show_trace for
  major speed up
- Implemented difference imaging for near-IR reductions for both
  Multislit and Echelle
- Fixed a bug in echelle object finding algorithm.
- Fixed bug in object finding associated with defining the background
  level for bright telluric standards and short slits.
- Implemented using standard stars as crutches for object tracing.
- Reworked the implementation of reuse_masters in the PypeIt class and
  in the Calibrations class.
- New behavior associated with the -o overwrite feature in run_pypeit.
  User prompting feature has been disabled. Existing science files will
  not be re-created unless the -o option is set.
- Fixed a bug where local sky subtraction was crashing when all the
  pixels get masked.
- Nearly resurrected simple_calib
- New method to build the fitstbl of meta data
- Refactor handling of meta data including a data model defining core
  and additional meta data
- Replaces metadata_keys with pypeit_file_keys for output to PypeIt file
- Updates new metadata approach for VLT, Keck, Lick, Gemini instruments
- Remove PypeItSetup call from within PypeIt
- Remove lacosmic specific method in Spectrograph;  replaced with
  config_specific_par
- setup block now required when running on a PypeIt file
- Introduced a new method of determining breakpoint locations for local
  sky subtraction which takes the sampling set by the wavelength tilts
  into account.
- Fixed a major bug in the near-IR difference imaging for the case of
  A-B, i.e. just two images.
- Introduced routines into core.procimg that will be used in 2-d
  co-adding.
- Tweaks to VLT X-SHOOTER spectrograph class to improve reductions.
- Moved methods for imaging processing from scienceimage class to
  processimages class.
- Introduce full_template() method for multi-slit wavelength
  calibrations; includes nsnippet parameter
- Generate full template files for LRIS, DEIMOS, Kastb
- Added a few new Arc lines for DEIMOS in the blue
- Introduce mask_frac_thresh and smash_range parameters for slit
  tracing; modified LRISb 300 defaults
- Updated slit tracing docs
- Introduced --show command in pypeit_chk_edges
- Added echelle specific local_skysub_extract driver.
- Refactored PypeIt and ScienceImage classes and introduced Reduce
  class. ScienceImage now only does proc-ing whereas reduction
  operations are done by Reduce. Reduce is now subclassed in an
  instrument specific way using instantiate_me instead of PypeIt. This
  was necessary to enable using the same reduction functionality for 2d
  coadds.
- Added and improved routines for upcoming coadd2d functionality.
- Fixed bug in weight determination for 1d spectral coadds.
- Major fixes and improvements to Telluric corrections and fluxing
  routines.
- Fluxing now implemented via a script.
- Turned flexure back on for several instruments
- Introduced VLT/FORS2 spectrograph
- Swapped binspec and binspat in parse binning methods
- Extended LRISr 1200_900 arc template
- Modified add/rm slit methods to be spec,spat
- Add an option in coadding to scale the coadded spectrum to a given
  magnitude in a given filter
- Extended DEIMOS 1200G template

0.9.0
-----

- Major refactor to rename most modules and incorporate the PYPIT ->
  PypeIt switch
- Add SlitMask, OpticalModel, and DetectorMap classes.  Implemented
  DEIMOSOpticalModel based on DEEP2 IDL code.
- Improved treatment of large offsets in
  pypeit.core.trace_slits.trace_gweight to be symmetric with
  trace_fweight. Large outlying pixels were breaking object tracing.
- Added thresholding in pypeit.core.tracewave to ensure that tilts are
  never crazy values due to extrapolation of fits which can break sky
  subtraction.
- Turn off 2.7 Travis testing
- Integrated arclines into PypeIt
- Added KDTree algorithm to the wavelength calibration routines
- Modified debug/developer modes
- Update SpecObjs class; ndarray instead of list;  set() method
- Completely revamped object finding, global sky subtraction and local
  sky subtraction with new algorithms.
- Added -s option to run_pypeit for interactive outputs.
- Improved pypeit_show_spec2d script.
- Fixed bug whereby -m --use_master was not being used by run_pypeit
  script.
- Overhaul of general algorithm for wavelength calibration
- Hot fix for bspline + requirements update
- Fixed issue with biases being written to disk as untrimmed.
- Completely reworked flat fielding algorithm.
- Fixed some parsing issues with the .pypeit file for cases where there
  is a whitepsace in the path.
- Implemented interactive plots with the -s option which allow the
  reduction to continue running.
- Modified global sky subtraction significantly to now do a polynomial
  fit. This greatly improves results for large slits.
- Updated loading of spectra and pypeit_show_1dspec script to work with
  new output data model.
- Implemeneted a new peak finding algorithm for arc lines which
  significantly improved wavelength fits.
- Added filtering of saturated arc lines which fixed issues with
  wavelength fits.
- Added algorithms and data files for telluric correction of near-IR
  spectra.
- Revamped flat field roiutine to tweak slit boundaries based on slit
  illumination profile. Reworked calibrations class to accomodate the
  updated slit boundaries and tilts images as well as update the master
  files.
- Include BitMask class from MaNGA DAP.
- Change the way frame types are include in PypeItSetup.fitstbl
- Edited KeckLRISSpectrograph header keywords
- Edited how headers are read from the provided files
- Created metadata.PypeItMetaData class to handle what was previously
  `fitstbl`
- Fussed with date/time driven by GMOS;  date is no longer required in
  `fitstbl`
- Initial work on GMOS;  this is still work-in-progress
- Pushed several arcparam items into the Wavelengths parset
- Series of hacks for when binning is missing from the fitstbl
- CuAr line lists for GMOS
- New option to reduce only 1 det at a time
- Data provided in pypeit file overwrites anything read from the fits
  file headers.
- Filled in fits table reading data for GNIRS
- Demand frametype column in fits table is U8 format
- Further improvements to detect_lines arcline detection algorithm.
- Got rid of arcparam and added info and docs to wavelengths parset.
- Improved and commented autoid.py arclines code.
- Added utilities to wavecalib to compute shift,stretch of two spectra.
- Completely revamped cross-correlation algorithm in wavecalib to give
  roburt results.

0.8.1
-----
- Figuring out how to tag releases

0.8.0
-----

- First major steps on ARMED echelle data reduction pipeline
- APF/Levy and Keck/HIRES implemented
- Updates to blaze function and slit profile fitting
- Initial support for multislit reduction
- Coadding; including docs; and tests
- Now requiring astropy >= v1.3
- raw_input handling for Python 3
- coadd handling of bad input
- coadd bug fix on obj name
- Init local (i.e. object dependent) parameters in coadding
- fix local background logic error in slit masking
- Refactor QA PDF to PNG+HTML
- Add nminima object finding
- Add new parameters for object finding, reduce specific detectors
- Add slit profile QA
- Begin writing header (e.g. RA/DEC) info to spec1d files
- Fix bug in applying BPM for finding slit edges
- Update Ginga hooks
- Enable archiving/loading sensitivity function
- Add new cosmic ray algorithms for coadding (especially pairs of
  spectra)
- Added support for TNG+Dolores long slit spectrograph
- Started removing cython code
- Update line detection algorithm
- Updated flexure and tilt tracing documentation
- Updated docs:added standards.rst, and make a small correction in using
  script pypit_setup in setup.rst
- Fixed travis
- Updated slit trace algorithm
- Improved arc line detection algorithm
- Added functionality for fully automated wavelength calibration with
  arclines
- Switched settings files to allow IRAF style data sections to be
  defined
- Allowed data sections to be extracted from header information
- Significant refactor of routines related to pypit_setup
- Various small improvements, primarly to handle Gemini/GMOS data [not
  yet fully supported in PYPIT]
- Removed majority of cython functionality
- Moved logging to be a package object using the main __init__.py file
- Begin to adhere to PEP8 (mostly)
- setup.py rewritten.  Modeled after
  https://github.com/sdss/marvin/blob/master/setup.py .  Added
  requirements.txt with the package versions required.
- Updates archeck
- Loads NIST arclines from arclines instead of PYPIT
- DEIMOS reduction!
- Bug fix for bspline with bkspace
- Enable loading a sensitivity function with YAML
- Allow for multiple detectors when using `reduce detnum`
- Moved all imports to the start of every file to catch and avoid
  circular imports, removed most `import ... as ...` constructs
- dummy_* removed from arutils as necessary and propagated changes to
  tests
- remove dependency of ararclines functions on slf
- change requirements for astropy to >=1.3.0 so that `overwrite` is
  valid
- include numba in requirements, but actually a requirement of arclines
- Improve cookbook and setup docs
- Faster algorithm for defining object and background regions
- Restore armsgs -d functionality
- Finished cython to python conversions, but more testing needed
- Introduce maskslits array
- Enable multi-slit reduction
- Bug fixes in trace_slits
- Fixes what appears to be a gross error in slit bg_subtraction
  (masking)
- Turns off PCA tilt QA for now [very slow for each slit]
- Several improvements for coadding
- Modify lacosmic to identify tiny CR's
- Enabled writing Arc_fit QA for each slit/order
- Refactored comb_frames
- Refactored load_frames
- Refactored save_master
- Refactored get_datasec_trimmed, get_datasec, pix_to_amp
- Refactored slit_pixels
- Refactored sub_overscan
- Refactored trace_slits (currently named driver_trace_slits) and many
  of its dependencies
- Added parameter trace_slits_medrep for optional smoothing of the trace
  slits image
- Updated a few settings for DEIMOS and LRIS related to tracing slits
- Added a replace_columns() method to arproc.py
- Fixed a bug in new_match_edges()
- Moved tracing docs -> slit_tracing and edited extensively
- Updated docs on DEIMOS, LRIS
- Added the pypit_chk_edges script
- Added BPM for DEIMOS
- Added the code for users to add slits [edgearr_from_users()] but have
  not documented nor made it accessible from the PYPIT file
- Generated tcrude_edgearr() method for using trace crude on the slit
  edges
- Added trace_crude() method that I ported previously for DESI
- Added multi_sync() method for ARMLSD slit synchronization
- Have somewhat deprecated the maxgap method
- Refactored the gen_pixloc() method
- Generate arpixels.py module for holding pixel level algorithms
- Move all methods related to TraceSlits to artraceslits.py
- Introduce the TraceSlits class
- Update armlsd accordingly
- Remove driver_trace_slits and refctor_trace_slits methods
- Making Ginga a true dependency of PYPIT
- Have TraceSlits write/load MasterFrames
- Introduce SetupClass object
- Replace armbase.setup_science() with SetupClass.run()
- Move setup acitivites to inside pypit.py
- doc updates in setup.rst
- Refactor fitsdict -> fitstbl  (variable name not updated everywhere)
- Removed slurped headers from fitsdict (and therefore fitstbl)
- Include SetupClass Notebook
- Move ftype_list from armeta.py to arsort.py
- Bug fix related to fluxing
- Substantial refactor of arsort.py
- Substantial refactor of arsetup.py
- Introduced base-level ProcessImages class
- Introduced abstract MasterFrame class
- Introduced BiasFrame, BPMImage, ArcImage, and TraceImage classes
- Started NormPixelFlat class but have not yet implemented it
- Substantial refactoring of armasters
- Moved arlris, ardeimos to core/
- Moved image processing methods to arprocimg in core/
- Introduced calib_dict to hold calibration frames in armlsd (instead of
  slf)
- Modified ardeimos to load only a single image (if desired)
- Turned off fluxing in this branch;  is 'fixed' in the one that follows
- Moved get_slitid() to artraceslits
- Deprecates ['trace']['combine']['match'] > 0.0 option
- Deprecates ['arc']['combine']['match'] > 0.0 option
- Refactoring of settings and slf out of core methods continues
- Removed _msbias, _msarc, _datasec, _bpix from slf
- New tests and Notebooks
- Introduced FluxSpec class
- Introduce pypit_flux_spec script (and docs)
- Added FluxSpec Notebook
- armlsd has reappeared (momentarily) but is not being used;  it goes
  away again in a future branch
- Added a dict (std_dict) in arms.py to hold standard star extractions
- Reducing standard stars in the main arms loop
- Modified save_1d_spectra to handle loaded SpecObj in addition to
  internally generated ones
- Moved arflux to core and stripped out slf, settings
- Really restricting to nobj when user requests it
- New tests
- Introduces WaveCalib class
- Push ararc.py to core/ after removing slf and settings dependencies
- Further refactor masters including MasterFrame; includes addressing
  previous comment from RC
- Removed armlsd.py again
- Strips wv_calib from ScienceExposure
- Push get_censpec() to ararc.py
- New tests; limited docs
- TraceSlits load method pushed outside the class
- Introduces WaveTilts class
- Significant modification to tilt recipe including deprecation of PCA
- Moved tilt tracing algorithms from artrace.py to artracewave.py in
  core/
- Added 2D Legendre fitting to polyfit2d_general
- New trace slits tilts  settings (for 2D fitting)
- New QA plot
- New pypit_chk_tilts script
- New docs
- New tests
- Introduces FlatField class
- Adds FlatField Notebook, tests
- Pushes flat field algorithms into core/arflat.py
- Main flatfield method broken into a few pieces
- Further refactoring of armasters
- Further refactoring related to settings and ScienceExposure
- WaveImage class
- Strip mswave from ScienceExposure
- New tests
- Push get_calib methods into the individual classes
- Significant refactoring in arms.py followed
- Rename slits_dict -> tslits_dict
- Use tslits_dict in wavetilts.py
- Introduce ScienceImage class
- Substantial refactoring in arms.py followed
- Notebook too
- Reversed exposure/det loops for the (last?) time
- Generated arskysub.py in core/
- Significant portions of arproc.py are now superfluous
- Moved flexure_qa to arwave.py
- Significant refactoring of arsave.py (also moved to core/)
- Removed settings and slf from arspecobj.py
- Refactored trace_objects_in_slit()
- Refactoring of flexure algorithms
- Adds build_crmask() and flat_field() methods to ProcessImages
- Completed the deprecation of arsciexp (RIP)
- Many test updates
- Doc strings improved but no new main docs
- Completed armasters refactor and moved to core/
- Adds bspline_profile() method;  Used here for skysub but will also
  show up in extraction
- Introduces new skysub method;  still a bspline but now the new one
- Adds several methods from the PYDL repository into a pydl.py module
  including bspline Class
- Adds method to generate ximg and edgemask frames
- Adds new trace_slits_trim settings
- Small install edits
- Fixes Travis failure that crept into the previous PR
- Fix bug in bspline
- Adds a demo Notebook for LRISr redux
- Other odds and ends including code flow doc
- Introduce pypit/par and pypit/config directories
- Introduce PypitPar as an initial step toward refactoring the front end
- Final nail in the coffin for cython
- Add API docs
- Add bumpversion
- Adds a demo Notebook for LRISr redux
- Other odds and ends including code flow doc
- Introduce pypit/par and pypit/config directories
- Introduce PypitPar as an initial step toward refactoring the front end
- Move spectrograph specific code into spectographs/ folder
- Introduces the Spectrographs class
- Introduces the Calibrations class with Notebook
- Bug fix in view_fits script
- Handle no-slits-found condition
- Added NIRES to spectrographs folder
- Fixed logic in ArcImage class related to settings and user settings
- Added user settings to some of the other classes.
- Enabled load_raw_frame to take a negative dispersion axis indicating
  flips.
- Major bug fixed in bspline_profile where it was producing gargabe
  results when breakpoints were being rejected.
- Edits to Spectrograph class
- Removed all use of settings in ARMS and its subsequent calls.  ARMS
  now uses PypitPar and its sub parameter sets
- propagated ParSet changes into run_pypit and pypit_setup
- settings/parameters for pypit now set in the pypit file using a
  configuration parameter set
- rewrote pypit file parser
- Included automatically generated documentation of PypitPar when
  running make html in doc/ directory
- Checked orientation of array correct for DATASEC and OSCANSEC in
  DetectorPar for each Spectrograph
- Add SpecObjs class
- Add from_dict and to_dict methods to pydl bspline and update docs
- Updated from_dict method in pydl bspline

0.7 (2017-02-07)
----------------

This file enters the scene.<|MERGE_RESOLUTION|>--- conflicted
+++ resolved
@@ -1,6 +1,4 @@
-
-<<<<<<< HEAD
-1.9.1dev
+1.9.2dev
 --------
 
 - Modify tweak_standard for Mosfire/J2
@@ -10,13 +8,12 @@
 - Apply find_min_max when clipping the image for object finding
 - Mask bad detector regions for global sky flexure calculation
 - Refactor PypeIt input files
-=======
+
 1.9.1 (13 June 2022)
 --------------------
 
 - Hotfix for bug related to downloading from the `reid_arxiv` when using
   the `reidentify` wavelength calibration method.
->>>>>>> 3ce5a6f1
 
 1.9.0 (31 May 2022)
 -------------------
