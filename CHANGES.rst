
0.13.2dev
---------

- Added PypeIt identify GUI script for manual wavelength calibration
- Add bitmask tests and print bitmask names that are invalid when
  exception raised.
- Parameter set keywords now sorted when exported to an rst table.

0.13.1 (07 Mar 2020)
--------------------

- Missed a required merge with master before tagging 0.13.0.

0.13.0 (07 Mar 2020)
--------------------

- Refactored sensitivity function, fluxing, and coadding scripts and
  algorithms.
- Added support for additional near-IR spectrographs.
- Restrict extrapolation in tilt fitting
<<<<<<< HEAD
- Replaces usage of the `tslits_dict` dictionary with
  `pypeit.slittrace.SlitTraceSet` everywhere.  This `SlitTraceSet`
  object is now the main master file used for passing around the slit
  edges once the edges are determined by `EdgeTraceSet`.
- Removes usage of `pypeit.pixels.tslits2mask` and replaces it with
  `pypeit.slittrace.SlitTraceSet.slit_img`.
- Significant changes to flat-fielding control flow.
    - Added `rej_sticky`, `slit_trim`, `slit_pad`, `illum_iter`,
      `illum_rej`, `twod_fit_npoly` parameters to FlatFieldPar.
    - Illumination flat no longer removed if the user doesn't want to
      apply it to the data.  The flat was always created, but all that
      work was lost if the illumination correction wasn't requested.
    - Replaced tweak edges method with a more direct algorithm.
    - `pypeit.core.flat.fit_flat` moved to
      `pypeit.flatfield.FlatField.fit`.
- Reoriented trace images in the `EdgeTraceSet` QA plots.  Added the
  sobel image to the ginga display.
- Added `bspline_profile_qa` for generic QA of a bspline fit.
=======
- Implemented interactive sky region selection
>>>>>>> f9061d5e

0.12.3 (13 Feb 2020)
--------------------

- Implemented DataContainer
- Added fits I/O methods
- Implemented SlitTraceSet
- Setup of `pypeit.par.pypeitpar` parameter sets should now fault if the
  key is not valid for the given parameter set.  NOTE: The check may
  fail if there are identical keys for different parameter sets.
- Modification to add_sobj() for numpy 18

0.12.2 (14 Jan 2020)
--------------------

- Introduces quick look scripts for MOS and NIRES
- Bumps dependencies including Python 3.7
- Modest refactoring of reduce/extraction/skysub codes
- Refactor of ScienceImage Par into pieces
- Finally dealt with 'random' windowing of Shane_kast_red
- Dynamic namp setting for LRISr when instantiating Spectrograph

0.12.1 (07 Jan 2020)
--------------------

- Hotfixes: np.histogram error in core/coadd1d.py, np.linspace using
  float number of steps in core/wave.py, and sets numpy version to 1.16

0.12.0 (23 Dec 2019)
--------------------

- Implemented MOSFIRE and further implemented NIRSPEC for Y-band
  spectroscopy.
- Fixed bug in coadd2d.
- Add VLT/FORS filters to our database
- Improved DEIMOS frame typing
- Brings Gemini/GMOS into the suite (R400)
- Also an important change for autoid.full_template()
- Fixed trace extrapolation, to fix bugs in object finding. Tweaks to
  object finding algorithm.
- Major improvements to echelle object finding.
- Improved outlier rejection and coefficient fitting in pca_trace
- Major improvements to coadd routines in coadd1d
- Introduced telluric module and telluric correction routines
- Implemented tilt image type which is now a required frame type
- Streamlined and abstracted echelle properties and echelle routine in
  spectrograph classes.
- Revamped 2-d coadding routines and introduced 2-d coadding of
  MultiSlit data
- Improved ginga plotting routines.
- Fixed bug associated with astropy.stats.sigma_clipped_stats when
  astropy.stats.mad_std is used.
- Refactor BPM generation
- Merge raw_image loading with datasec_img and oscansec_img generation
- Sync datasec_img to image in ProcessRawImage
- Started (barely) on a path to having calibration images in counts and
  not ADU
- Refactors GMOS for get_rawimage method
- Enables GMOS overscan subtraction
- Adds R400 wavelength solution for old E2V chip
- Revises simple_calib() method for quick and dirty wavelength
  calibration
- Adds a related show_wvcalib script
- Changes to ech_combspec to better treat filenames
- Fixed bug when bias was set to 'force' which was not bias subtracting
- Implemented changes to vlt_xshooter_nir to now require darks taken
  between flats
- Made flat fielding code a bit more robust against hot pixels at edge
  of orders
- Added pypeit_chk_flat script to view flat images
- Refactored image objects into RawImage, ProcessRawImage, PypeItImage,
  BuildImage
- Moved load() and save() methods from MasterFrame to the individual
  calibration objects
- Converted ArcImage and FlatImages into counts
- Added code to allow for IVAR and RN2 image generation for calibs
- Added several from_master_file() instantiation methods
- Use coadd2d.weighted_combine() to stack calibration images
- Major refactor of slit edge tracing
- Added 'Identify' tool to allow manual identification and calibration
  of an arc spectrum
- Added support for WHT/ISIS
- Added 'Object Tracing' tool to allow interactive object tracing
- Added code of conduct
- Deprecated previous tracing code: `pypeit.traceslits` and
  `pypeit.core.trace_slits`, as well as some functions in
  `pypeit.core.extract` that were replaced by
  `pypeit.core.moment.moment1d` and functions in `pypeit.core.trace`.
- PCA now saved to MasterEdges file; added I/O methods
- Improved CuAr linelists and archives for Gemini wavelength solutions
- New data model for specobj and specobsj objects (spec1d)
- Started some improvements to Coadd2D, TBC
- Allow for the continuum of the arc image to be modeled and subtracted
  when tracing the line-centroid tilts
- Include a mask in the line detection in extracted central arc spectrum
  of each slit/order.  For VLT XShooter NIR, this was needed to ensure
  the sigma calculation didn't include the off-order spectral positions.
- Added a staticmethed to :class:`pypeit.edgetrace.EdgeTraceSet` that
  constructs a ``tslits_dict`` object directly from the Master file.

0.11.0.1
---------

- Add DOI

0.11.0 (22 Jun 2019)
--------------------

- Add magellan_mage, including a new ThAr linelist and an archived
  solution
- Polish several key echelle methods
- Modify create_linelist to default to vacuum
- Update Xshooter, NIRES, and GNIRS
- Refactor ProcessImages into ProcessRawImage, PypeItImage,
  CalibrationImage, ScienceImage, and ImageMask
- Refactor ScienceImage into SciImgStack
- Fix arc tilts bug
- Started an X-Shooter doc and introduced a [process][bias] parameter
- Modified processing steps for bias + overscan subtraction
- Started notes on how to generate a new spectrograph in PypeIt
- Refactoring of reduce to take a ScienceImage object for the images and
  the mask
- Updates to many spectrograph files to put datasec, oscansec in the raw
  frame
- Add find_trim_edge and std_prof_nsigma parameters
- A bit of tuning for MagE
- Fixes for Echelle in fluxspec
- Writes a chosen set of header cards to the spec1D and coadd files
- Updates for FORS2
- Introduced new coadd1d module and some new coadd functinality.
- modified interface to robust_polyfit_djs, robust_optimize, and
  djs_reject.
- Added utility routine cap_ivar for capping the noise level.
- Fixed a bug in optimal extraction which was causing hot pixels when a
  large fraction of the pixels on the object profile were masked.
- Major bug fixes and improvements to echelle object finding. Orders
  which did not cover the entire detector were not being treated
  properly.

0.10.1 (22 May 2019)
--------------------

- Minor bug fix to allow for `None` exposure times when typing frames.

0.10.0 (21 May 2019)
--------------------

- Enable PyPI
- Streamline some of the instantiation at the beginning of
  PypeIt.__init__.
    - Moves the call to default_pypeit_par into config_specific_par.
    - Adds a finalize_usr_build() function to PypeItMetaData to
      consolidate the few opaque steps when finishing the meta data
      build.
- Hack for Kastr
- Turn on Shane Kastb grism wavelength solutions (not tested)
- Started splitting Arc Line Templates Notebook into pieces
- Allows for slice like syntax when defining calibration groups.
- Introduce 'tilt' frame type.  Not used yet.  Everything that's typed
  as an 'arc' is now also typed as a 'tilt'.
- Use matplotlib 'agg' backend to the top-level `__init__.py` to allow
  for running the code under a screen; may need a better approach.
- Numerous doc and style fixes
- Add `master_type` to `MasterFrame` (and derived classes), which is
  used to set the name of the master frame output file.
- Significant edits to `MasterFrame` to streamline IO for derived
  classes.  Lead to significant changes to `Calibrations`.
- Main paths now set in `PypeIt`.
- Allow `connect_to_ginga` to start up the ginga viewer.
- Add a pytest `skipif` that checks if the Cooked directory exists in
  the dev-suite.  Use this to run the tests that only need the raw image
  data or don't need the dev-suite at all.
- Move wavelength calibration save/load out of `pypeit.wavecalib` into
  `pypeit.core.wavecal.waveio.py`
- Rename default directory for calibration masters to `Masters` and
  removed inclusion of spectrograph name.
- Fix oscan sec in read_lris()
- Fix bad return in tracewave.tilts_find_lines()
- Several doc edits
- Fix handling of maskslits
- Fix flexure crashing
- Change `pypeit.spectrographs.spectrograph.get_image_section` to
  *always* return the sections ordered spectral then spatial to match
  the PypeIt convention to match how binning is returned.  Propagated to
  get_datasec_img.
- Changed all functions related to binning to ensure that binning is
  always ordered spectral vs. spatial with the PypeIt convention that
  images have shape (nspec,nspat).  Includes associated documentation.
- Allow `pypeit.bitmask.BitMask` and `pypeit.par.parset.ParSet` to save
  and load from fits file headers.
- Force BitMask definitions in framematch.py and processimages.py to use
  and OrderedDict.  They need to be an OrderedDicts for now to ensure
  that the bits assigned to each key is always the same. As of python
  3.7, normal dict types are guaranteed to preserve insertion order as
  part of its data model. When/if we require python 3.7, we can remove
  this (and other) OrderedDict usage in favor of just a normal dict.
- Changed default for add and rm slits parameters.
- Doc improvements and removal of old, commented methods.
- Edited function that replaces bad columns in images and added tests.
- Added `pypeit.io` with routines to:
    - manipulate `numpy.recarray` objects and converting them into
      `astropy.fits.BinTableHDU` objects.
    - gzip compress a file
    - general parser to pull lists of items from fits headers
- Added metadata to `MasterFrame` objects written to fits files.
- Added `'observed'` option for wavelength reference frame that skips
  any relative motion corrections.

0.9.3 (28 Feb 2019)
-------------------
- Fixed a bug that was introduced when the binning was switched to the
  PypeIt convention.
- Fixed a bug whereby 2d images were not being saved if no objects were
  detected.
- Revamped the naming convention of output files to have the original
  filename in it.

0.9.2 (25 Feb 2019)
-------------------

- Many doc string updates in top level routines (not core)
- Updates to install and cookbook docs
- Continued the process of requiring spectrograph and par in each base
  class
- More doc + cleaning at top level, e.g. base classes
- Eliminates BPM base class
- Hot fix for flatfield;  illumflat was getting divided into the
  pixelflatnrm image
- Implementation of 2d coadds including a script to perform them.
- Fixed bug in extract.fit_profile that was introduced when implementing
  2d coadds
- Polynomial order for object finding is now part of parset.
- Improved X-shooter object tracing by increasing order.
- Improved determination of threshold determination regions for object
  finding.
- Added S/N floor to ivar determination for image procing.
- Reworked master output for traceslits
- Fixed a bug associated with binned images being proc'd incorrectly.
- Fixed master_key outputs in headers to deal with different detectors.
- Modify -c in pypeit_setup to require a setup (or all) be specified
  when writing, e.g. 'all' or 'A,C'
- Generated a new spectrograph child for LRISr in long-slit read-out
  mode (only 2 amps, 1 per detector)
- Require astropy >=3.1  [required for coadding at the least]
- Fixed a circular import which required move qa from wavecal into
  autoid.
- Fixed a bug in LRIS-R that spectrograph which was not using binning
  for wavelength fwhm.
- Updated docs on add/rm slits.
- Fixed and tuned up fluxing script and fluxing routines.
- Introduce sky_sigrej parameter
- Better handling of ManualExtraction
- Add template for LRISr 600/5000 wavelengths
- PYDL LICENSE and licenses folder
- Updates for new Cooked (v1.0)

0.9.1 (4 Feb 2019)
------------------

- Move write method for sensitivity function
- Modify I/O for detnum parameter
- Modify idx code in SpecObj
- Fixed a bug on datatype formatting
- Reworked masteframe and all base classes to be more homogenous so that
  one only ever overloads the save_master and load_master methods.
- Many changes fixes wavecal/autoid.py to make the lines being used
  explicitly clear. This fixed many bugs in the the wavelength fitting
  that were recently introduced.
- Introduced reidentification algorithm for wavelengths and many
  associated algorithms. Reidentification is now the default for
  x-shooter and NIRES. Other changes to the wavelength interface and
  routines to make them more compatible with echelle.
- Tweaked LA cosmics defaults. Add instrument specific parameters in
  spectrograh classes along with routines that check binning and decide
  on best params for LRIS-RED
- Now updating cosmic ray masking after each global sky subtraction
- Major developments for echelle functionality, including object
  wavelengths, and reduction control flow.
- Introduced wavemodel.py to simulate/extract/ID sky and ThAr spectral
  emission lines.
- Significant refactor of tracing slit/edge orders and new docs+tests
- Changed back BPM image to be aligned with datasec *not* the raw image
  shape (without trimming)
- Renabled ability to add user supplied slits
- Miscellaneious echelle-related advances
- PNGs of X-Shooter fits
- Sped up trace plotting in ginga
- Fussed again with how time is handled in PypeIt.  Hopefully the last
  time..
- dispaxis renamed specaxis and dispflip to specflip
- Lots of VLT/X-Shooter development
- Removed a number of files that had been mistakingly added into the
  repo
- Now running on cooked v=0.92
- Allow for multiple paths to be defined in the pypeit file
- Changed the procedure used to identify instrument configurations and
  identify which frames to use when calibrating science exposures.
- Added configurations, calibration groups, and background index to
- Total revamp of Tilts. Arc line tracing significantly improved.
- Fixes to trace_crude_init, trace_fweight, and trace_gweight.
- Many other small bug fixes and modifications particularly in the
  fitting routines.
- Lots of development related to echelle functionality.
- Major enhancements to fitting routines (in utils)
- Make GMOS south works and update OH line lists, and also add LBT/MODS.
- Introduce calib groups
- Removes setup designation.  Largely replaced with master_key
- Refactor Calibrations class to handle new calib groups
- Refactor QA to handle new calib groups
- Refactor tests to handle new calib groups
- Pushed pieces of run_pypeit into the PypeIt class
- Removed future as a dependency
- Change point step size to 50 pixels in show_slits and show_trace for
  major speed up
- Implemented difference imaging for near-IR reductions for both
  Multislit and Echelle
- Fixed a bug in echelle object finding algorithm.
- Fixed bug in object finding associated with defining the background
  level for bright telluric standards and short slits.
- Implemented using standard stars as crutches for object tracing.
- Reworked the implementation of reuse_masters in the PypeIt class and
  in the Calibrations class.
- New behavior associated with the -o overwrite feature in run_pypeit.
  User prompting feature has been disabled. Existing science files will
  not be re-created unless the -o option is set.
- Fixed a bug where local sky subtraction was crashing when all the
  pixels get masked.
- Nearly resurrected simple_calib
- New method to build the fitstbl of meta data
- Refactor handling of meta data including a data model defining core
  and additional meta data
- Replaces metadata_keys with pypeit_file_keys for output to PypeIt file
- Updates new metadata approach for VLT, Keck, Lick, Gemini instruments
- Remove PypeItSetup call from within PypeIt
- Remove lacosmic specific method in Spectrograph;  replaced with
  config_specific_par
- setup block now required when running on a PypeIt file
- Introduced a new method of determining breakpoint locations for local
  sky subtraction which takes the sampling set by the wavelength tilts
  into account.
- Fixed a major bug in the near-IR difference imaging for the case of
  A-B, i.e. just two images.
- Introduced routines into core.procimg that will be used in 2-d
  co-adding.
- Tweaks to VLT X-SHOOTER spectrograph class to improve reductions.
- Moved methods for imaging processing from scienceimage class to
  processimages class.
- Introduce full_template() method for multi-slit wavelength
  calibrations; includes nsnippet parameter
- Generate full template files for LRIS, DEIMOS, Kastb
- Added a few new Arc lines for DEIMOS in the blue
- Introduce mask_frac_thresh and smash_range parameters for slit
  tracing; modified LRISb 300 defaults
- Updated slit tracing docs
- Introduced --show command in pypeit_chk_edges
- Added echelle specific local_skysub_extract driver.
- Refactored PypeIt and ScienceImage classes and introduced Reduce
  class. ScienceImage now only does proc-ing whereas reduction
  operations are done by Reduce. Reduce is now subclassed in an
  instrument specific way using instantiate_me instead of PypeIt. This
  was necessary to enable using the same reduction functionality for 2d
  coadds.
- Added and improved routines for upcoming coadd2d functionality.
- Fixed bug in weight determination for 1d spectral coadds.
- Major fixes and improvements to Telluric corrections and fluxing
  routines.
- Fluxing now implemented via a script.
- Turned flexure back on for several instruments
- Introduced VLT/FORS2 spectrograph
- Swapped binspec and binspat in parse binning methods
- Extended LRISr 1200_900 arc template
- Modified add/rm slit methods to be spec,spat
- Add an option in coadding to scale the coadded spectrum to a given
  magnitude in a given filter
- Extended DEIMOS 1200G template

0.9.0
-----

- Major refactor to rename most modules and incorporate the PYPIT ->
  PypeIt switch
- Add SlitMask, OpticalModel, and DetectorMap classes.  Implemented
  DEIMOSOpticalModel based on DEEP2 IDL code.
- Improved treatment of large offsets in
  pypeit.core.trace_slits.trace_gweight to be symmetric with
  trace_fweight. Large outlying pixels were breaking object tracing.
- Added thresholding in pypeit.core.tracewave to ensure that tilts are
  never crazy values due to extrapolation of fits which can break sky
  subtraction. 
- Turn off 2.7 Travis testing
- Integrated arclines into PypeIt
- Added KDTree algorithm to the wavelength calibration routines
- Modified debug/developer modes
- Update SpecObjs class; ndarray instead of list;  set() method
- Completely revamped object finding, global sky subtraction and local
  sky subtraction with new algorithms.
- Added -s option to run_pypeit for interactive outputs.
- Improved pypeit_show_spec2d script. 
- Fixed bug whereby -m --use_master was not being used by run_pypeit
  script.
- Overhaul of general algorithm for wavelength calibration
- Hot fix for bspline + requirements update
- Fixed issue with biases being written to disk as untrimmed. 
- Completely reworked flat fielding algorithm. 
- Fixed some parsing issues with the .pypeit file for cases where there
  is a whitepsace in the path.
- Implemented interactive plots with the -s option which allow the
  reduction to continue running.
- Modified global sky subtraction significantly to now do a polynomial
  fit. This greatly improves results for large slits.
- Updated loading of spectra and pypeit_show_1dspec script to work with
  new output data model.
- Implemeneted a new peak finding algorithm for arc lines which
  significantly improved wavelength fits.
- Added filtering of saturated arc lines which fixed issues with
  wavelength fits. 
- Added algorithms and data files for telluric correction of near-IR
  spectra.
- Revamped flat field roiutine to tweak slit boundaries based on slit
  illumination profile. Reworked calibrations class to accomodate the
  updated slit boundaries and tilts images as well as update the master
  files.
- Include BitMask class from MaNGA DAP.
- Change the way frame types are include in PypeItSetup.fitstbl
- Edited KeckLRISSpectrograph header keywords
- Edited how headers are read from the provided files
- Created metadata.PypeItMetaData class to handle what was previously
  `fitstbl`
- Fussed with date/time driven by GMOS;  date is no longer required in
  `fitstbl`
- Initial work on GMOS;  this is still work-in-progress
- Pushed several arcparam items into the Wavelengths parset
- Series of hacks for when binning is missing from the fitstbl
- CuAr line lists for GMOS
- New option to reduce only 1 det at a time
- Data provided in pypeit file overwrites anything read from the fits
  file headers.
- Filled in fits table reading data for GNIRS
- Demand frametype column in fits table is U8 format
- Further improvements to detect_lines arcline detection algorithm.
- Got rid of arcparam and added info and docs to wavelengths parset. 
- Improved and commented autoid.py arclines code. 
- Added utilities to wavecalib to compute shift,stretch of two spectra. 
- Completely revamped cross-correlation algorithm in wavecalib to give
  roburt results.

0.8.1
-----
- Figuring out how to tag releases

0.8.0
-----

- First major steps on ARMED echelle data reduction pipeline
- APF/Levy and Keck/HIRES implemented
- Updates to blaze function and slit profile fitting
- Initial support for multislit reduction
- Coadding; including docs; and tests
- Now requiring astropy >= v1.3
- raw_input handling for Python 3
- coadd handling of bad input
- coadd bug fix on obj name
- Init local (i.e. object dependent) parameters in coadding
- fix local background logic error in slit masking
- Refactor QA PDF to PNG+HTML
- Add nminima object finding
- Add new parameters for object finding, reduce specific detectors
- Add slit profile QA
- Begin writing header (e.g. RA/DEC) info to spec1d files
- Fix bug in applying BPM for finding slit edges
- Update Ginga hooks
- Enable archiving/loading sensitivity function
- Add new cosmic ray algorithms for coadding (especially pairs of
  spectra)
- Added support for TNG+Dolores long slit spectrograph
- Started removing cython code
- Update line detection algorithm
- Updated flexure and tilt tracing documentation
- Updated docs:added standards.rst, and make a small correction in using
  script pypit_setup in setup.rst
- Fixed travis
- Updated slit trace algorithm
- Improved arc line detection algorithm
- Added functionality for fully automated wavelength calibration with
  arclines
- Switched settings files to allow IRAF style data sections to be
  defined
- Allowed data sections to be extracted from header information
- Significant refactor of routines related to pypit_setup
- Various small improvements, primarly to handle Gemini/GMOS data [not
  yet fully supported in PYPIT]
- Removed majority of cython functionality
- Moved logging to be a package object using the main __init__.py file
- Begin to adhere to PEP8 (mostly)
- setup.py rewritten.  Modeled after
  https://github.com/sdss/marvin/blob/master/setup.py .  Added
  requirements.txt with the package versions required.
- Updates archeck
- Loads NIST arclines from arclines instead of PYPIT
- DEIMOS reduction!
- Bug fix for bspline with bkspace
- Enable loading a sensitivity function with YAML
- Allow for multiple detectors when using `reduce detnum`
- Moved all imports to the start of every file to catch and avoid
  circular imports, removed most `import ... as ...` constructs
- dummy_* removed from arutils as necessary and propagated changes to
  tests
- remove dependency of ararclines functions on slf
- change requirements for astropy to >=1.3.0 so that `overwrite` is
  valid
- include numba in requirements, but actually a requirement of arclines
- Improve cookbook and setup docs
- Faster algorithm for defining object and background regions
- Restore armsgs -d functionality
- Finished cython to python conversions, but more testing needed
- Introduce maskslits array
- Enable multi-slit reduction
- Bug fixes in trace_slits
- Fixes what appears to be a gross error in slit bg_subtraction
  (masking)
- Turns off PCA tilt QA for now [very slow for each slit]
- Several improvements for coadding
- Modify lacosmic to identify tiny CR's
- Enabled writing Arc_fit QA for each slit/order
- Refactored comb_frames
- Refactored load_frames
- Refactored save_master
- Refactored get_datasec_trimmed, get_datasec, pix_to_amp
- Refactored slit_pixels
- Refactored sub_overscan
- Refactored trace_slits (currently named driver_trace_slits) and many
  of its dependencies
- Added parameter trace_slits_medrep for optional smoothing of the trace
  slits image
- Updated a few settings for DEIMOS and LRIS related to tracing slits
- Added a replace_columns() method to arproc.py
- Fixed a bug in new_match_edges()
- Moved tracing docs -> slit_tracing and edited extensively
- Updated docs on DEIMOS, LRIS
- Added the pypit_chk_edges script
- Added BPM for DEIMOS
- Added the code for users to add slits [edgearr_from_users()] but have
  not documented nor made it accessible from the PYPIT file
- Generated tcrude_edgearr() method for using trace crude on the slit
  edges
- Added trace_crude() method that I ported previously for DESI
- Added multi_sync() method for ARMLSD slit synchronization
- Have somewhat deprecated the maxgap method
- Refactored the gen_pixloc() method
- Generate arpixels.py module for holding pixel level algorithms
- Move all methods related to TraceSlits to artraceslits.py
- Introduce the TraceSlits class
- Update armlsd accordingly
- Remove driver_trace_slits and refctor_trace_slits methods
- Making Ginga a true dependency of PYPIT
- Have TraceSlits write/load MasterFrames
- Introduce SetupClass object
- Replace armbase.setup_science() with SetupClass.run()
- Move setup acitivites to inside pypit.py
- doc updates in setup.rst
- Refactor fitsdict -> fitstbl  (variable name not updated everywhere)
- Removed slurped headers from fitsdict (and therefore fitstbl)
- Include SetupClass Notebook
- Move ftype_list from armeta.py to arsort.py
- Bug fix related to fluxing
- Substantial refactor of arsort.py
- Substantial refactor of arsetup.py
- Introduced base-level ProcessImages class
- Introduced abstract MasterFrame class
- Introduced BiasFrame, BPMImage, ArcImage, and TraceImage classes
- Started NormPixelFlat class but have not yet implemented it
- Substantial refactoring of armasters
- Moved arlris, ardeimos to core/
- Moved image processing methods to arprocimg in core/
- Introduced calib_dict to hold calibration frames in armlsd (instead of
  slf)
- Modified ardeimos to load only a single image (if desired)
- Turned off fluxing in this branch;  is 'fixed' in the one that follows
- Moved get_slitid() to artraceslits
- Deprecates ['trace']['combine']['match'] > 0.0 option
- Deprecates ['arc']['combine']['match'] > 0.0 option
- Refactoring of settings and slf out of core methods continues
- Removed _msbias, _msarc, _datasec, _bpix from slf
- New tests and Notebooks
- Introduced FluxSpec class
- Introduce pypit_flux_spec script (and docs)
- Added FluxSpec Notebook
- armlsd has reappeared (momentarily) but is not being used;  it goes
  away again in a future branch
- Added a dict (std_dict) in arms.py to hold standard star extractions
- Reducing standard stars in the main arms loop
- Modified save_1d_spectra to handle loaded SpecObj in addition to
  internally generated ones
- Moved arflux to core and stripped out slf, settings
- Really restricting to nobj when user requests it
- New tests
- Introduces WaveCalib class
- Push ararc.py to core/ after removing slf and settings dependencies
- Further refactor masters including MasterFrame; includes addressing
  previous comment from RC
- Removed armlsd.py again
- Strips wv_calib from ScienceExposure
- Push get_censpec() to ararc.py
- New tests; limited docs
- TraceSlits load method pushed outside the class
- Introduces WaveTilts class
- Significant modification to tilt recipe including deprecation of PCA
- Moved tilt tracing algorithms from artrace.py to artracewave.py in
  core/
- Added 2D Legendre fitting to polyfit2d_general
- New trace slits tilts  settings (for 2D fitting)
- New QA plot
- New pypit_chk_tilts script
- New docs
- New tests
- Introduces FlatField class
- Adds FlatField Notebook, tests
- Pushes flat field algorithms into core/arflat.py
- Main flatfield method broken into a few pieces
- Further refactoring of armasters
- Further refactoring related to settings and ScienceExposure
- WaveImage class
- Strip mswave from ScienceExposure
- New tests
- Push get_calib methods into the individual classes
- Significant refactoring in arms.py followed
- Rename slits_dict -> tslits_dict
- Use tslits_dict in wavetilts.py
- Introduce ScienceImage class
- Substantial refactoring in arms.py followed
- Notebook too
- Reversed exposure/det loops for the (last?) time
- Generated arskysub.py in core/
- Significant portions of arproc.py are now superfluous
- Moved flexure_qa to arwave.py
- Significant refactoring of arsave.py (also moved to core/)
- Removed settings and slf from arspecobj.py
- Refactored trace_objects_in_slit()
- Refactoring of flexure algorithms
- Adds build_crmask() and flat_field() methods to ProcessImages
- Completed the deprecation of arsciexp (RIP)
- Many test updates
- Doc strings improved but no new main docs
- Completed armasters refactor and moved to core/
- Adds bspline_profile() method;  Used here for skysub but will also
  show up in extraction
- Introduces new skysub method;  still a bspline but now the new one
- Adds several methods from the PYDL repository into a pydl.py module
  including bspline Class
- Adds method to generate ximg and edgemask frames
- Adds new trace_slits_trim settings
- Small install edits
- Fixes Travis failure that crept into the previous PR
- Fix bug in bspline
- Adds a demo Notebook for LRISr redux
- Other odds and ends including code flow doc
- Introduce pypit/par and pypit/config directories
- Introduce PypitPar as an initial step toward refactoring the front end
- Final nail in the coffin for cython
- Add API docs
- Add bumpversion
- Adds a demo Notebook for LRISr redux
- Other odds and ends including code flow doc
- Introduce pypit/par and pypit/config directories
- Introduce PypitPar as an initial step toward refactoring the front end
- Move spectrograph specific code into spectographs/ folder
- Introduces the Spectrographs class
- Introduces the Calibrations class with Notebook
- Bug fix in view_fits script
- Handle no-slits-found condition
- Added NIRES to spectrographs folder
- Fixed logic in ArcImage class related to settings and user settings
- Added user settings to some of the other classes.
- Enabled load_raw_frame to take a negative dispersion axis indicating
  flips.
- Major bug fixed in bspline_profile where it was producing gargabe
  results when breakpoints were being rejected.
- Edits to Spectrograph class
- Removed all use of settings in ARMS and its subsequent calls.  ARMS
  now uses PypitPar and its sub parameter sets
- propagated ParSet changes into run_pypit and pypit_setup
- settings/parameters for pypit now set in the pypit file using a
  configuration parameter set
- rewrote pypit file parser
- Included automatically generated documentation of PypitPar when
  running make html in doc/ directory
- Checked orientation of array correct for DATASEC and OSCANSEC in
  DetectorPar for each Spectrograph
- Add SpecObjs class
- Add from_dict and to_dict methods to pydl bspline and update docs
- Updated from_dict method in pydl bspline

0.7 (2017-02-07)
----------------

This file enters the scene.<|MERGE_RESOLUTION|>--- conflicted
+++ resolved
@@ -19,28 +19,7 @@
   algorithms.
 - Added support for additional near-IR spectrographs.
 - Restrict extrapolation in tilt fitting
-<<<<<<< HEAD
-- Replaces usage of the `tslits_dict` dictionary with
-  `pypeit.slittrace.SlitTraceSet` everywhere.  This `SlitTraceSet`
-  object is now the main master file used for passing around the slit
-  edges once the edges are determined by `EdgeTraceSet`.
-- Removes usage of `pypeit.pixels.tslits2mask` and replaces it with
-  `pypeit.slittrace.SlitTraceSet.slit_img`.
-- Significant changes to flat-fielding control flow.
-    - Added `rej_sticky`, `slit_trim`, `slit_pad`, `illum_iter`,
-      `illum_rej`, `twod_fit_npoly` parameters to FlatFieldPar.
-    - Illumination flat no longer removed if the user doesn't want to
-      apply it to the data.  The flat was always created, but all that
-      work was lost if the illumination correction wasn't requested.
-    - Replaced tweak edges method with a more direct algorithm.
-    - `pypeit.core.flat.fit_flat` moved to
-      `pypeit.flatfield.FlatField.fit`.
-- Reoriented trace images in the `EdgeTraceSet` QA plots.  Added the
-  sobel image to the ginga display.
-- Added `bspline_profile_qa` for generic QA of a bspline fit.
-=======
 - Implemented interactive sky region selection
->>>>>>> f9061d5e
 
 0.12.3 (13 Feb 2020)
 --------------------
