--- conflicted
+++ resolved
@@ -9,7 +9,8 @@
 - Refactor manual extraction
 - Fixed 2Dcoadd spec bugs for central wavelength dithers.
 - GMOS doc updates
-<<<<<<< HEAD
+- Add 2D wavelength calibration image to MasterFlat output; include wavelength
+  calibration in pypeit_chk_flat ginga display.
 - Introduce mosaicing
     - `det` arguments can now be tuples with a list of detectors to
       combine into a mosaic.  Mosaics can now be defined in the pypeit
@@ -57,10 +58,6 @@
   (3,4)]`.
 - `PypeIt.select_detectors` has been moved to `Spectrograph`.
 
-=======
-- Add 2D wavelength calibration image to MasterFlat output; include wavelength
-  calibration in pypeit_chk_flat ginga display.
->>>>>>> f98dc0e7
 
 1.7.0 (19 Nov 2021)
 -------------------
