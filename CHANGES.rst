
1.12.3dev
---------

- Implemented a resample algorithm when generating datacubes
- Hotfix to docs to ensure pypeit_loaders api doc is generated
- Allow user control of the local sky subtraction window
- Deprecate use of python 3.8 with PypeIt, allow python 3.11
- Make pypeit_show_2dspec (somewhat) backwards compatible.
<<<<<<< HEAD
- Improve speed in ginga visualization of traces and added
  `pypeit_chk_tilts`. Note that this script uses an update
  of the tilts datamodel, so it will not work on older reductions.
=======
- Added the option to disable strict version checking for 1d coadds.
- Hotfix for KCWI when using alignment (aka ContBars) frames for the astrometric correction.
- Sensitivity function masking and output updates
- Calibration group numbers can now be anything, as long as there are no more
  than 63 unique integers.
- Removed use of the term "master", renamed to calibration frames/files.
  Default output directory for calibration frames is now ``Calibrations``.
  Calibration frames renamed; e.g., ``MasterArc`` is now ``Arc``.
- Calibration frame naming now done via ``calibframe.CalibFrame`` class.
- Start to deprecate use of ``os.path`` in favor of ``pathlib``
- Deprecated ``pypeit_parse_calib_id`` script, but improved the ``.calib`` file
  provided by ``pypeit_setup``.  The ``.calib`` file is now always written, and
  provides a direct association between input raw files and output calibration
  files.  Discussed in new docs.
- The ``'calib'`` column is now always added to the pypeit file, regardless of
  whether or not you also request the ``'comb_id'`` and ``'bkg_id'`` columns.
- Names of associated calibration frames now written to ``spec2d`` file headers.
- Major quicklook updates.  ql_multislit.py temporarily deprecated.
>>>>>>> d9a14b18

1.12.2 (29 Mar 2023)
--------------------

- Gemini/GMOS mask design slurping and usage
- New GMOS wavelength solution
- Added NIRES tutorial doc
- reid_arxiv templates for all MMTO Blue Channel gratings and for MMTO Binospec G600 and G1000
- Various bug fixes and enhancements to mmt_bluechannel and mmt_binospec support
- Include the S/N of extracted spectra in the SpecObj datamodel
- Added new specutils interface
- Fixed bugs when only performing calibrations and (1) calib groups are all set
  to 'all' or (2) anything other than '0'.
- Added `MASKDEF_OBJMAG` and `MASKDEF_OBJMAG_BAND` in spec1d datamodel.
- Improved NIRES dither pattern parsing and automatic assignment of `comb_id` and `bkg_id`.

1.12.1 (21 Feb 2023)
--------------------

- (Hotfix) Specify sphinx versions to correctly work with
  sphinx_rtd_theme
- (Hotfix) Fixed bug that caused crash of sensfunc routines using
  telluric grids in offline processing
- (Hotfix) Fixed error when showing flats in Ginga when the fine correction is not performed
- Implemented the upgraded GTC/OSIRIS+
- (Hotfix) keymap error when displaying GUIs
- Added support for more NOT/ALFOSC grisms as well as NOT recommended standards
- Implemented the SOAR/Goodman blue 400 grating (setup M1)
- Added support for SOAR/Goodman red 600 grating (setup RED)
- Implemented the SOAR/Goodman (blue) M1 only
- New docs on OneSpec
- Modify install notes to allow python 3.10; python3.8 no longer explicitly supported
- Allow for bad orders during extraction  (without crashing)

1.12.0 (31 Jan 2023)
--------------------

- (Hotfix) Fixed bug that allowed science frames to be assigned to multiple
  instrument configurations
- (Hotfix) Fixed typo related to GitHub download for offline processing
- Started modifications and support for JWST.
- Limit LRISr header crashes
- Added spectral flexure and reference frame corrections for IFU data
- Allow separate sky frame to be used for sky subtraction with IFU data
- Limit the images written to the MasterEdges file to only the trace
  image, mask, and detector.
- Refactor quicklook scripts
- OpenMP link fix
- Enable boxcar_radius for manual extraction
- Prevent flexure crash
- Fixed error with deprecated numpy types
- Improved optimization of bspline c code
- Parse Keck/NIRES dither patterns, similar to MOSFIRE
- Introduce BitMaskArray class to ease use of bitmasks
- Fixed memory hogging by matplotlib when using version >= 3.6.1

1.11.0 (21 Oct 2022)
--------------------

- Add ability for users to specify custom arc line lists for
  wavelength calibration, saved in the user's PypeIt cache
- Added Keck/NIRES frame-typing development doc.
- Now more than one setup can be assigned to the same calibration frame,
  allowing to associate the same calibration frames to different science/standard
  frames, if desired.
- Correctly associate calibrations with science data for MOSFIRE longslit and long2pos masks.
- Automatically assign `comb_id` and `bkg_id` to MOSFIRE science data,
  using the information on the dither pattern.
- Allow verbosity specification for various post-processing command-line scripts.
- Allow for the specification of a specific UVIS extinction file for sensitivity
  function computation and flux calibration.
- Adding Keck/HIRES functionality.
- Restructred coadd2d in order to work with images that have different
sizes.
- Restructured extraction and find_objects classes to work
better with 2d coadds.
- Refactor and general update of documentation

1.10.0 (11 July 2022)
---------------------

- Modify tweak_standard for Mosfire/J2
- Apply find_min_max when clipping the image for object finding
- Mask bad detector regions for global sky flexure calculation
- Detector structure correction included in flatfield calibration
- Apply find_min_max when clipping the image for object finding
- Mask bad detector regions for global sky flexure calculation
- Fixed a bug associated with 2d interpolation of waveimg in extraction.
- Refactor PypeIt input files
- Added wavelength diagnostics to the spec2d output


1.9.1 (13 June 2022)
--------------------

- Hotfix for bug related to downloading from the `reid_arxiv` when using
  the `reidentify` wavelength calibration method.


1.9.0 (31 May 2022)
-------------------

- When using glob to get files in pypeit_setup, added automatic sorting
  so that the default `comb_id` ordering matches the sorted file name.
- Improve Keck/KCWI automatic frame typing.
- Implemented Keck/KCWI flux calibration
- Wavelength templates (OH lines and arc lamps) created for Keck/MOSFIRE
- Mosaic is now available for Keck/DEIMOS too.
- Various package data (e.g., reid_arxiv, sensfunc) are no longer
  distributed via PyPI to reduce package size; introduce mechanisms for
  downloading/caching needed data either at runtime or on demand.
- Save output wavelength calibration from `pypeit_identify` to the cache
  for direct reuse in data reduction.
- The `pypeit_identify` GUI can now toggle between linear and log
  scaling of the arc spectrum flux.
- Improved wavelength solution for Gemini-Nort E2V detector
- Keck/DEIMOS now uses gain/RN values measured periodically by WMKO
- Add bok_bc 300 grating template
- Added more flexible quicklook that can handle dithering.
- Expose exposure time scaling for dark frames as an image processing
  parameter, and set the default behavior to ignore any difference in
  exposure time.  Also fixes a bug in the variance calculation.
- Refactored object finding
- Bug fixes in local sky subtraction and extraction
- Fixed pypeit setup issues due to bad LRIS headers.
- Added support for VLT FORS2 600z grism.
- Added enhancements and fixes for Keck lris red Mark4.
- Fixed a bug in 2d coadding when objects were not being identified.
  Refactored 2d extraction.
- Added code to better parse Gemini/GNIRS dither sequences
- Add spectrograph child for VLT X-SHOOTER UVB arm
- Minor enhancements to `pypeit_identify` GUI
- Refactoring of `pypeit_show_wvcalib` GUI


1.8.1 (23 Feb 2022)
-------------------

- various hotfixes
- Include preliminary support for fluxing with archived SensFunc files
  for DEIMOS.


1.8.0 (12 Feb 2022)
-------------------

- Fixed a bug about how `maskdef_offset` is assigned to each detector
- Changed default behavior for how PypeIt computes `maskdef_offset` for
  DEIMOS.  It now uses by default the stars in the alignment boxes.
- Introduces pypeit_parse_calib_id script
- Refactor manual extraction
- Fixed 2Dcoadd spec bugs for central wavelength dithers.
- GMOS doc updates
- Add 2D wavelength calibration image to MasterFlat output; include
  wavelength calibration in pypeit_chk_flat ginga display.
- Introduce mosaicing
    - `det` arguments can now be tuples with a list of detectors to
      combine into a mosaic.  Mosaics can now be defined in the pypeit
      file using `detnum`; e.g., `detnum=(1,2)` creates a mosaic of
      detectors 1 and 2.
    - The tuples must be one among an allowed set defined by each
      spectrograph class; see `gemini_gmos.py`.
    - `DETECTOR` extensions in output files can now be either a
      `DetectorContainer` object or a `Mosaic` object.  Both are now
      written using `astropy.table.Table` instances.  `Mosaic` objects
      just have more columns.
    - The `otype` of `DataContainer` data-model components can now be a
      tuple of `DataContainer` subclasses indicating that the component
      has an optional type.
    - Added the `one_row_table` class attribute to `DataContainer`,
      which will try to force all the elements of a datamodel into a
      binary table extension with a single row.
    - Started propagation of name changes from, e.g., `DET01` to
      `MSC01`, where the latter indicates the reduction uses the first
      mosaic option for the spectrograph.  Keys for master calibration
      frames are now, e.g., `A_1_DET01` instead of `A_1_01`.
    - Currently only implemented for `gemini_gmos`.
    - During processing, bias and dark images are left as separate
      detector images, whereas all other images are mosaiced for further
      processing.  This means that `RawImage` is now *always* 3D, where
      `PypeItImage` can be either 2D or 3D.
    - Added a `det_img` to `PypeItImage` datamodel to keep track of the
      parent detector for each pixel in a mosaic.
    - Added a `amp_img` to `PypeItImage` datamodel to keep track of the
      parent amplifier for each pixel in a mosaic; this is the result of
      mosaicing the `datasec_img` objects for each detector.
- Improve performance of L.A.Cosmic algorithm:
    - Switch to using ndimage.binary_dilation for growing masked regions
    - Switch to astropy convolution for Laplace convolution
    - Added faster block replication algorithm
    - Fix iteration logic
- Intermediate update to BPM.  Preference given to pulling this from the
  relevant `PypeItImage` calibration image instead of always building it
  from scratch.  That latter complicated things for mosaics.
- First steps toward more robust treatment of saturation.
- Dark counts used for calculating the shot noise now includes measured
  dark images if provided
- `PypeIt` file parameters can now parse sets of tuples; e.g.,
  `detnum=(1,2),(3,4)` should get parsed as `par['detnum'] = [(1,2),
  (3,4)]`.
- `PypeIt.select_detectors` has been moved to `Spectrograph`.
- Update for `LDT/DeVeny` including support for binned data,
  `use_header` for reading arc lamps used from frames, and `reid_arxiv`
  templates for three additional gratings.
- Slurps in and uses slitmask design for Keck/LRIS (limited usage)
- Hotfix for `gemini_gmos` mosaic tracing parameters
- Include sky model in 2nd pass of global sky subtraction (not for IR
  redux).
- Skymask is now computed also for the maskdef_extract objects.
- Added dedicated fwhm and boxcar_radius for maskdef_extract objects.
- Added pypeit_version to the pypeit file header.
- Set DEIMOS `find_fwhm` default to 0.8" in binned pixels.
- Added row-dependent pattern-noise calculation
- Improvements in `pypeit_coadd_2dspec`:
    - `maskdef_id` assigned to each slit
    - Assigning object's name, ra and dec to detected objects is now
      available
    - Force extract of undetected objects is now available
    - `maskdef_offset` can be use as offsets in the coadd
    - Coadding only a specific sets of slits is now possible with the
      parset `--only_slits`
    - If the user inputs a list of offsets, the weights can still be
      computed if a bright object is found, otherwise uniform weigths
      will be used
    - Fixed manual extraction bug
    - Various improvements in the flow of the code
    - spec1d*.txt is now produced also for coadd2d
- Scripts to explore the noise residuals in PypeIt
- Added Coadd2D HOWTO docs
    - Fixes a  bug in echelle object finding
    - Attempt to make the threshold computation for object finding more robust.
    - Fixed a bug in extraction for echelle spectrographs for IR reductions.
    - Tuned up preivious refactor of object finding and extraction classes.
    - Fixed a bug that was introduced in skymask definition.
    - Fixed a bug where negative objects were not being found for IR reductions of standard stars.
- Add template wavelength solution for soar_goodman_red 400_SYZY

1.7.0 (19 Nov 2021)
-------------------

- Introduces pypeit_parse_calib_id script
- Throw a warning if the chosen spectrograph has a header which does not
  match expectation
- Pypeit can now read (currently for Keck DEIMOS only) the list of arc
  lamps from the header and use it for wavelength calibration.
- Allow one to restrict the wavelength range of the arxiv template
- Fixed a bug in HolyGrail that did not allow for sigdetect and rms_wavelength to be
  slit dependent lists.
- Set DEIMOS FWHM default to 10 pixels
- Fixed a bug in HolyGrail that did not allow for sigdetect and
  rms_wavelength to be slit dependent lists.
- Improvements for MOSFIRE:
    - uses slitmask info in the slit edge tracing
    - associates RA, Dec and Object name to each extracted object
    - extracts undetected objects using the predicted position from
      slitmask info
    - uses dither offeset recorded in the header as default
      slitmask_offset, but the user can provide the maskdef_id of a slit
      with a bright object that can trace the offset.
    - improvements in the frame typing
- Implements new Mark4 detector for Keck/LRISr  (aka keck_lris_red_mark4)
- QL script for Keck/DEIMOS
- Implemented flux calibration and grating correction for datacubes.


1.6.0 (1 Oct 2021)
------------------

- Modifications to reduce header crashes
- Added `image_proc.rst` doc, which includes a table with the primary parameters
  that affect the control flow of the image processing.
- Added exptime and units to the PypeItImage data model.
- Made bias subtraction available to the dark image processing (i.e., if people
  request bias subtraction for darks, the bias needs to be passed).  Similarly,
  added dark to the buildimage calls in get_arc and get_tiltimage.
- Streamlining of the operations in pypeit.core.flat.flatfield.
- Digitization noise no longer added to readnoise calculation by default.
- Include "processing error" in error budget.  Accounts for, e.g., readnoise in
  dark image, etc.
- Include error calculation in overscan subtraction.  The error estimate is the
  standard error in the median, which will be an overestimate for the savgol
  method.
- Allow for pinhole and sky frames in buildimage_fromlist.
- In pypeit.images.rawimage.RawImage:
    - Conversion from ADU to counts is now the first step for all processing.
    - Added an `empirical_rn` parameter that allows the users to use the
      overscan region to estimate the detector readnoise for each image
      processed, and this estimation of the readnoise is now in its own method.
    - Subtraction of the dark is now done after the conversion of the image to
      counts.
    - Dark subtraction is now always performed using the tabulated values for
      each detector.  A warning is thrown if the dark frames are provided and
      the measured dark-current from a dark image is more than 50% different
      from the tabulated value.
    - Whether or not you add the shot noise and a noise floor to the variance
      image are now optional and controlled by parameters in ProcessImagesPar.
    - Changes to default ProcessImagesPar parameters: use_specillum = False for
      all frame types; shot_noise = False and noise_floor = 0 for biases; and
      use_overscan=True, use_biasimage=True, noise_floor=0., and mask_cr=True
      for darks.  Adjustments propagated to individual spectrographs.
    - BPM is not recalculated after applying the flat-field correction because
      it is not longer changed by that function.
    - The code keeps track of the image scaling via the flat-field correction,
      and propagates this to the noise model.
    - Compute and save a "base-level variance" that includes readnoise, dark
      current, and processing error as part of the PypeItImage datamodel.
    - Added `base_var` and `img_scale` to the datamodel of PypeItImage, as well
      as the noise_floor and shot_noise booleans.  All of these are used by
      pypeit.core.procimg.variance_model to construct the error model.
    - Added BADSCALE bit to ImageBitMask to track when flat-field corrections
      are <=0.
- Added `update_mask` and `select_flag` methods to PypeItImage as convenience
  methods used to update and extract information from the fullmask bitmask
  attribute.
- CombineImage now re-calculates the variance model using the stacked estimate
  of the counts instead of propagating the estimates from the individual
  exposures.
- CombineImage performs a masked median when combine_method = 'median', and the
  error is the standard error in the median.
- Simplifies stacking of bits in CombineImage.
- Calculation of the variance in processed images separated into two functions,
  pypeit.core.procimg.base_variance and pypeit.core.procimg.variance_model.
  These replace variance_frame.
- Added a "detectors" doc, and an automatically generated table with relevant
  detector parameters (including the dark current) used for instrument.
- Improved fidelity of bspline timing tests using timeit.
- Added inverse variance images to MasterBias and MasterDark frames so that they
  are available for re-use.

1.5.0 (11 Aug 2021)
-------------------

- Doc updates, including reorganization of the installation doc, fluxing and
  telluric docs, and automatic construction of the package dependencies.
- Add new pixelflat_min_wave parameter below which the mspixelflat is set to 1.
- Add `pypeit_install_telluric` and `pypeit_install_ql_masters` scripts.  The
  latter creates a symlink to the directory with the QL masters that will be
  used if the QL_MASTERS environmental variable does not exist.
- Improved `edgetrace.maskdesign_matching` to always return syncronized traces.
- Pypeit can now deal with dithered observations (only for DEIMOS for now), by
  finding the offset of the observed slitmask from the expected position in the design file.
- There are three options the user can use to find the slitmask offset: bright objects,
  selected slit, or alignment boxes.
- Pypeit run object finding for the alignment boxes but it does not extract them.
- `reduce.run` is now split in two methods: `run_objfind` and `run_extraction`.
- There are now 2 loops over the detectors in `pypeit.reduce_exposure`: the first
  one runs calibrations and object finding for all the detectors and the second one
  runs the extraction. In between the two loops, the slitmask offset is computed.
- A script (`get_telescope_offset`) to determine the telescope pointing offsets is
  added to `pypeit/spectrographs/keck_deimos.py`
- Improve SOAR Goodman fluxing


1.4.2 (06 Jul 2021)
-------------------

- Added a common base class for all scripts
- Script methods now included in Sphinx documentation
- Updated `pypeit.scripts.scriptbase.SmartFormatter` to enable wrapping
  long lines and specify lines with a fixed format using `F|`.
- Made `pypeit.core.telluric.Telluric` subclass from
  `pypeit.datamodel.DataContainer`, and added some basic unit tests.
  This led to some changes in the existing datamodel.
- Made `pypeit.sensfunc.SensFunc` subclass from
  `pypeit.datamodel.DataContainer`, and added some basic unit tests.
  This led to some changes in the existing datamodel.
- Allowed `pypeit.datamodel.DataContainer` parsing methods to used
  pseudonyms for HDU extension names and base classes to read the
  datamodels of subclasses.  Both added new keywords that default to
  previous behavior.
- Moved some functions to avoid circular imports
    - `pypeit.coadd1d.OneSpec` -> `pypeit.onespec.OneSpec`
    - `pypeit.core.coadd.get_wave_grid` ->
      `pypeit.core.wavecal.wvutils.get_wave_grid`
    - `pypeit.core.coadd.sensfunc_weights` ->
      `pypeit.sensfunc.sensfunc_weights`
- Add LDT/DeVeny spectrograph
- Add 6440.25A CdI line (LDT/DeVeny)
- Modify SOAR to read their (truly) raw files
- GMOS doc updates


1.4.1 (11 Jun 2021)
-------------------

- Adds SOAR/Goodman red camera
- Update to Gemini-S telescope info
- Make PypeIt ISO 8160 (more) compliant
- Address an Identify bug
- Add blocking filter to DEIMOS config
- NOT/Alfosc updates
- A pair of fixes for shane_kast_red
- Add NTT EFOSC2 spectrograph
- Add standard stars CD-34241 and CD-329927 to esofil
- Add wavelength solution for keck_lris_red 600/10000
- `pypeit_show_2dspec` shows traces of forced extraction and manual
  extraction with different colors
- Updated docs about extraction and DEIMOS
- Implement multi-detector flexure estimates
- Fix error in variance for numpy fitting routines
- Introduce HOWTO for DEIMOS
- Method for slupring in a standard observed and reduced by WMKO


1.4.0 (23 Apr 2021)
-------------------

- Include a fix for when no edges are detected in `EdgeTraceSet` by
  adding the `bound_detector` parameter.  Most instruments have a
  default of `bound_detector = False` meaning that the code will skip
  processing any detector where no slit edges are found.  Some
  instuments set the default to be `bound_detector = True` because the
  slit edges always or often fall off the edge of the detector (i.e.,
  the detector is fully illuminated).  These instruments are currently
  `mmt_mmirs`, `mmt_bluechannel`, `not_alfosc`, and `shane_kast`; note
  that some `gemini_gmos` data in the DevSuite require
  `bound_detector=True`, as well.
- Improved wavelength template for DEIMOS gratings: 600ZD, 830G.
- Added new ArI, KrI, NeI, XeI arc lines.
- PypeIt can now compute arc line FWHM from the lines themselves. This
  is controlled by a new parset, ``fwhm_fromlines``, which is set to
  False by default, except for DEIMOS.
- Added a development document about the DEIMOS wavelength calibration.
- Limit reduction to detectors 3 and 7 when DEIMOS LVM mask is used
  (other detectors are empty)
- Add `pypeit_obslog` script that simple compiles and prints metadata
  from a set of fits files needed by pypeit to run.
- Change `PypeItSetup.from_file_root` to *require* the output path to
  write the vanilla pypeit file.  If no path is provided, the object is
  instatiated without creating any output.
- Fixed bug in sensitivity function code adressing issue #747. Revamped
  sensitivity function completely to compute zeropoints and throughput.
  Enhanced sensfunc.py QA.
- Added MOSFIRE QL script.
- Added support for VLT/SINFONI K 25mas (0.8x0.8 arcsec FOV) platescale
- Updated docs for differencing imaging sky subtraction.
- Added "sky" frametype for difference imaging sky subtraction
  addressing issue # 1068
- Improved and sped up sensitivity function telluric codes.
- Fixed bugs in ArchiveReid automatic wavelength identification.
- Removed numba dependency.
- Improved pypeit_view_fits script.
- Fixed ginga bugs in display.py and added automatic cuts to show_2dspec
- Added latin hypercube sampler to pypeit.utils which is required for
  differential evolution optimizations.
- Improved GMOS R400 wavelength solution
- Turned off GMOS-S binning restriction
- Add GTC OSIRIS spectrograph
- Updates for docs on adding new spectrographs.  And a bok test
- Added a new ``pypeit_collate_1d`` tool to automatically group 1D
  Spectra from multiple files by group and coadd them.
- PypeIt will now add HISTORY keyword entries to FITS files.
- `use_maskdesign` is turned off for DEIMOS LVM masks
- a new parameter `use_user_fwhm` is added in `ExtractionPar` to allow
  the user to set their preferred fwhm
- Improved `slittrace.assign_maskinfo`
- PypeIt can now force extractions of DEIMOS non detected objects at the
  location expected from slitmask design.
- SpecObj and SlitTrace datamodel versions updated

1.3.3 (24 Feb 2021)
-------------------

- (Hotfix) Command-line argument bug in `pypeit_coadd_1dspec` script.
- (Hotfix) Bug fix in `pypeit_obslog` script.
- (Hotfix) X-Shooter bits


1.3.2 (08 Feb 2021)
-------------------

- (Hotfix) Bug in content type of README file that prevented upload to
  PyPI

1.3.1 (01 Feb 2021)
-------------------

- pypeit_chk_wavecalib script
- Option to limit channels shown for pypeit_show_2dspec
- sigdetect on in full_template
- Added new ArI, ArII lines
- Improved 1Dfit QA
- Final wavelength template for DEIMOS 900ZD
- Fix a bug in `pypeit/core/arc.py` and `pypeit/core/wavecal/autoid.py` due
  to the padding to the arc frames
- Added a new XeI line
- Turn off sigma clipping for DEIMOS arc frames.
- Refactor setup.py to use setup.cfg to define package configuration
- Refactor version handling to use setuptools_scm to grab version info from git tags
- Add support for testing within isolated environments via tox
- Refactor CI to use tox to run tests
- Add cron-scheduled tests to CI
- Add tests to CI to cover macos, windows, and conda installations
- Refactor wrapper scripts in bin/ to be entry_points defined in setup.cfg
- Deprecate check_requirements now that dependencies are handled by the installation



1.3.0 (13 Dec 2020)
-------------------

- DATE-OBS, UTC, AMPMODE, and MOSMODE added to metadata for DEIMOS, and
  the first three are now included in the auto-generated pypeit files.
- DEIMOS AMPMODE is now included in the list of metadata used to
  determine the DEIMOS configuration (setup).
- Frames ignored by
  `pypeit.metadata.PypeItMetaData.unique_configurations` used to
  establish the unique configurations are now set by
  `pypeit.spectrographs.spectrograph.Spectrograph.config_independent_frames`.
  These default to 'bias' and 'dark' frames.
- `pypeit.spectrographs.spectrograph.Spectrograph.config_independent_frames`
  can also return a *single* keyword selecting the metadata column used
  to match these frames to a given configuration.  For DEIMOS, this is
  used to match bias and dark frames to a configuration observed on the
  same date.  Currently these frames can only be set to a single
  configuration.
- Added `pypeit.metadata.PypeItMetaData.clean_configurations` that
  ignores frames that cannot be reduced by pypeit, as set by
  `pypeit.spectrographs.spectrograph.Spectrograph.valid_configuration_values`.
  For DEIMOS, this is used to ignore frames that are taken in
  direct-imaging mode or using anything except the B amplifier to read
  the data.  The ignored frames are removed from the metadata table
  (`fitstbl`).
- `update_docs` script now builds the html as well as the api rst files.
  It also prints a pass/fail comment.
- Added tests to `pypeit/tests/test_setups.py` to test that PypeIt
  correctly and automatically identifies frames from multiple DEIMOS
  configurations and that `pypeit.pypeitsetup.PypeItSetup` correctly
  produces separate pypeit files for each configuration.
- Added a development document reporting that PypeIt now satisfies the
  `PD-3` requirement Keck outlined for the DEIMOS PypeIt pipeline.
- Building the docs now dynamically generates an example pypeit and
  sorted file for inclusion in the PypeIt documentation.
- The setup block is now a simple listing of the keywords and values
  used to identify the instrument configuration.
- Refactor identify GUI and improve its docs
- Modest refactoring of templates.py
- Construction of wavelength arxiv files for DEIMOS 1200B and blue 1200G
- Pypeit now adds DEIMOS slits that are expected from the slitmask design
  but not found in the tracing process.
- PypeIt now flags as “BOXSLT” DEIMOS slits that are expected to be
  alignment boxes from slitmask design.
- Added a table with DEIMOS slitmask design and objects info to the
  SlitTraceSet datamodel
- Add support for MMTO Blue Channel Spectrograph
- Add GitHub Actions CI workflow
- Incorporates a procedure to enable GMOS Nod and Shuffle observations
- New GMOS wavelength solutions
- Remove Travis CI config
- General housecleaning of spectrographs
    - Documentation improvements
    - Dynamically builds table of available spectrographs; see
      `pypeit.spectrographs.available_spectrographs`
    - `pypeit.defs` is now deprecated
    - Removed usage from `pypeit.pypmsgs` and moved it to `run_pypeit.py`
    - Many Spectrograph instance attributes are now class attributes; in
      particular, previous instance attribute `spectrograph` is now `name`.
    - Added class attributes that set if the spectrograph is supported and any
      comments for the summary table.
    - `default_pypeit_par` is now a class method, which allows the name of the
      spectrograph to be defined in a single place
    - Valid spectrographs are no longer checked by
      `pypeit.par.pypeitpar.ReduxPar`.  This caused a circular import in the
      new strucuture.  The parameter `par['rdx']['spectrograph']` is virtually
      always checked by `load_spectrograph`, so I don't think this is a
      problem.
- Kastr 300 grating solutions
- Hotfix to include the solutions!
- Improved DEIMOS slitmask design matching
- Assign RA/DEC to DEIMOS extractions
- DEIMOS object RA, Dec, and name returned when running `pypeit_show_1d --list` and saved in
  the .txt file with the list of 1d spectra.
- DEIMOS object name and `maskdef_id` visible in ginga when running `pypeit_show_2d`
- Fix sigma clipping bug!

1.2.0 (15 Oct 2020)
-------------------

- Frame-typing tweaks for DEIMOS
    - Exposure-time ranges removed
    - All frame types now key off OBSTYPE
- Added more detail on citation policy to main page on readthedocs
- Added docs for BitMasks
- Altered scripts interface to allow for dynamically making the help doc
  files
- full spatial/spectral flexure and heliocentric corrections implemented
  for IFU reductions
- optimal weights in datacube generation
- Docs for skysub, extraction, flat fielding
- New skysub options for masking and suppressing local
- Added `pypeit/core/convert_DEIMOSsavfiles.py` to convert .sav files
  into fits files
- Added "amap" and "bmap" fits files in
  `pypeit/data/static_calibs/keck_deimos/` for DEIMOS optical model
- Added `pypeit/core/slitdesign_matching.py` and `maskdesign_matching`
  to `EdgeTraceSet`
- Added ParSet for switching ON the slit-mask design matching. Default
  is ON for `keck_deimos`
- Pypeit registers `maskdef_id` in SlitTraceSet if instrument is
  `keck_deimos`
- Fix assignment bug in fitting bspline

1.1.1 (10 Sep 2020)
-------------------

- (Hotfix) Fluxing doc edits
- (Hotfix) Fix sdist pip installation

1.1.0 (8 Sep 2020)
------------------

- Fixed a bug for IR reductions for cases where only negative object
  traces are identified.  These were accidentally being written to the
  spec1d file.
- Fixed a bug fixes a bug in full_template wavelength reidentification
  for situations where extreme wavelength coverage slits results in
  reidentification with a purely zero-padded array.
- Fixed a bug fixes a bug in full_template wavelength reidentification
  for situations where extreme wavelength coverage slits results in
  reidentification with a purely zero-padded array.
- Fixed another such bug arising from these zero-padded arrays.
- (Hotfix) Deal with chk_calibs test
- Script to generate combined datacubes for IFU data.
- Changed numpy (> 1.18.0) and scipy (> 1.4.0) version requirements
- Allow show2d_spec, chk_edges, chk_flats to load older Spec2DObj
  datamodel versions
- Implemented a plugin kindly provided by the ginga developers to
  display images with a secondary wavelength image WCS.
    - Removes dependency on @profxj's ginga fork, and avoids a bug when
      using WCS image registration in that fork.
    - `pypeit/ginga.py` moved to `pypeit/display/display.py` and ginga
      plugin added to `pypeit/diplay` directory.
    - ginga plugin registered as an entry point in `setup.py`
    - Added a script to check that the plugins are all available.
    - Installation docs updated.  Both `ginga` and `linetools` are now
      installed via pip.
- Deprecated `pypeit/debugger.py` and `pypeit/data/settings`
- Removed h5py as a dependency
- `linetools` is now listed in `pypeit/requirements.txt` until I can
  check if it still causes readthedocs to fail...
- Modify Spec2DObj 2D model for float32 images
- `pypeit.tracepca.TracePCA` and `pypeit.edgetrace.EdgeTraceSet` now
  subclass from `pypeit.datamodel.DataContainer`
- Refactor WaveCalib into a DataContainer
- Refactor fitting + PypeItFit DataContainer
- Coadd2D bug fixes
- Coadd2D without spec1d files
- Coadd2D offsets
- Some Coadd2D docs
- Manual extraction
- Improve LBT/LUCI
- Add MMT/MMIRS
- QL script for Keck/MOSFIRE (beta version)
- Correct det bug in keck_lris
- Modifications to allow for flailing LRISr detector
- Modifications for parse LRIS LAMPS prior to 2010 upgrade
- Added support for P200/DBSP and P200/TripleSpec

1.0.6 (22 Jul 2020)
-------------------

- (Hotfix) Deal with wavecalib crash
- Fix class and version check for DataContainer objects.
- Script to check for calibration files
- No longer require bias frames as default for DEIMOS
- Implement grism19 for NOT/ALFOSC
- Introduced another parameter used to identify box slits, as opposed to
  erroneous "slits" found by the edge tracing algorithms.  Any slit that
  has `minimum_slit_length < length < minimum_slit_length_sci` is
  considered a `BOXSLIT`, any slit with `length < minimum_slit_length`
  is considered a `SHORTSLIT`; the latter are always ignored.
- Introduced order matching code into EdgeTraceSet.
    - This helps fix an issue for GNIRS_10L caused by the orders
      shifting.
    - Introduces two paramters in `EdgeTraceSetPar` to assist the
      matching: `order_match` and `order_offset`
    - Echelle spectrographs should now always have `ech_order` defined
      in the SlitTraceSet object.
    - Removes the need for `Spectrograph.slit2order` and
      `Spectrograph.order_vec`.  Changes propagated, primarily in
      `wavecalib.py`, `autoid.py`, and `reduce.py`.
- Adds in Keck/LRISr with the original detector
- Adds in Keck/LRISb with the FITS format

1.0.5 (23 Jun 2020)
-------------------

- Add median combining code
- Make biasframes median combine by default
- Implemented IFU reduction hooks
- KCWI reduction complete up to spec2D frames
- Implemented new flatfield DataContainer to separate pixelflat and
  illumflat

1.0.4 (27 May 2020)
-------------------

- Add a script (pypeit_flux_setup) for creating fluxing, coadd1d and
  tellfit pypeit files
- Add telluric fitting script, pypeit_tellfit

1.0.3 (04 May 2020)
-------------------

- Add illumflat frametype
- Enable dark image subtraction
- Refactor of Calibrations (remove cache, add get_dark)
- Enable calibration-only run
- Clean up flat, bias handling
- Make re-use masters the default mode of run_pypeit
- Require Python 3.7
- Fixed a bug in NIRES order finding.
- Add NOT/ALFOSC
- Fluxing docs
- Fix flexure and heliocentric bugs
- Identify GUI updates

1.0.2 (30 Apr 2020)
-------------------

- Various doc hotfixes
- wavelength algorithm hotfix, such that they must now generate an entry
  for every slit, bad or good.

1.0.1 (13 Apr 2020)
-------------------

- Various hot fixes

1.0.0 (07 Apr 2020)
-------------------

- Replaces usage of the `tslits_dict` dictionary with
  `pypeit.slittrace.SlitTraceSet` everywhere.  This `SlitTraceSet`
  object is now the main master file used for passing around the slit
  edges once the edges are determined by `EdgeTraceSet`.
- Removes usage of `pypeit.pixels.tslits2mask` and replaces it with
  `pypeit.slittrace.SlitTraceSet.slit_img`.
- Significant changes to flat-fielding control flow.
    - Added `rej_sticky`, `slit_trim`, `slit_pad`, `illum_iter`,
      `illum_rej`, `twod_fit_npoly` parameters to FlatFieldPar.
    - Illumination flat no longer removed if the user doesn't want to
      apply it to the data.  The flat was always created, but all that
      work was lost if the illumination correction wasn't requested.
    - Replaced tweak edges method with a more direct algorithm.
    - `pypeit.core.flat.fit_flat` moved to
      `pypeit.flatfield.FlatField.fit`.
- Reoriented trace images in the `EdgeTraceSet` QA plots.  Added the
  sobel image to the ginga display.
- Added `bspline_profile_qa` for generic QA of a bspline fit.
- Eliminate MasterFrame class
- Masks handled by a DataContainer
- Move DetectorPar into a DataContainer (named DetectorContainer) which
  enables frame-level construction
- Advances to DataContainer (array type checking; nested DataContainers;
  to_master_file)
- Dynamic docs for calibration images
- Every calibration output to disk is help within a DataContainer,
  separate from previous classes.  Exception is WaveCalib (this needsd a
  fit DataContainer first)
- Substantial refactoring of Calibrations
- Add MDM OSMOS spectrograph
- Moved pypeit.core.pydl.bspline into its own module, `pypeit.bspline`
- Introduced C backend functions to speed up bspline fitting
    - now require `extension_helpers` package to build pypeit and
      necessary files/code in `setup.py` to build the C code
    - C functions will be used by default, but code will revert to pure
      python, if there's some problem importing the C module
    - Added tests and pre-cooked data to ensure identical behavior
      between the pure python and C functions.
- Moved some basis function builders to pypeit.core.basis
- Release 1.0 doc
- Lots of new docs
- pypeit_chk_2dslits script
- DataContainer's for specobj, bspline
- Introduction of Spec2DObj, AllSpec2DObj, and OneSpec (for Coadd1D)
- Added bitmask to SlitTraceSet
- Introduced SlitTraceSet.spat_id and its usage throughout the code
- Spatial flexure corrections
    - Significant refactor of flatfield.BuildFlatField.fit()
    - Spatial flexure measuring code
    - PypeItPar control
    - Modifications to SlitTraceSet methods
    - Illumflat generated dynamically with different PypeIt control
    - waveimage generated dynamicall and WaveImage deprecated
- Moved RawImage into ProcessRawImage and renamed the latter to the
  former
- Continued refactoring of Calibrations
- Initial code for syncing SpecObjs across exposures
- Option to ignore profile masking during extraction
- Additional code in DataContainer related to MasterFrames
- Eliminated WaveImage
- Updates to QL scripts
- Lots of new tests



0.13.2 (17 Mar 2020)
--------------------

- Added PypeIt identify GUI script for manual wavelength calibration
- Add bitmask tests and print bitmask names that are invalid when
  exception raised.
- Parameter set keywords now sorted when exported to an rst table.
- Enable user to scale flux of coadded 1D spectrum to a filter magnitude
- Hold RA/DEC as float (decimal degrees) in PypeIt and knock-on effects
- Add more cards to spec1d header output
- Fixes a few sensfunc bugs
- Added template for LRIS 600/7500
- Deal with non-extracted Standard
- docs docs and more docs
- A QA fix too

0.13.1 (07 Mar 2020)
--------------------

- Missed a required merge with master before tagging 0.13.0.

0.13.0 (07 Mar 2020)
--------------------

- Refactored sensitivity function, fluxing, and coadding scripts and
  algorithms.
- Added support for additional near-IR spectrographs.
- Restrict extrapolation in tilt fitting
- Implemented interactive sky region selection

0.12.3 (13 Feb 2020)
--------------------

- Implemented DataContainer
- Added fits I/O methods
- Implemented SlitTraceSet
- Setup of `pypeit.par.pypeitpar` parameter sets should now fault if the
  key is not valid for the given parameter set.  NOTE: The check may
  fail if there are identical keys for different parameter sets.
- Modification to add_sobj() for numpy 18

0.12.2 (14 Jan 2020)
--------------------

- Introduces quick look scripts for MOS and NIRES
- Bumps dependencies including Python 3.7
- Modest refactoring of reduce/extraction/skysub codes
- Refactor of ScienceImage Par into pieces
- Finally dealt with 'random' windowing of Shane_kast_red
- Dynamic namp setting for LRISr when instantiating Spectrograph

0.12.1 (07 Jan 2020)
--------------------

- Hotfixes: np.histogram error in core/coadd1d.py, np.linspace using
  float number of steps in core/wave.py, and sets numpy version to 1.16

0.12.0 (23 Dec 2019)
--------------------

- Implemented MOSFIRE and further implemented NIRSPEC for Y-band
  spectroscopy.
- Fixed bug in coadd2d.
- Add VLT/FORS filters to our database
- Improved DEIMOS frame typing
- Brings Gemini/GMOS into the suite (R400)
- Also an important change for autoid.full_template()
- Fixed trace extrapolation, to fix bugs in object finding. Tweaks to
  object finding algorithm.
- Major improvements to echelle object finding.
- Improved outlier rejection and coefficient fitting in pca_trace
- Major improvements to coadd routines in coadd1d
- Introduced telluric module and telluric correction routines
- Implemented tilt image type which is now a required frame type
- Streamlined and abstracted echelle properties and echelle routine in
  spectrograph classes.
- Revamped 2-d coadding routines and introduced 2-d coadding of
  MultiSlit data
- Improved ginga plotting routines.
- Fixed bug associated with astropy.stats.sigma_clipped_stats when
  astropy.stats.mad_std is used.
- Refactor BPM generation
- Merge raw_image loading with datasec_img and oscansec_img generation
- Sync datasec_img to image in ProcessRawImage
- Started (barely) on a path to having calibration images in counts and
  not ADU
- Refactors GMOS for get_rawimage method
- Enables GMOS overscan subtraction
- Adds R400 wavelength solution for old E2V chip
- Revises simple_calib() method for quick and dirty wavelength
  calibration
- Adds a related show_wvcalib script
- Changes to ech_combspec to better treat filenames
- Fixed bug when bias was set to 'force' which was not bias subtracting
- Implemented changes to vlt_xshooter_nir to now require darks taken
  between flats
- Made flat fielding code a bit more robust against hot pixels at edge
  of orders
- Added pypeit_chk_flat script to view flat images
- Refactored image objects into RawImage, ProcessRawImage, PypeItImage,
  BuildImage
- Moved load() and save() methods from MasterFrame to the individual
  calibration objects
- Converted ArcImage and FlatImages into counts
- Added code to allow for IVAR and RN2 image generation for calibs
- Added several from_master_file() instantiation methods
- Use coadd2d.weighted_combine() to stack calibration images
- Major refactor of slit edge tracing
- Added 'Identify' tool to allow manual identification and calibration
  of an arc spectrum
- Added support for WHT/ISIS
- Added 'Object Tracing' tool to allow interactive object tracing
- Added code of conduct
- Deprecated previous tracing code: `pypeit.traceslits` and
  `pypeit.core.trace_slits`, as well as some functions in
  `pypeit.core.extract` that were replaced by
  `pypeit.core.moment.moment1d` and functions in `pypeit.core.trace`.
- PCA now saved to MasterEdges file; added I/O methods
- Improved CuAr linelists and archives for Gemini wavelength solutions
- New data model for specobj and specobsj objects (spec1d)
- Started some improvements to Coadd2D, TBC
- Allow for the continuum of the arc image to be modeled and subtracted
  when tracing the line-centroid tilts
- Include a mask in the line detection in extracted central arc spectrum
  of each slit/order.  For VLT XShooter NIR, this was needed to ensure
  the sigma calculation didn't include the off-order spectral positions.
- Added a staticmethed to :class:`pypeit.edgetrace.EdgeTraceSet` that
  constructs a ``tslits_dict`` object directly from the Master file.

0.11.0.1
---------

- Add DOI

0.11.0 (22 Jun 2019)
--------------------

- Add magellan_mage, including a new ThAr linelist and an archived
  solution
- Polish several key echelle methods
- Modify create_linelist to default to vacuum
- Update Xshooter, NIRES, and GNIRS
- Refactor ProcessImages into ProcessRawImage, PypeItImage,
  CalibrationImage, ScienceImage, and ImageMask
- Refactor ScienceImage into SciImgStack
- Fix arc tilts bug
- Started an X-Shooter doc and introduced a [process][bias] parameter
- Modified processing steps for bias + overscan subtraction
- Started notes on how to generate a new spectrograph in PypeIt
- Refactoring of reduce to take a ScienceImage object for the images and
  the mask
- Updates to many spectrograph files to put datasec, oscansec in the raw
  frame
- Add find_trim_edge and std_prof_nsigma parameters
- A bit of tuning for MagE
- Fixes for Echelle in fluxspec
- Writes a chosen set of header cards to the spec1D and coadd files
- Updates for FORS2
- Introduced new coadd1d module and some new coadd functinality.
- modified interface to robust_polyfit_djs, robust_optimize, and
  djs_reject.
- Added utility routine cap_ivar for capping the noise level.
- Fixed a bug in optimal extraction which was causing hot pixels when a
  large fraction of the pixels on the object profile were masked.
- Major bug fixes and improvements to echelle object finding. Orders
  which did not cover the entire detector were not being treated
  properly.

0.10.1 (22 May 2019)
--------------------

- Minor bug fix to allow for `None` exposure times when typing frames.

0.10.0 (21 May 2019)
--------------------

- Enable PyPI
- Streamline some of the instantiation at the beginning of
  PypeIt.__init__.
    - Moves the call to default_pypeit_par into config_specific_par.
    - Adds a finalize_usr_build() function to PypeItMetaData to
      consolidate the few opaque steps when finishing the meta data
      build.
- Hack for Kastr
- Turn on Shane Kastb grism wavelength solutions (not tested)
- Started splitting Arc Line Templates Notebook into pieces
- Allows for slice like syntax when defining calibration groups.
- Introduce 'tilt' frame type.  Not used yet.  Everything that's typed
  as an 'arc' is now also typed as a 'tilt'.
- Use matplotlib 'agg' backend to the top-level `__init__.py` to allow
  for running the code under a screen; may need a better approach.
- Numerous doc and style fixes
- Add `master_type` to `MasterFrame` (and derived classes), which is
  used to set the name of the master frame output file.
- Significant edits to `MasterFrame` to streamline IO for derived
  classes.  Lead to significant changes to `Calibrations`.
- Main paths now set in `PypeIt`.
- Allow `connect_to_ginga` to start up the ginga viewer.
- Add a pytest `skipif` that checks if the Cooked directory exists in
  the dev-suite.  Use this to run the tests that only need the raw image
  data or don't need the dev-suite at all.
- Move wavelength calibration save/load out of `pypeit.wavecalib` into
  `pypeit.core.wavecal.waveio.py`
- Rename default directory for calibration masters to `Masters` and
  removed inclusion of spectrograph name.
- Fix oscan sec in read_lris()
- Fix bad return in tracewave.tilts_find_lines()
- Several doc edits
- Fix handling of maskslits
- Fix flexure crashing
- Change `pypeit.spectrographs.spectrograph.get_image_section` to
  *always* return the sections ordered spectral then spatial to match
  the PypeIt convention to match how binning is returned.  Propagated to
  get_datasec_img.
- Changed all functions related to binning to ensure that binning is
  always ordered spectral vs. spatial with the PypeIt convention that
  images have shape (nspec,nspat).  Includes associated documentation.
- Allow `pypeit.bitmask.BitMask` and `pypeit.par.parset.ParSet` to save
  and load from fits file headers.
- Force BitMask definitions in framematch.py and processimages.py to use
  and OrderedDict.  They need to be an OrderedDicts for now to ensure
  that the bits assigned to each key is always the same. As of python
  3.7, normal dict types are guaranteed to preserve insertion order as
  part of its data model. When/if we require python 3.7, we can remove
  this (and other) OrderedDict usage in favor of just a normal dict.
- Changed default for add and rm slits parameters.
- Doc improvements and removal of old, commented methods.
- Edited function that replaces bad columns in images and added tests.
- Added `pypeit.io` with routines to:
    - manipulate `numpy.recarray` objects and converting them into
      `astropy.fits.BinTableHDU` objects.
    - gzip compress a file
    - general parser to pull lists of items from fits headers
- Added metadata to `MasterFrame` objects written to fits files.
- Added `'observed'` option for wavelength reference frame that skips
  any relative motion corrections.

0.9.3 (28 Feb 2019)
-------------------
- Fixed a bug that was introduced when the binning was switched to the
  PypeIt convention.
- Fixed a bug whereby 2d images were not being saved if no objects were
  detected.
- Revamped the naming convention of output files to have the original
  filename in it.

0.9.2 (25 Feb 2019)
-------------------

- Many doc string updates in top level routines (not core)
- Updates to install and cookbook docs
- Continued the process of requiring spectrograph and par in each base
  class
- More doc + cleaning at top level, e.g. base classes
- Eliminates BPM base class
- Hot fix for flatfield;  illumflat was getting divided into the
  pixelflatnrm image
- Implementation of 2d coadds including a script to perform them.
- Fixed bug in extract.fit_profile that was introduced when implementing
  2d coadds
- Polynomial order for object finding is now part of parset.
- Improved X-shooter object tracing by increasing order.
- Improved determination of threshold determination regions for object
  finding.
- Added S/N floor to ivar determination for image procing.
- Reworked master output for traceslits
- Fixed a bug associated with binned images being proc'd incorrectly.
- Fixed master_key outputs in headers to deal with different detectors.
- Modify -c in pypeit_setup to require a setup (or all) be specified
  when writing, e.g. 'all' or 'A,C'
- Generated a new spectrograph child for LRISr in long-slit read-out
  mode (only 2 amps, 1 per detector)
- Require astropy >=3.1  [required for coadding at the least]
- Fixed a circular import which required move qa from wavecal into
  autoid.
- Fixed a bug in LRIS-R that spectrograph which was not using binning
  for wavelength fwhm.
- Updated docs on add/rm slits.
- Fixed and tuned up fluxing script and fluxing routines.
- Introduce sky_sigrej parameter
- Better handling of ManualExtraction
- Add template for LRISr 600/5000 wavelengths
- PYDL LICENSE and licenses folder
- Updates for new Cooked (v1.0)

0.9.1 (4 Feb 2019)
------------------

- Move write method for sensitivity function
- Modify I/O for detnum parameter
- Modify idx code in SpecObj
- Fixed a bug on datatype formatting
- Reworked masteframe and all base classes to be more homogenous so that
  one only ever overloads the save_master and load_master methods.
- Many changes fixes wavecal/autoid.py to make the lines being used
  explicitly clear. This fixed many bugs in the the wavelength fitting
  that were recently introduced.
- Introduced reidentification algorithm for wavelengths and many
  associated algorithms. Reidentification is now the default for
  x-shooter and NIRES. Other changes to the wavelength interface and
  routines to make them more compatible with echelle.
- Tweaked LA cosmics defaults. Add instrument specific parameters in
  spectrograh classes along with routines that check binning and decide
  on best params for LRIS-RED
- Now updating cosmic ray masking after each global sky subtraction
- Major developments for echelle functionality, including object
  wavelengths, and reduction control flow.
- Introduced wavemodel.py to simulate/extract/ID sky and ThAr spectral
  emission lines.
- Significant refactor of tracing slit/edge orders and new docs+tests
- Changed back BPM image to be aligned with datasec *not* the raw image
  shape (without trimming)
- Renabled ability to add user supplied slits
- Miscellaneious echelle-related advances
- PNGs of X-Shooter fits
- Sped up trace plotting in ginga
- Fussed again with how time is handled in PypeIt.  Hopefully the last
  time..
- dispaxis renamed specaxis and dispflip to specflip
- Lots of VLT/X-Shooter development
- Removed a number of files that had been mistakingly added into the
  repo
- Now running on cooked v=0.92
- Allow for multiple paths to be defined in the pypeit file
- Changed the procedure used to identify instrument configurations and
  identify which frames to use when calibrating science exposures.
- Added configurations, calibration groups, and background index to
- Total revamp of Tilts. Arc line tracing significantly improved.
- Fixes to trace_crude_init, trace_fweight, and trace_gweight.
- Many other small bug fixes and modifications particularly in the
  fitting routines.
- Lots of development related to echelle functionality.
- Major enhancements to fitting routines (in utils)
- Make GMOS south works and update OH line lists, and also add LBT/MODS.
- Introduce calib groups
- Removes setup designation.  Largely replaced with master_key
- Refactor Calibrations class to handle new calib groups
- Refactor QA to handle new calib groups
- Refactor tests to handle new calib groups
- Pushed pieces of run_pypeit into the PypeIt class
- Removed future as a dependency
- Change point step size to 50 pixels in show_slits and show_trace for
  major speed up
- Implemented difference imaging for near-IR reductions for both
  Multislit and Echelle
- Fixed a bug in echelle object finding algorithm.
- Fixed bug in object finding associated with defining the background
  level for bright telluric standards and short slits.
- Implemented using standard stars as crutches for object tracing.
- Reworked the implementation of reuse_masters in the PypeIt class and
  in the Calibrations class.
- New behavior associated with the -o overwrite feature in run_pypeit.
  User prompting feature has been disabled. Existing science files will
  not be re-created unless the -o option is set.
- Fixed a bug where local sky subtraction was crashing when all the
  pixels get masked.
- Nearly resurrected simple_calib
- New method to build the fitstbl of meta data
- Refactor handling of meta data including a data model defining core
  and additional meta data
- Replaces metadata_keys with pypeit_file_keys for output to PypeIt file
- Updates new metadata approach for VLT, Keck, Lick, Gemini instruments
- Remove PypeItSetup call from within PypeIt
- Remove lacosmic specific method in Spectrograph;  replaced with
  config_specific_par
- setup block now required when running on a PypeIt file
- Introduced a new method of determining breakpoint locations for local
  sky subtraction which takes the sampling set by the wavelength tilts
  into account.
- Fixed a major bug in the near-IR difference imaging for the case of
  A-B, i.e. just two images.
- Introduced routines into core.procimg that will be used in 2-d
  co-adding.
- Tweaks to VLT X-SHOOTER spectrograph class to improve reductions.
- Moved methods for imaging processing from scienceimage class to
  processimages class.
- Introduce full_template() method for multi-slit wavelength
  calibrations; includes nsnippet parameter
- Generate full template files for LRIS, DEIMOS, Kastb
- Added a few new Arc lines for DEIMOS in the blue
- Introduce mask_frac_thresh and smash_range parameters for slit
  tracing; modified LRISb 300 defaults
- Updated slit tracing docs
- Introduced --show command in pypeit_chk_edges
- Added echelle specific local_skysub_extract driver.
- Refactored PypeIt and ScienceImage classes and introduced Reduce
  class. ScienceImage now only does proc-ing whereas reduction
  operations are done by Reduce. Reduce is now subclassed in an
  instrument specific way using instantiate_me instead of PypeIt. This
  was necessary to enable using the same reduction functionality for 2d
  coadds.
- Added and improved routines for upcoming coadd2d functionality.
- Fixed bug in weight determination for 1d spectral coadds.
- Major fixes and improvements to Telluric corrections and fluxing
  routines.
- Fluxing now implemented via a script.
- Turned flexure back on for several instruments
- Introduced VLT/FORS2 spectrograph
- Swapped binspec and binspat in parse binning methods
- Extended LRISr 1200_900 arc template
- Modified add/rm slit methods to be spec,spat
- Add an option in coadding to scale the coadded spectrum to a given
  magnitude in a given filter
- Extended DEIMOS 1200G template

0.9.0
-----

- Major refactor to rename most modules and incorporate the PYPIT ->
  PypeIt switch
- Add SlitMask, OpticalModel, and DetectorMap classes.  Implemented
  DEIMOSOpticalModel based on DEEP2 IDL code.
- Improved treatment of large offsets in
  pypeit.core.trace_slits.trace_gweight to be symmetric with
  trace_fweight. Large outlying pixels were breaking object tracing.
- Added thresholding in pypeit.core.tracewave to ensure that tilts are
  never crazy values due to extrapolation of fits which can break sky
  subtraction.
- Turn off 2.7 Travis testing
- Integrated arclines into PypeIt
- Added KDTree algorithm to the wavelength calibration routines
- Modified debug/developer modes
- Update SpecObjs class; ndarray instead of list;  set() method
- Completely revamped object finding, global sky subtraction and local
  sky subtraction with new algorithms.
- Added -s option to run_pypeit for interactive outputs.
- Improved pypeit_show_spec2d script.
- Fixed bug whereby -m --use_master was not being used by run_pypeit
  script.
- Overhaul of general algorithm for wavelength calibration
- Hot fix for bspline + requirements update
- Fixed issue with biases being written to disk as untrimmed.
- Completely reworked flat fielding algorithm.
- Fixed some parsing issues with the .pypeit file for cases where there
  is a whitepsace in the path.
- Implemented interactive plots with the -s option which allow the
  reduction to continue running.
- Modified global sky subtraction significantly to now do a polynomial
  fit. This greatly improves results for large slits.
- Updated loading of spectra and pypeit_show_1dspec script to work with
  new output data model.
- Implemeneted a new peak finding algorithm for arc lines which
  significantly improved wavelength fits.
- Added filtering of saturated arc lines which fixed issues with
  wavelength fits.
- Added algorithms and data files for telluric correction of near-IR
  spectra.
- Revamped flat field roiutine to tweak slit boundaries based on slit
  illumination profile. Reworked calibrations class to accomodate the
  updated slit boundaries and tilts images as well as update the master
  files.
- Include BitMask class from MaNGA DAP.
- Change the way frame types are include in PypeItSetup.fitstbl
- Edited KeckLRISSpectrograph header keywords
- Edited how headers are read from the provided files
- Created metadata.PypeItMetaData class to handle what was previously
  `fitstbl`
- Fussed with date/time driven by GMOS;  date is no longer required in
  `fitstbl`
- Initial work on GMOS;  this is still work-in-progress
- Pushed several arcparam items into the Wavelengths parset
- Series of hacks for when binning is missing from the fitstbl
- CuAr line lists for GMOS
- New option to reduce only 1 det at a time
- Data provided in pypeit file overwrites anything read from the fits
  file headers.
- Filled in fits table reading data for GNIRS
- Demand frametype column in fits table is U8 format
- Further improvements to detect_lines arcline detection algorithm.
- Got rid of arcparam and added info and docs to wavelengths parset.
- Improved and commented autoid.py arclines code.
- Added utilities to wavecalib to compute shift,stretch of two spectra.
- Completely revamped cross-correlation algorithm in wavecalib to give
  roburt results.

0.8.1
-----
- Figuring out how to tag releases

0.8.0
-----

- First major steps on ARMED echelle data reduction pipeline
- APF/Levy and Keck/HIRES implemented
- Updates to blaze function and slit profile fitting
- Initial support for multislit reduction
- Coadding; including docs; and tests
- Now requiring astropy >= v1.3
- raw_input handling for Python 3
- coadd handling of bad input
- coadd bug fix on obj name
- Init local (i.e. object dependent) parameters in coadding
- fix local background logic error in slit masking
- Refactor QA PDF to PNG+HTML
- Add nminima object finding
- Add new parameters for object finding, reduce specific detectors
- Add slit profile QA
- Begin writing header (e.g. RA/DEC) info to spec1d files
- Fix bug in applying BPM for finding slit edges
- Update Ginga hooks
- Enable archiving/loading sensitivity function
- Add new cosmic ray algorithms for coadding (especially pairs of
  spectra)
- Added support for TNG+Dolores long slit spectrograph
- Started removing cython code
- Update line detection algorithm
- Updated flexure and tilt tracing documentation
- Updated docs:added standards.rst, and make a small correction in using
  script pypit_setup in setup.rst
- Fixed travis
- Updated slit trace algorithm
- Improved arc line detection algorithm
- Added functionality for fully automated wavelength calibration with
  arclines
- Switched settings files to allow IRAF style data sections to be
  defined
- Allowed data sections to be extracted from header information
- Significant refactor of routines related to pypit_setup
- Various small improvements, primarly to handle Gemini/GMOS data [not
  yet fully supported in PYPIT]
- Removed majority of cython functionality
- Moved logging to be a package object using the main __init__.py file
- Begin to adhere to PEP8 (mostly)
- setup.py rewritten.  Modeled after
  https://github.com/sdss/marvin/blob/master/setup.py .  Added
  requirements.txt with the package versions required.
- Updates archeck
- Loads NIST arclines from arclines instead of PYPIT
- DEIMOS reduction!
- Bug fix for bspline with bkspace
- Enable loading a sensitivity function with YAML
- Allow for multiple detectors when using `reduce detnum`
- Moved all imports to the start of every file to catch and avoid
  circular imports, removed most `import ... as ...` constructs
- dummy_* removed from arutils as necessary and propagated changes to
  tests
- remove dependency of ararclines functions on slf
- change requirements for astropy to >=1.3.0 so that `overwrite` is
  valid
- include numba in requirements, but actually a requirement of arclines
- Improve cookbook and setup docs
- Faster algorithm for defining object and background regions
- Restore armsgs -d functionality
- Finished cython to python conversions, but more testing needed
- Introduce maskslits array
- Enable multi-slit reduction
- Bug fixes in trace_slits
- Fixes what appears to be a gross error in slit bg_subtraction
  (masking)
- Turns off PCA tilt QA for now [very slow for each slit]
- Several improvements for coadding
- Modify lacosmic to identify tiny CR's
- Enabled writing Arc_fit QA for each slit/order
- Refactored comb_frames
- Refactored load_frames
- Refactored save_master
- Refactored get_datasec_trimmed, get_datasec, pix_to_amp
- Refactored slit_pixels
- Refactored sub_overscan
- Refactored trace_slits (currently named driver_trace_slits) and many
  of its dependencies
- Added parameter trace_slits_medrep for optional smoothing of the trace
  slits image
- Updated a few settings for DEIMOS and LRIS related to tracing slits
- Added a replace_columns() method to arproc.py
- Fixed a bug in new_match_edges()
- Moved tracing docs -> slit_tracing and edited extensively
- Updated docs on DEIMOS, LRIS
- Added the pypit_chk_edges script
- Added BPM for DEIMOS
- Added the code for users to add slits [edgearr_from_users()] but have
  not documented nor made it accessible from the PYPIT file
- Generated tcrude_edgearr() method for using trace crude on the slit
  edges
- Added trace_crude() method that I ported previously for DESI
- Added multi_sync() method for ARMLSD slit synchronization
- Have somewhat deprecated the maxgap method
- Refactored the gen_pixloc() method
- Generate arpixels.py module for holding pixel level algorithms
- Move all methods related to TraceSlits to artraceslits.py
- Introduce the TraceSlits class
- Update armlsd accordingly
- Remove driver_trace_slits and refctor_trace_slits methods
- Making Ginga a true dependency of PYPIT
- Have TraceSlits write/load MasterFrames
- Introduce SetupClass object
- Replace armbase.setup_science() with SetupClass.run()
- Move setup acitivites to inside pypit.py
- doc updates in setup.rst
- Refactor fitsdict -> fitstbl  (variable name not updated everywhere)
- Removed slurped headers from fitsdict (and therefore fitstbl)
- Include SetupClass Notebook
- Move ftype_list from armeta.py to arsort.py
- Bug fix related to fluxing
- Substantial refactor of arsort.py
- Substantial refactor of arsetup.py
- Introduced base-level ProcessImages class
- Introduced abstract MasterFrame class
- Introduced BiasFrame, BPMImage, ArcImage, and TraceImage classes
- Started NormPixelFlat class but have not yet implemented it
- Substantial refactoring of armasters
- Moved arlris, ardeimos to core/
- Moved image processing methods to arprocimg in core/
- Introduced calib_dict to hold calibration frames in armlsd (instead of
  slf)
- Modified ardeimos to load only a single image (if desired)
- Turned off fluxing in this branch;  is 'fixed' in the one that follows
- Moved get_slitid() to artraceslits
- Deprecates ['trace']['combine']['match'] > 0.0 option
- Deprecates ['arc']['combine']['match'] > 0.0 option
- Refactoring of settings and slf out of core methods continues
- Removed _msbias, _msarc, _datasec, _bpix from slf
- New tests and Notebooks
- Introduced FluxSpec class
- Introduce pypit_flux_spec script (and docs)
- Added FluxSpec Notebook
- armlsd has reappeared (momentarily) but is not being used;  it goes
  away again in a future branch
- Added a dict (std_dict) in arms.py to hold standard star extractions
- Reducing standard stars in the main arms loop
- Modified save_1d_spectra to handle loaded SpecObj in addition to
  internally generated ones
- Moved arflux to core and stripped out slf, settings
- Really restricting to nobj when user requests it
- New tests
- Introduces WaveCalib class
- Push ararc.py to core/ after removing slf and settings dependencies
- Further refactor masters including MasterFrame; includes addressing
  previous comment from RC
- Removed armlsd.py again
- Strips wv_calib from ScienceExposure
- Push get_censpec() to ararc.py
- New tests; limited docs
- TraceSlits load method pushed outside the class
- Introduces WaveTilts class
- Significant modification to tilt recipe including deprecation of PCA
- Moved tilt tracing algorithms from artrace.py to artracewave.py in
  core/
- Added 2D Legendre fitting to polyfit2d_general
- New trace slits tilts  settings (for 2D fitting)
- New QA plot
- New pypit_chk_tilts script
- New docs
- New tests
- Introduces FlatField class
- Adds FlatField Notebook, tests
- Pushes flat field algorithms into core/arflat.py
- Main flatfield method broken into a few pieces
- Further refactoring of armasters
- Further refactoring related to settings and ScienceExposure
- WaveImage class
- Strip mswave from ScienceExposure
- New tests
- Push get_calib methods into the individual classes
- Significant refactoring in arms.py followed
- Rename slits_dict -> tslits_dict
- Use tslits_dict in wavetilts.py
- Introduce ScienceImage class
- Substantial refactoring in arms.py followed
- Notebook too
- Reversed exposure/det loops for the (last?) time
- Generated arskysub.py in core/
- Significant portions of arproc.py are now superfluous
- Moved flexure_qa to arwave.py
- Significant refactoring of arsave.py (also moved to core/)
- Removed settings and slf from arspecobj.py
- Refactored trace_objects_in_slit()
- Refactoring of flexure algorithms
- Adds build_crmask() and flat_field() methods to ProcessImages
- Completed the deprecation of arsciexp (RIP)
- Many test updates
- Doc strings improved but no new main docs
- Completed armasters refactor and moved to core/
- Adds bspline_profile() method;  Used here for skysub but will also
  show up in extraction
- Introduces new skysub method;  still a bspline but now the new one
- Adds several methods from the PYDL repository into a pydl.py module
  including bspline Class
- Adds method to generate ximg and edgemask frames
- Adds new trace_slits_trim settings
- Small install edits
- Fixes Travis failure that crept into the previous PR
- Fix bug in bspline
- Adds a demo Notebook for LRISr redux
- Other odds and ends including code flow doc
- Introduce pypit/par and pypit/config directories
- Introduce PypitPar as an initial step toward refactoring the front end
- Final nail in the coffin for cython
- Add API docs
- Add bumpversion
- Adds a demo Notebook for LRISr redux
- Other odds and ends including code flow doc
- Introduce pypit/par and pypit/config directories
- Introduce PypitPar as an initial step toward refactoring the front end
- Move spectrograph specific code into spectographs/ folder
- Introduces the Spectrographs class
- Introduces the Calibrations class with Notebook
- Bug fix in view_fits script
- Handle no-slits-found condition
- Added NIRES to spectrographs folder
- Fixed logic in ArcImage class related to settings and user settings
- Added user settings to some of the other classes.
- Enabled load_raw_frame to take a negative dispersion axis indicating
  flips.
- Major bug fixed in bspline_profile where it was producing gargabe
  results when breakpoints were being rejected.
- Edits to Spectrograph class
- Removed all use of settings in ARMS and its subsequent calls.  ARMS
  now uses PypitPar and its sub parameter sets
- propagated ParSet changes into run_pypit and pypit_setup
- settings/parameters for pypit now set in the pypit file using a
  configuration parameter set
- rewrote pypit file parser
- Included automatically generated documentation of PypitPar when
  running make html in doc/ directory
- Checked orientation of array correct for DATASEC and OSCANSEC in
  DetectorPar for each Spectrograph
- Add SpecObjs class
- Add from_dict and to_dict methods to pydl bspline and update docs
- Updated from_dict method in pydl bspline

0.7 (2017-02-07)
----------------

This file enters the scene.<|MERGE_RESOLUTION|>--- conflicted
+++ resolved
@@ -7,11 +7,6 @@
 - Allow user control of the local sky subtraction window
 - Deprecate use of python 3.8 with PypeIt, allow python 3.11
 - Make pypeit_show_2dspec (somewhat) backwards compatible.
-<<<<<<< HEAD
-- Improve speed in ginga visualization of traces and added
-  `pypeit_chk_tilts`. Note that this script uses an update
-  of the tilts datamodel, so it will not work on older reductions.
-=======
 - Added the option to disable strict version checking for 1d coadds.
 - Hotfix for KCWI when using alignment (aka ContBars) frames for the astrometric correction.
 - Sensitivity function masking and output updates
@@ -30,7 +25,9 @@
   whether or not you also request the ``'comb_id'`` and ``'bkg_id'`` columns.
 - Names of associated calibration frames now written to ``spec2d`` file headers.
 - Major quicklook updates.  ql_multislit.py temporarily deprecated.
->>>>>>> d9a14b18
+- Improve speed in ginga visualization of traces and added
+  `pypeit_chk_tilts`. Note that this script uses an update
+  of the tilts datamodel, so it will not work on older reductions.
 
 1.12.2 (29 Mar 2023)
 --------------------
