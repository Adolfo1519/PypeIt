"""
Class for organizing PypeIt setup

.. include common links, assuming primary doc root is up one directory
.. include:: ../include/links.rst

"""
from pathlib import Path
import time
import os

from IPython import embed

from pypeit import msgs
from pypeit.metadata import PypeItMetaData
from pypeit import inputfiles
from pypeit.par import PypeItPar
from pypeit import io
from pypeit.spectrographs.util import load_spectrograph


class PypeItSetup:
    """
    Prepare for a pypeit run.

    The main deliverables are the set of parameters used for PypeIt's algorithms
    (:attr:`par`), an `astropy.table.Table`_ with the details of the files to be
    reduced (:attr:`fitstbl`), and a dictionary with the list of instrument
    setups.

    Args:
        file_list (list):
            A list of strings with the full path to each file to be
            reduced.
        frametype (:obj:`dict`, optional):
            A dictionary that associates the name of the file (just the
            fits file name without the full path) to a specific frame
            type (e.g., arc, bias, etc.).  If None, this is determined
            by the :func:`get_frame_types` method.
        usrdata (:obj:`astropy.table.Table`, optional):
            A user provided set of data used to supplement or overwrite
            metadata read from the file headers.  The table must have a
            `filename` column that is used to match to the metadata
            table generated within PypeIt.
        setups (:obj:`list`, optional):
            A list of setups that each file can be associated with.  If
            None, all files are expected to be for a single setup.
        cfg_lines (:obj:`list`, optional):
            A list of strings that provide a set of user-defined
            parameters for executing pypeit.  These are the lines of a
            configuration file.  See the documentation for the
            `configobj`_ package.  One of the user-level inputs should
            be the spectrograph that provided the data to be reduced.
            One can get the list of spectrographs currently served by
            running::
                
                from pypeit.spectrographs.util import valid_spectrographs
                print(valid_spectrographs())

            To use all the default parameters when reducing data from a
            given spectrograph, you can set `cfg_lines = None`, but you
            then *must* provide the `spectrograph_name`.
        spectrograph_name (:obj:`str`, optional):
            If not providing a list of configuration lines
            (`cfg_lines`), this sets the spectrograph.  The spectrograph
            defined in `cfg_lines` takes precedent over anything
            provided by this argument.
        pypeit_file (:obj:`str`, optional):
            The name of the pypeit file used to instantiate the
            reduction. This can be None, and will lead to default
            names for output files (TODO: Give list). Setting
            :ref:`pypeit_file` here *only sets the name of the file*.
            To instantiate a :class:`~pypeit.pypeitsetup.PypeItSetup`
            object directly from a pypeit file (i.e. by reading the
            file), use the :func:`from_pypeit_file` method; i.e.::
                
                setup = PypeItSetup.from_pypeit_file('myfile.pypeit')

    Attributes:
        file_list (list):
            See description of class argument.
        frametype (dict):
            See description of class argument.
        setups (list):
            See description of class argument.
        pypeit_file (str):
            See description of class argument.
        spectrograph (:class:`pypeit.spectrographs.spectrograph.Spectrograph`):
            An instance of the `Spectrograph` class used throughout the
            reduction procedures.
        par (:class:`pypeit.par.pypeitpar.PypeItPar`):
            An instance of the `PypeitPar` class that provides the
            parameters to all the algorthms that pypeit uses to reduce
            the data.
        fitstbl (:class:`pypeit.metadata.PypeItMetaData`):
            A `Table` that provides the salient metadata for the fits
            files to be reduced.
    """
    def __init__(self, file_list, frametype=None, usrdata=None, setups=None, cfg_lines=None,
                 spectrograph_name=None, pypeit_file=None):

        # The provided list of files cannot be None
        if file_list is None or len(file_list) == 0:
            msgs.error('Must provide a list of files to be reduced!')

        # Save input
        self.file_list = file_list
        self.frametype = frametype
        self.usrdata = usrdata
        self.setups = setups
        self.user_cfg = cfg_lines

        # Determine the spectrograph name
        _spectrograph_name = spectrograph_name if cfg_lines is None \
                    else PypeItPar.from_cfg_lines(merge_with=(cfg_lines,))['rdx']['spectrograph']

        # Cannot proceed without spectrograph name
        if _spectrograph_name is None:
            msgs.error('Must provide spectrograph name directly or using configuration lines.')
       
        # Instantiate the spectrograph
        self.spectrograph = load_spectrograph(_spectrograph_name)

        # Set the pypeit file name, if none is provided
        self.pypeit_file = self.spectrograph.name + '.pypeit' \
                                if pypeit_file is None else pypeit_file

        # Get the spectrograph specific configuration to be merged with
        # the user modifications.
        spectrograph_cfg_lines = self.spectrograph.default_pypeit_par().to_config()

        # Instantiate the pypeit parameters.  The user input
        # configuration (cfg_lines) can be None.
        self.par = PypeItPar.from_cfg_lines(cfg_lines=spectrograph_cfg_lines, 
                                            merge_with=(cfg_lines,))

        # Prepare internals for execution
        self.fitstbl = None

    @classmethod
    def from_pypeit_file(cls, filename):
        """
        Instantiate the :class:`PypeitSetup` object using a pypeit file.

        Args:
            filename (str):
                Name of the pypeit file to read.  PypeIt files have a
                specific set of valid formats. A description can be
                found :ref:`pypeit_file`.
        
        Returns:
            :class:`PypeitSetup`: The instance of the class.
        """
        # Load up a pypeItFile object
        pypeItFile = inputfiles.PypeItFile.from_file(filename)
        # Instantiate
        return cls(pypeItFile.filenames, 
                   frametype=pypeItFile.frametypes, 
                   usrdata=pypeItFile.data, 
                   setups=[pypeItFile.setup_name],
                   cfg_lines=pypeItFile.cfg_lines, 
                   pypeit_file=filename)

    # TODO: Make the default here match the default used by
    # io.files_from_extension?
    @classmethod
    def from_file_root(cls, root, spectrograph, extension='.fits'):
        """
        Instantiate the :class:`PypeItSetup` object by providing a file
        root.
        
        Args:
            root (:obj:`str`):
                String used to find the raw files; see
                :func:`~pypeit.io.files_from_extension`.
            spectrograph (:obj:`str`):
                The PypeIt name of the spectrograph used to take the
                observations.  This should be one of the available
                options in
                :func:`~pypeit.spectrographs.available_spectrographs`.
            extension (:obj:`str`, optional):
                The extension common to all the fits files to reduce; see
                :func:`~pypeit.io.files_from_extension`.
        
        Returns:
            :class:`PypeitSetup`: The instance of the class.
        """
        return cls.from_rawfiles(io.files_from_extension(root, extension=extension), spectrograph)

    @classmethod
    def from_rawfiles(cls, data_files:list, spectrograph:str):
        """ Instantiate the :class:`PypeItSetup` object by providing a list of raw files.

        Args:
            data_files (list): 
                List of raw files to be reduced.
            spectrograph (str): 
                The PypeIt name of the spectrograph used 

        Returns:
            :class:`PypeItSetup`: The instance of the class.
        """

        # Configure me
        cfg_lines = ['[rdx]']
        cfg_lines += ['    spectrograph = {0}'.format(spectrograph)]

        # Instantiate
        return cls(data_files, cfg_lines=cfg_lines)

    @property
    def nfiles(self):
        """The number of files to reduce."""
        if self.fitstbl is None:
            msgs.warn('No fits files have been read!')
        return 0 if self.fitstbl is None else len(self.fitstbl)

    def __repr__(self):
        return '<{:s}: nfiles={:d}>'.format(self.__class__.__name__, self.nfiles)

    def build_fitstbl(self, strict=True):
        """
        Construct the table with metadata for the frames to reduce.

        Largely a wrapper for :func:`pypeit.core.load.create_fitstbl`.

        Args:
            strict (:obj:`bool`, optional):
                Function will fault if :func:`fits.getheader` fails to
                read the headers of any of the files in
                :attr:`file_list`.  Set to False to only report a
                warning and continue.

        Returns:
            `astropy.table.Table`_: Table with the metadata for each
            fits file to reduce.  Note this is different from
            :attr:`fitstbl`, which is a :obj:`PypeItMetaData` object.
        """
        # Build and sort the table
        self.fitstbl = PypeItMetaData(self.spectrograph, par=self.par, 
                                      files=self.file_list,
                                      usrdata=self.usrdata, strict=strict)
        # Sort by the time
        if 'time' in self.fitstbl.keys():
            self.fitstbl.sort('time')

        # Return the table
        return self.fitstbl.table

    def get_frame_types(self, flag_unknown=False):
        """
        Include the frame types in the metadata table.

        This is mainly a wrapper for
        :func:`PypeItMetaData.get_frame_types`.

        .. warning::

            Because this merges the frame types with the existing
            :attr:`fitstbl` this should only be run once.

        Args:
            flag_unknown (:obj:`bool`, optional):
                Allow for frames to have unknown types instead of crashing.
                This should be True for initial setup and False otherwise.
                Passed to :func:`~pypeit.metadata.PypeItMetaData.get_frame_types`.
        """
        # Use PypeItMetaData methods to get the frame types
        self.fitstbl.get_frame_types(flag_unknown=flag_unknown, user=self.frametype)

    def run(self, setup_only=False, clean_config=True, groupings=True):
        """
        Once instantiated, this is the main method used to construct the
        object.
        
        The code flow is as follows::
            - Build the fitstbl from an input file_list (optional)
            - Type the files (bias, arc, etc.)
            - Match calibration files to the science files

        It is expected that a user will run this three times if they're
        being careful.  Once with `setup_only=True` to confirm the
        images are properly typed and grouped together for calibration.
        A second time with `calibration_check=True` to confirm the
        appropriate calibrations frames are available.  And a third time
        to do the actual setup before proceeding with the reductions.

        Args:
            setup_only (:obj:`bool`, optional):
                Only this setup will be performed. ``PypeIt`` is
                expected to execute in a way that ends after this
                class is fully instantiated such that the user can
                inspect the results before proceeding. This has the
                effect of providing more output describing the
                success of the setup and how to proceed, and provides
                warnings (instead of errors) for issues that may
                cause the reduction itself to fail.
                If True, this also allows for bad headers.
            clean_config (:obj:`bool`, optional):
                Remove files with metadata that indicate an
                instrument configuration that ``PypeIt`` cannot
                reduce. See
                :func:`~pypeit.spectrographs.spectrograph.Spectrograph.valid_configuration_values`.
            groupings (:obj:`bool`, optional):
                Group frames into instrument configurations and calibration
                sets, and add the default combination-group columns.

        Returns:
            :obj:`tuple`: Returns, respectively, the
            :class:`~pypeit.par.pypeitpar.PypeItPar` object with the
            reduction parameters, the
            :class:`~pypeit.spectrographs.spectrograph.Spectrograph`
            object with the spectrograph instance, and an
            `astropy.table.Table`_ with the frame metadata.
        """
        # Build the minimal metadata table if it doesn't exist already
        if self.fitstbl is None:
            self.build_fitstbl(strict=not setup_only)

        # Remove frames that have invalid values for
        # configuration-defining metadata
        if clean_config:
            self.fitstbl.clean_configurations()
            if len(self.fitstbl) == 0:
                msgs.error('Cleaning the configurations removed all the files!  Rerun '
                           'pypeit_setup with the --keep_bad_frames option.')

        # Determine the type of each frame.
        self.get_frame_types(flag_unknown=setup_only) # or calibration_check)

        if groupings:
            # Determine the configurations and assign each frame to the
            # specified configuration
            self.fitstbl.set_configurations(self.fitstbl.unique_configurations())

            # Assign frames to calibration groups
            self.fitstbl.set_calibration_groups()

            # Set default comb_id
            self.fitstbl.set_combination_groups()

        return self.par, self.spectrograph, self.fitstbl

    def remove_table_rows(self, rows, regroup=False):
        """
        Remove rows from :attr:`fitstbl`.

        This is a wrapper for
        :func:`~pypeit.metadata.PypeItMetaData.remove_rows` that propagates the
        files removed from the fits table to the other attributes of the class:
        :attr:`file_list`, :attr:`frametype`, and :attr:`usrdata`.

        This *directly* modifies the attributes of the instance.

        Args:
            rows (:obj:`int`, array-like):
                One or more rows that should be *removed* from the datatable.
                This is passed directly to `astropy.table.Table.remove_rows`_;
                see astropy documentation to confirm allowed types.
            regroup (:obj:`bool`, optional):
                If True, reset the setup/configuration, calibration, and
                combination groups.
        """
        # Get the names of the files to be removed
        removed_files = self.fitstbl.frame_paths(rows)
        # Remove 'em
        self.fitstbl.remove_rows(rows, regroup=regroup)
        # Remove the files from the file list
        self.file_list = [f for f in self.file_list 
                            if Path(f).resolve().name in self.fitstbl['filename']]
        # Remove the files from the frametype
        if self.frametype is not None:
            self.frametype = {k : v for k,v in self.frametype.items()
                                if Path(f).resolve().name in self.fitstbl['filename']}
        # Remove the files from the user data
        if self.usrdata is not None:
            keep = [i for i in range(len(self.usrdata)) 
                        if self.usrdata['filename'][i] in self.fitstbl['filename']]
            self.usrdata = self.usrdata[keep]

    def generate_ql_calib_pypeit_files(self, output_path:str, 
                                       det:str=None, 
                                       configs:str='all',
                                       bkg_redux:bool=False,
                                       overwrite:bool=False):
        """
        Generate the PypeIt files for the calibrations for quicklook purposes.

        Args:
            output_path (str): 
                Output path for the PypeIt files
            det (str, optional):
                Detector/mosaic.
            configs (str, optional):
                Which configurations to generate.
            bkg_redux (bool, optional):
                Setup for A-B subtraction.
            overwrite (bool, optional):
                Overwrite existing files.

        Returns:
            list: List of calib PypeIt files
        """
        # Grab setups
        setups = self.fitstbl.get_configuration_names()

        # Restrict on detector -- May remove this
        self.user_cfg = ['[rdx]', f'spectrograph = {self.spectrograph.name}']
        if det is not None:
            self.user_cfg += [f'detnum = {det}']
        self.user_cfg += ['quicklook = True']

<<<<<<< HEAD
=======
        # TODO: Do this regardless of whether there are any bias frames?
        if not any(self.fitstbl.find_frames('bias')):
            # Turn-off use of bias by default
            self.user_cfg += ['[baseprocess]', 'use_biasimage = False']

>>>>>>> 87c38983
        # Write the PypeIt files
        # TODO: Exclude science/standard files from file?
        pypeit_files = self.fitstbl.write_pypeit(
            output_path=output_path, 
            cfg_lines=self.user_cfg, 
            write_bkg_pairs=bkg_redux, 
            configs=configs)

        # Rename name the pypeit files so that they're specific to the
        # calibrations
        calib_pypeit_files = []
        for pypeit_file, setup in zip(pypeit_files, setups):
            calib_pypeit_file = pypeit_file.replace(f'_{setup}.pypeit', f'_calib_{setup}.pypeit')
            if not os.path.isfile(calib_pypeit_file) or overwrite:
                # The file doesn't exist or we want to overwrite it, so move the
                # written pypeit file to its new name
                os.rename(pypeit_file, calib_pypeit_file)
            else:
                # The calibration file already exists or we don't want to
                # overwrite it, so remove the pypeit file that was written.
                os.remove(pypeit_file)
            # At this point, the 'calib_pypeit_file' should always exist.
            calib_pypeit_files.append(calib_pypeit_file)

        return calib_pypeit_files
<|MERGE_RESOLUTION|>--- conflicted
+++ resolved
@@ -410,14 +410,11 @@
             self.user_cfg += [f'detnum = {det}']
         self.user_cfg += ['quicklook = True']
 
-<<<<<<< HEAD
-=======
         # TODO: Do this regardless of whether there are any bias frames?
         if not any(self.fitstbl.find_frames('bias')):
             # Turn-off use of bias by default
             self.user_cfg += ['[baseprocess]', 'use_biasimage = False']
 
->>>>>>> 87c38983
         # Write the PypeIt files
         # TODO: Exclude science/standard files from file?
         pypeit_files = self.fitstbl.write_pypeit(
