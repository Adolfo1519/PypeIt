"""
Script for quick-look reductions for Multislit observations.

.. include common links, assuming primary doc root is up one directory
.. include:: ../include/links.rst
"""

import os
import time

import numpy as np

from astropy.table import Table

from pypeit import utils
from pypeit.scripts import run_pypeit
from pypeit import par, msgs
from pypeit import pypeitsetup
from pypeit.spectrographs.util import load_spectrograph
from pypeit import io
from pypeit.core import quicklook
from pypeit.scripts import scriptbase
from pypeit.spectrographs import available_spectrographs

from IPython import embed

class QL(scriptbase.ScriptBase):

    @classmethod
    def get_parser(cls, width=None):
        parser = super().get_parser(description='Script to produce quick-look multislit PypeIt reductions', width=width)
        parser.add_argument('spectrograph', type=str,
                            help='A valid spectrograph identifier: {0}'.format(
                                 ', '.join(available_spectrographs)))
        parser.add_argument('--rawfile_list', type=str, 
                            help='File providing raw files to reduce including their path(s)')
        parser.add_argument('--full_rawpath', type=str, 
                            help='Full path to the raw files. Used with --rawfiles or --raw_extension')
        parser.add_argument('--raw_extension', type=str, default='.fits',
                            help='Extension for raw files in full_rawpath.  Only use if --rawfile_list and --rawfiles are not provided')
        parser.add_argument('--rawfiles', type=str, nargs='+',
                            help='space separated list of raw frames e.g. img1.fits img2.fits.  These must exist within --full_rawpath')
        parser.add_argument('--configs', type=str, default='A',
                            help='Configurations to reduce [A,all]')
        #parser.add_argument('--sci_files', type=str, nargs='+',
        #                    help='space separated list of raw frames to be specified as science exposures (over-rides PypeIt frame typing)')
        parser.add_argument('--spec_samp_fact', default=1.0, type=float,
                            help='Make the wavelength grid finer (spec_samp_fact < 1.0) or '
                                 'coarser (spec_samp_fact > 1.0) by this sampling factor, i.e. '
                                 'units of spec_samp_fact are pixels.')
        parser.add_argument('--spat_samp_fact', default=1.0, type=float,
                            help='Make the spatial grid finer (spat_samp_fact < 1.0) or coarser '
                                 '(spat_samp_fact > 1.0) by this sampling factor, i.e. units of '
                                 'spat_samp_fact are pixels.')
        parser.add_argument("--bkg_redux", default=False, action='store_true',
                            help='If set the script will perform difference imaging quicklook. Namely it will identify '
                                 'sequences of AB pairs based on the dither pattern and perform difference imaging sky '
                                 'subtraction and fit for residuals')
        parser.add_argument("--flux", default=False, action='store_true',
                            help='This option will multiply in sensitivity function to obtain a '
                                 'flux calibrated 2d spectrum')
        parser.add_argument("--mask_cr", default=False, action='store_true',
                            help='This option turns on cosmic ray rejection. This improves the '
                                 'reduction but doubles runtime.')
        parser.add_argument("--writefits", default=False, action='store_true',
                            help="Write the ouputs to a fits file")
        parser.add_argument('--no_gui', default=False, action='store_true',
                            help="Do not display the results in a GUI")
        parser.add_argument('--box_radius', type=float,
                            help='Set the radius for the boxcar extraction')
        parser.add_argument('--offset', type=float, default=None,
                            help='Override the automatic offsets determined from the headers. '
                                 'Offset is in pixels.  This option is useful if a standard '
                                 'dither pattern was not executed.  The offset convention is '
                                 'such that a negative offset will move the (negative) B image '
                                 'to the left.')
        parser.add_argument("--redux_path", type=str, default=os.getcwd(),
                            help="Location where reduction outputs should be stored.")
        parser.add_argument("--calib_dir", type=str, 
                            help="Location folders of calibration reductions")
        parser.add_argument("--master_dir", type=str, 
                            help="Location of PypeIt Master files used for the reduction.")
        parser.add_argument('--maskID', type=int,
                            help='Reduce this slit as specified by the maskID value')
        parser.add_argument('--embed', default=False, action='store_true',
                            help='Upon completion embed in ipython shell')
        parser.add_argument("--show", default=False, action="store_true",
                            help='Show the reduction steps. Equivalent to the -s option when '
                                 'running pypeit.')
        parser.add_argument('--det', type=str, help='Detector(s) to reduce.')
        parser.add_argument("--calibs_only", default=False, action="store_true",
                            help='Reduce only the calibrations?')
        return parser


    @staticmethod
    def main(args):

        tstart = time.perf_conuter()

<<<<<<< HEAD
        # Ingest Files
        files = setup.grab_rawfiles(
=======
        # Load up the spectrograph
        spectrograph = load_spectrograph(args.spectrograph)

        # Ingest Files 
        files = io.grab_rawfiles(
>>>>>>> 54e5b1ec
            raw_paths=[args.full_rawpath], 
            file_of_files=args.rawfile_list, 
            list_of_files=args.rawfiles) 

        # Run PypeIt Setup
        ps = pypeitsetup.PypeItSetup.from_rawfiles(files,
                                                   args.spectrograph,
                                                   quicklook=True)
        ps.run(setup_only=True, no_write_sorted=True)

        # Generate PypeIt files (and folders)
        # Calibs
        if args.master_dir is None:
            calib_dir = args.calib_dir if args.calib_dir is not None else args.redux_path
            calib_pypeit_files = quicklook.generate_calib_pypeit_files(
                ps, calib_dir,
                det=args.det, configs=args.configs)

            # Process them
            quicklook.process_calibs(calib_pypeit_files)

        if args.calibs_only:
            msgs.info("Calibrations only requested.  Exiting")
            return

        # Science files                                
<<<<<<< HEAD
        if args.sci_files is not None:
            sci_files = args.sci_files.split(',')
            sci_idx = np.in1d(ps.fitstbl['filename'], sci_files)
        else:
            sci_idx = ps.fitstbl['frametype'] == 'science'
=======
        sci_idx = ps.fitstbl['frametype'] == 'science'
>>>>>>> 54e5b1ec

        if np.sum(sci_idx) == 0:
            msgs.error('No science frames found in the provided files.  Add at least one or specify using --sci_files.')

        # Loop on science files to setup PypeIt file and calibs
        ps_sci_list, sci_setups, full_scifiles = [], [], []
        for dir_path, sci_file in zip(ps.fitstbl['directory'][sci_idx],
            ps.fitstbl['filename'][sci_idx]):
            # Science file and setup
            full_scifile = os.path.join(dir_path, sci_file)
            ps_sci = pypeitsetup.PypeItSetup.from_file_root(
                full_scifile, ps.spectrograph.name, extension='')
            ps_sci.run(setup_only=True, no_write_sorted=True)

            # Calibs
            if args.master_dir is None:
                calib_pypeit_file, sci_setup =\
                    quicklook.match_science_to_calibs(
                    full_scifile, ps_sci,
                    ps.spectrograph, calib_dir)
            else:
                msgs.error("NEED TO GRAB THE SETUP")
            # Save
            ps_sci_list.append(ps_sci)
            sci_setups.append(sci_setup)
            full_scifiles.append(full_scifile)

        # Only 1 setup?
        if len(np.unique(sci_setups)) != 1:
            dtbl = Table()
            dtbl['sci_files'] = ps.fitstbl['filename'][sci_idx]
            dtbl['setup'] = sci_setups
            print(dtbl)
            msgs.error('Your science files have multiple setups.  This is not supported. Remove one more of them.')

        # Let's build the PypeIt file and link to Masters
        if args.master_dir is None:
            sci_pypeit_file, sci_pypeitFile = \
                quicklook.generate_sci_pypeitfile(
                calib_pypeit_file, 
                args.redux_path,
                full_scifiles, ps_sci_list,
                maskID=args.maskID)
        else:
            msgs.error("NEED TO GENERATE FROM SCRATCH")
        
        # Run it
        redux_path = os.path.dirname(sci_pypeit_file)  # Path to PypeIt file
        run_pargs = run_pypeit.RunPypeIt.parse_args(
<<<<<<< HEAD
            [sci_pypeit_file, '-r={}'.format(redux_path), '-q'])
=======
            [sci_pypeit_file, '-r', 'redux_path'])
>>>>>>> 54e5b1ec
        run_pypeit.RunPypeIt.main(run_pargs)
        msgs.info(f'Quicklook completed in {utils.get_time_string(time.perf_counter()-tstart)} seconds')<|MERGE_RESOLUTION|>--- conflicted
+++ resolved
@@ -42,8 +42,8 @@
                             help='space separated list of raw frames e.g. img1.fits img2.fits.  These must exist within --full_rawpath')
         parser.add_argument('--configs', type=str, default='A',
                             help='Configurations to reduce [A,all]')
-        #parser.add_argument('--sci_files', type=str, nargs='+',
-        #                    help='space separated list of raw frames to be specified as science exposures (over-rides PypeIt frame typing)')
+        parser.add_argument('--sci_files', type=str, nargs='+',
+                            help='space separated list of raw frames to be specified as science exposures (over-rides PypeIt frame typing)')
         parser.add_argument('--spec_samp_fact', default=1.0, type=float,
                             help='Make the wavelength grid finer (spec_samp_fact < 1.0) or '
                                  'coarser (spec_samp_fact > 1.0) by this sampling factor, i.e. '
@@ -98,16 +98,8 @@
 
         tstart = time.perf_conuter()
 
-<<<<<<< HEAD
-        # Ingest Files
-        files = setup.grab_rawfiles(
-=======
-        # Load up the spectrograph
-        spectrograph = load_spectrograph(args.spectrograph)
-
         # Ingest Files 
         files = io.grab_rawfiles(
->>>>>>> 54e5b1ec
             raw_paths=[args.full_rawpath], 
             file_of_files=args.rawfile_list, 
             list_of_files=args.rawfiles) 
@@ -134,15 +126,10 @@
             return
 
         # Science files                                
-<<<<<<< HEAD
         if args.sci_files is not None:
-            sci_files = args.sci_files.split(',')
             sci_idx = np.in1d(ps.fitstbl['filename'], sci_files)
         else:
             sci_idx = ps.fitstbl['frametype'] == 'science'
-=======
-        sci_idx = ps.fitstbl['frametype'] == 'science'
->>>>>>> 54e5b1ec
 
         if np.sum(sci_idx) == 0:
             msgs.error('No science frames found in the provided files.  Add at least one or specify using --sci_files.')
@@ -192,10 +179,6 @@
         # Run it
         redux_path = os.path.dirname(sci_pypeit_file)  # Path to PypeIt file
         run_pargs = run_pypeit.RunPypeIt.parse_args(
-<<<<<<< HEAD
-            [sci_pypeit_file, '-r={}'.format(redux_path), '-q'])
-=======
-            [sci_pypeit_file, '-r', 'redux_path'])
->>>>>>> 54e5b1ec
+            [sci_pypeit_file, '-r', 'redux_path', '-q'])
         run_pypeit.RunPypeIt.main(run_pargs)
         msgs.info(f'Quicklook completed in {utils.get_time_string(time.perf_counter()-tstart)} seconds')