"""
This script enables the user to view a 2D FITS file
and define the sky background regions interactively.
Run above the Science/ folder.

.. include common links, assuming primary doc root is up one directory
.. include:: ../include/links.rst
"""

from pypeit.scripts import scriptbase


class SkySubRegions(scriptbase.ScriptBase):

    @classmethod
    def get_parser(cls, width=None):
        parser = super().get_parser(description='Display a Raw science image and interactively '
                                                'define the sky regions using a GUI. Run in the '
                                                'same folder as your .pypeit file',
                                    width=width)
        parser.add_argument('file', type=str, default=None, help='spec2d file')
        parser.add_argument('--det', default='1', type=str, help="Detector")
        parser.add_argument('-o', '--overwrite', default=False, action='store_true',
                            help='Overwrite any existing files/directories')
        parser.add_argument('-i', '--initial', default=False, action='store_true',
                            help='Use initial slit edges?')
        parser.add_argument('-f', '--flexure', default=False, action='store_true',
                            help='Use flexure corrected slit edges?')
        parser.add_argument('-s', '--standard', default=False, action='store_true',
                            help='List standard stars as well?')
        parser.add_argument('-v', '--verbosity', type=int, default=1,
                            help='Verbosity level between 0 [none] and 2 [all]. Default: 1. '
                                 'Level 2 writes a log with filename skysub_regions_YYYYMMDD-HHMM.log')
        return parser

    @staticmethod
    def main(args):
        from pypeit import spec2dobj
        import os
        import astropy.io.fits as fits
        from pypeit import msgs
        from pypeit import io
        from pypeit.core.gui.skysub_regions import SkySubGUI
<<<<<<< HEAD
        from pypeit.core import flexure
        from pypeit.scripts import utils
=======
        from pypeit import masterframe
>>>>>>> bea95395
        from pypeit.images import buildimage
        from pypeit.images.detector_container import DetectorContainer

<<<<<<< HEAD
        # Set the verbosity, and create a logfile if verbosity == 2
        msgs.set_logfile_and_verbosity('skysub_regions', args.verbosity)

        # Generate a utilities class
        info = utils.Utilities(pypeit_file=args.file, det=args.det)
=======
        # Parse the detector name
        try:
            det = int(args.det)
        except:
            detname = args.det
        else:
            detname = DetectorContainer.get_name(det)
>>>>>>> bea95395

        # Load it up
        spec2DObj = spec2dobj.Spec2DObj.from_file(args.file, detname, chk_version=True)
        frame = spec2DObj.sciimg
        hdr = fits.open(args.file)[0].header
        fname = hdr["FILENAME"]
        mdir, mkey = hdr['PYPMFDIR'], hdr['TRACMKEY']
        pypeline, specname = hdr['PYPELINE'], hdr['PYP_SPEC']

<<<<<<< HEAD
        # Load the spectrograph and parset
        info.load_par(iFile=sciIdx)
        info.load_metadata()

        # Load the image data
        frame = info.load_frame()

        # Load the slits information
        slits = info.get_slits()
        spat_flexure = flexure.spat_flexure_shift(frame, slits) if args.flexure else None

        # Derive an appropriate output filename
        file_base = info.get_basename()
        info.load_calib_dir()
        calib_key = info.get_calib_key(iFile=iFile)
        regfile = buildimage.SkyRegions.construct_file_name(calib_key, calib_dir=info.calib_dir,
                                                            basename=io.remove_suffix(file_base))
=======
        # Use the appropriate class to get the "detector" number
        det = spec2DObj.detector.parse_name(detname)

        # Setup for PypeIt imports
        msgs.reset(verbosity=args.verbosity)

        # Grab the slit edges
        slits = spec2DObj.slits

        # Get the spatial flexure
        spat_flexure = None
        if args.flexure:
            spat_flexure = spec2DObj.sci_spat_flexure

        # Derive an appropriate output filename
        file_base = os.path.basename(fname)
        prefix = os.path.splitext(file_base)
        if prefix[1] == ".gz":
            outname = os.path.splitext(prefix[0])[0]
        else:
            outname = prefix[0]
        ext = buildimage.SkyRegions.master_file_format
        regfile = masterframe.construct_file_name(buildimage.SkyRegions, master_key=mkey, master_dir=mdir)
        regfile = regfile.replace(".{0:s}".format(ext), "_{0:s}.{1:s}".format(outname, ext))
>>>>>>> bea95395

        # Finally, initialise the GUI
        skyreg = SkySubGUI.initialize(det, frame, slits, pypeline, specname, outname=regfile, overwrite=args.overwrite,
                                      runtime=False, printout=True, initial=args.initial, flexure=spat_flexure)

        # Get the results
        skyreg.get_result()

        # Reset the defaults
        skyreg.finalize()<|MERGE_RESOLUTION|>--- conflicted
+++ resolved
@@ -41,22 +41,11 @@
         from pypeit import msgs
         from pypeit import io
         from pypeit.core.gui.skysub_regions import SkySubGUI
-<<<<<<< HEAD
-        from pypeit.core import flexure
-        from pypeit.scripts import utils
-=======
-        from pypeit import masterframe
->>>>>>> bea95395
+#        from pypeit.core import flexure
+#        from pypeit.scripts import utils
         from pypeit.images import buildimage
         from pypeit.images.detector_container import DetectorContainer
 
-<<<<<<< HEAD
-        # Set the verbosity, and create a logfile if verbosity == 2
-        msgs.set_logfile_and_verbosity('skysub_regions', args.verbosity)
-
-        # Generate a utilities class
-        info = utils.Utilities(pypeit_file=args.file, det=args.det)
-=======
         # Parse the detector name
         try:
             det = int(args.det)
@@ -64,7 +53,8 @@
             detname = args.det
         else:
             detname = DetectorContainer.get_name(det)
->>>>>>> bea95395
+
+#        info = utils.Utilities(pypeit_file=args.file, det=args.det)
 
         # Load it up
         spec2DObj = spec2dobj.Spec2DObj.from_file(args.file, detname, chk_version=True)
@@ -74,25 +64,6 @@
         mdir, mkey = hdr['PYPMFDIR'], hdr['TRACMKEY']
         pypeline, specname = hdr['PYPELINE'], hdr['PYP_SPEC']
 
-<<<<<<< HEAD
-        # Load the spectrograph and parset
-        info.load_par(iFile=sciIdx)
-        info.load_metadata()
-
-        # Load the image data
-        frame = info.load_frame()
-
-        # Load the slits information
-        slits = info.get_slits()
-        spat_flexure = flexure.spat_flexure_shift(frame, slits) if args.flexure else None
-
-        # Derive an appropriate output filename
-        file_base = info.get_basename()
-        info.load_calib_dir()
-        calib_key = info.get_calib_key(iFile=iFile)
-        regfile = buildimage.SkyRegions.construct_file_name(calib_key, calib_dir=info.calib_dir,
-                                                            basename=io.remove_suffix(file_base))
-=======
         # Use the appropriate class to get the "detector" number
         det = spec2DObj.detector.parse_name(detname)
 
@@ -109,19 +80,13 @@
 
         # Derive an appropriate output filename
         file_base = os.path.basename(fname)
-        prefix = os.path.splitext(file_base)
-        if prefix[1] == ".gz":
-            outname = os.path.splitext(prefix[0])[0]
-        else:
-            outname = prefix[0]
-        ext = buildimage.SkyRegions.master_file_format
-        regfile = masterframe.construct_file_name(buildimage.SkyRegions, master_key=mkey, master_dir=mdir)
-        regfile = regfile.replace(".{0:s}".format(ext), "_{0:s}.{1:s}".format(outname, ext))
->>>>>>> bea95395
+        regfile = buildimage.SkyRegions.construct_file_name(mkey, calib_dir=mdir,
+                                                            basename=io.remove_suffix(file_base))
 
         # Finally, initialise the GUI
-        skyreg = SkySubGUI.initialize(det, frame, slits, pypeline, specname, outname=regfile, overwrite=args.overwrite,
-                                      runtime=False, printout=True, initial=args.initial, flexure=spat_flexure)
+        skyreg = SkySubGUI.initialize(det, frame, slits, pypeline, specname, outname=regfile,
+                                      overwrite=args.overwrite, runtime=False, printout=True,
+                                      initial=args.initial, flexure=spat_flexure)
 
         # Get the results
         skyreg.get_result()
