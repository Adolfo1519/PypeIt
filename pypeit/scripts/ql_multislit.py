--- conflicted
+++ resolved
@@ -374,14 +374,7 @@
     @staticmethod
     def main(args):
 
-<<<<<<< HEAD
-        tstart = time.time()
-
-        # Load up the spectrograph
-        spectrograph = load_spectrograph(args.spectrograph, quicklook=True)
-=======
         # Parse the detector this is taken from view_fits but this should be made into a utility function
->>>>>>> 35b39168
 
         tstart = time.time()
         # Parse the files sort by MJD
@@ -390,7 +383,7 @@
 
 
         # Read in the spectrograph, config the parset
-        spectrograph = load_spectrograph(args.spectrograph)
+        spectrograph = load_spectrograph(args.spectrograph, quicklook=True)
         spectrograph_cfg_lines = spectrograph.config_specific_par(files[0]).to_config()
         parset = par.PypeItPar.from_cfg_lines(cfg_lines=spectrograph_cfg_lines,
                                               merge_with=config_lines(args))
