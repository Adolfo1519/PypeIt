--- conflicted
+++ resolved
@@ -1249,10 +1249,7 @@
         descr['sn_min_polyscale'] = "For scale method set to ``auto``, this sets the minimum SNR for which polynomial scaling is attempted."
 
         defaults['weight_method'] = 'auto'
-<<<<<<< HEAD
-=======
         options['weight_method'] = Coadd1DPar.valid_weight_methods()
->>>>>>> 0ce5bf0d
         dtypes['weight_method'] = str
         descr['weight_method'] = "Method used to rescale the spectra prior to coadding. The options are:" \
                         " " \
@@ -1363,15 +1360,6 @@
         """
         Check the parameters are valid for the provided method.
         """
-<<<<<<< HEAD
-        allowed_scale_methods = ['auto', 'poly', 'median', 'none', 'hand']
-        if self.data['scale_method'] not in allowed_scale_methods:
-            raise ValueError("If 'wave_method' is not None it must be one of:\n" + ", ".join(allowed_scale_methods))
-
-        allowed_weight_methods = ['auto', 'constant', 'uniform', 'wave_dependent', 'relative', 'ivar']
-        if self.data['weight_method'] not in allowed_scale_methods:
-            raise ValueError("If 'weight_method' is not None it must be one of:\n" + ", ".join(allowed_weight_methods))
-=======
         allowed_extensions = self.valid_ex()
         if self.data['ex_value'] not in allowed_extensions:
             raise ValueError("'ex_value' must be one of:\n" + ", ".join(allowed_extensions))
@@ -1387,7 +1375,6 @@
         allowed_weight_methods = self.valid_weight_methods()
         if self.data['weight_method'] not in allowed_scale_methods:
             raise ValueError("'weight_method' must be one of:\n" + ", ".join(allowed_weight_methods))
->>>>>>> 0ce5bf0d
 
 
 
