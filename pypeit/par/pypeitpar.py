# encoding: utf-8
"""
Defines parameter sets used to set the behavior for core pypeit
functionality.

For more details on the full parameter hierarchy and a tabulated
description of the keywords in each parameter set, see :ref:`pypeitpar`.

For examples of how to change the parameters for a run of pypeit using
the pypeit input file, see :ref:`pypeit_file`.

**New Parameters**:

To add a new parameter, let's call it `foo`, to any of the provided
parameter sets:

    - Add ``foo=None`` to the ``__init__`` method of the relevant
      parameter set.  E.g.::
        
        def __init__(self, existing_par=None, foo=None):

    - Add any default value (the default value is ``None`` unless you set
      it), options list, data type, and description to the body of the
      ``__init__`` method.  E.g.::

        defaults['foo'] = 'bar'
        options['foo'] = [ 'bar', 'boo', 'fighters' ]
        dtypes['foo'] = str
        descr['foo'] = 'foo? who you callin a foo!  ' \
                       'Options are: {0}'.format(', '.join(options['foo']))

    - Add the parameter to the ``from_dict`` method:
    
        - If the parameter is something that does not require
          instantiation, add the keyword to the ``parkeys`` list in the
          ``from_dict`` method.  E.g.::

            parkeys = [ 'existing_par', 'foo' ]
            kwargs = {}
            for pk in parkeys:
                kwargs[pk] = cfg[pk] if pk in k else None

        - If the parameter is another ParSet or requires instantiation,
          provide the instantiation.  For example, see how the
          :class:`ProcessImagesPar` parameter set is defined in the
          :class:`FrameGroupPar` class.  E.g.::

            pk = 'foo'
            kwargs[pk] = FooPar.from_dict(cfg[pk]) if pk in k else None

**New Parameter Sets:**

To add an entirely new parameter set, use one of the existing parameter
sets as a template, then add the parameter set to :class:`PypeItPar`,
assuming you want it to be accessed throughout the code.

----
"""
import os
import warnings
from pkg_resources import resource_filename
import inspect
from IPython import embed
from collections import OrderedDict

import numpy

from configobj import ConfigObj

from pypeit.par.parset import ParSet
from pypeit.par import util
from pypeit.core.framematch import FrameTypeBitMask
from pypeit import defs

#-----------------------------------------------------------------------------
# Reduction ParSets

# TODO: Create child classes for each allowed frame type?  E.g.:
#
# class BiasPar(FrameGroupPar):
#    def __init__(self, useframe=None, number=None, overscan=None, combine=None, lacosmic=None):
#        # Set frame-specific defaults
#        _number = 5 if number is None else number
#        super(BiasPar, self).__init(frametype='bias', useframe=useframe, number=_number,
#                                    overscan=overscan, combine=combine, lacosmic=lacosmic)

class FrameGroupPar(ParSet):
    """
    An abstracted group of parameters that defines how specific types of
    frames should be grouped and combined.

    For a table with the current keywords, defaults, and descriptions,
    see :ref:`pypeitpar`.
    """
    def __init__(self, frametype=None, useframe=None, exprng=None, process=None):
        # Grab the parameter names and values from the function
        # arguments
        args, _, _, values = inspect.getargvalues(inspect.currentframe())
        pars = OrderedDict([(k,values[k]) for k in args[1:]])

        # Initialize the other used specifications for this parameter
        # set
        defaults = OrderedDict.fromkeys(pars.keys())
        options = OrderedDict.fromkeys(pars.keys())
        dtypes = OrderedDict.fromkeys(pars.keys())
        descr = OrderedDict.fromkeys(pars.keys())

        # Fill out parameter specifications.  Only the values that are
        # *not* None (i.e., the ones that are defined) need to be set
#        defaults['frametype'] = 'bias'
        defaults['frametype'] = frametype       # This is a kludge
        options['frametype'] = FrameGroupPar.valid_frame_types()
        dtypes['frametype'] = str
        descr['frametype'] = 'Frame type.  ' \
                             'Options are: {0}'.format(', '.join(options['frametype']))

        # TODO: Add overscan parameters for each frame type?
        # TODO: JFH This is not documented. What are the options for useframe and what the  does it do?
        defaults['useframe'] = None
        dtypes['useframe'] = str
        descr['useframe'] = 'A master calibrations file to use if it exists.'

        defaults['exprng'] = [None, None]
        dtypes['exprng'] = list
        descr['exprng'] = 'Used in identifying frames of this type.  This sets the minimum ' \
                          'and maximum allowed exposure times.  There must be two items in ' \
                          'the list.  Use None to indicate no limit; i.e., to select exposures ' \
                          'with any time greater than 30 sec, use exprng = [30, None].'

        defaults['process'] = ProcessImagesPar()
        dtypes['process'] = [ ParSet, dict ]
        descr['process'] = 'Low level parameters used for basic image processing'

        # Instantiate the parameter set
        super(FrameGroupPar, self).__init__(list(pars.keys()),
                                            values=list(pars.values()),
                                            defaults=list(defaults.values()),
                                            options=list(options.values()),
                                            dtypes=list(dtypes.values()),
                                            descr=list(descr.values()))

        self.validate()

    @classmethod
    def from_dict(cls, frametype, cfg):
        k = numpy.array([*cfg.keys()])
        parkeys = ['useframe', 'exprng']
        # TODO: cfg can contain frametype but it is ignored...
        allkeys = parkeys + ['process', 'frametype']
        badkeys = numpy.array([pk not in allkeys for pk in k])
        if numpy.any(badkeys):
            raise ValueError('{0} not recognized key(s) for FrameGroupPar.'.format(k[badkeys]))
        kwargs = {}
        for pk in parkeys:
            kwargs[pk] = cfg[pk] if pk in k else None
        pk = 'process'
        kwargs[pk] = ProcessImagesPar.from_dict(cfg[pk]) if pk in k else None
        return cls(frametype=frametype, **kwargs)

    @staticmethod
    def valid_frame_types():
        """
        Return the list of valid frame types.
        """
        return FrameTypeBitMask().keys()

    def validate(self):
        if len(self.data['exprng']) != 2:
            raise ValueError('exprng must be a list with two items.')


class ProcessImagesPar(ParSet):
    """
    The parameters needed to perform basic image processing.

    These parameters are primarily used by
    :class:`pypeit.processimages.ProcessImages`, the base class of many
    of the pypeit objects.

    For a table with the current keywords, defaults, and descriptions,
    see :ref:`pypeitpar`.
    """
    def __init__(self, trim=None, apply_gain=None, orient=None,
                 overscan_method=None, overscan_par=None,
                 combine=None, satpix=None,
                 mask_cr=None,
                 sigrej=None, n_lohi=None, sig_lohi=None, replace=None, lamaxiter=None, grow=None,
                 rmcompact=None, sigclip=None, sigfrac=None, objlim=None,
                 use_biasimage=None, use_overscan=None, use_darkimage=None,
                 use_pixelflat=None, use_illumflat=None,
                 spat_flexure_correct=None):

        # Grab the parameter names and values from the function
        # arguments
        args, _, _, values = inspect.getargvalues(inspect.currentframe())
        pars = OrderedDict([(k,values[k]) for k in args[1:]])

        # Initialize the other used specifications for this parameter
        # set
        defaults = OrderedDict.fromkeys(pars.keys())
        options = OrderedDict.fromkeys(pars.keys())
        dtypes = OrderedDict.fromkeys(pars.keys())
        descr = OrderedDict.fromkeys(pars.keys())

        # Fill out parameter specifications.  Only the values that are
        # *not* None (i.e., the ones that are defined) need to be set

        # Raw image fussing
        defaults['trim'] = True
        dtypes['trim'] = bool
        descr['trim'] = 'Trim the image to the detector supplied region'

        defaults['apply_gain'] = True
        dtypes['apply_gain'] = bool
        descr['apply_gain'] = 'Convert the ADUs to electrons using the detector gain'

        defaults['orient'] = True
        dtypes['orient'] = bool
        descr['orient'] = 'Orient the raw image into the PypeIt frame'

        # Bias, overscan, dark (i.e. detector "signal")
        defaults['use_biasimage'] = True
        dtypes['use_biasimage'] = bool
        descr['use_biasimage'] = 'Use a bias image.  If True, one or more must be supplied in the PypeIt file.'

        defaults['use_overscan'] = True
        dtypes['use_overscan'] = bool
        descr['use_overscan'] = 'Subtract off the overscan.  Detector *must* have one or code will crash.'

        defaults['overscan_method'] = 'savgol'
        options['overscan_method'] = ProcessImagesPar.valid_overscan_methods()
        dtypes['overscan_method'] = str
        descr['overscan_method'] = 'Method used to fit the overscan. ' \
                            'Options are: {0}'.format(', '.join(options['overscan_method']))
        
        defaults['overscan_par'] = [5, 65]
        dtypes['overscan_par'] = [int, list]
        descr['overscan_par'] = 'Parameters for the overscan subtraction.  For ' \
                                '\'polynomial\', set overcan_par = order, number of pixels, ' \
                                'number of repeats ; for \'savgol\', set overscan_par = ' \
                                'order, window size ; for \'median\', set overscan_par = ' \
                                'None or omit the keyword.'

        defaults['use_darkimage'] = False
        dtypes['use_darkimage'] = bool
        descr['use_darkimage'] = 'Subtract off a dark image.  If True, one or more darks must be provided.'

        # Flats
        defaults['use_pixelflat'] = True
        dtypes['use_pixelflat'] = bool
        descr['use_pixelflat'] = 'Use the pixel flat to make pixel-level corrections.  A pixelflat image must be provied.'

        defaults['use_illumflat'] = True
        dtypes['use_illumflat'] = bool
        descr['use_illumflat'] = 'Use the illumination flat to correct for the illumination profile of each slit.'

        # Flexure
        defaults['spat_flexure_correct'] = False
        dtypes['spat_flexure_correct'] = bool
        descr['spat_flexure_correct'] = 'Correct slits, illumination flat, etc. for flexure'


        defaults['combine'] = 'weightmean'
        options['combine'] = ProcessImagesPar.valid_combine_methods()
        dtypes['combine'] = str
        descr['combine'] = 'Method used to combine multiple frames.  Options are: {0}'.format(
                                       ', '.join(options['combine']))

        defaults['satpix'] = 'reject'
        options['satpix'] = ProcessImagesPar.valid_saturation_handling()
        dtypes['satpix'] = str
        descr['satpix'] = 'Handling of saturated pixels.  Options are: {0}'.format(
                                       ', '.join(options['satpix']))

        # TODO -- Make CR Parameters their own ParSet
        defaults['mask_cr'] = False
        dtypes['mask_cr'] = bool
        descr['mask_cr'] = 'Identify CRs and mask them'

        defaults['sigrej'] = 20.0
        dtypes['sigrej'] = [int, float]
        descr['sigrej'] = 'Sigma level to reject cosmic rays (<= 0.0 means no CR removal)'

        defaults['n_lohi'] = [0, 0]
        dtypes['n_lohi'] = list
        descr['n_lohi'] = 'Number of pixels to reject at the lowest and highest ends of the ' \
                          'distribution; i.e., n_lohi = low, high.  Use None for no limit.'

        defaults['sig_lohi'] = [3.0, 3.0]
        dtypes['sig_lohi'] = list
        descr['sig_lohi'] = 'Sigma-clipping level at the low and high ends of the distribution; ' \
                            'i.e., sig_lohi = low, high.  Use None for no limit.'

        defaults['replace'] = 'maxnonsat'
        options['replace'] = ProcessImagesPar.valid_rejection_replacements()
        dtypes['replace'] = str
        descr['replace'] = 'If all pixels are rejected, replace them using this method.  ' \
                           'Options are: {0}'.format(', '.join(options['replace']))

        defaults['lamaxiter'] = 1
        dtypes['lamaxiter'] = int
        descr['lamaxiter'] = 'Maximum number of iterations for LA cosmics routine.'

        defaults['grow'] = 1.5
        dtypes['grow'] = [int, float]
        descr['grow'] = 'Factor by which to expand regions with cosmic rays detected by the ' \
                        'LA cosmics routine.'

        defaults['rmcompact'] = True
        dtypes['rmcompact'] = bool
        descr['rmcompact'] = 'Remove compact detections in LA cosmics routine'

        defaults['sigclip'] = 4.5
        dtypes['sigclip'] = [int, float]
        descr['sigclip'] = 'Sigma level for rejection in LA cosmics routine'

        defaults['sigfrac'] = 0.3
        dtypes['sigfrac'] = [int, float]
        descr['sigfrac'] = 'Fraction for the lower clipping threshold in LA cosmics routine.'

        defaults['objlim'] = 3.0
        dtypes['objlim'] = [int, float]
        descr['objlim'] = 'Object detection limit in LA cosmics routine'

        # Instantiate the parameter set
        super(ProcessImagesPar, self).__init__(list(pars.keys()),
                                               values=list(pars.values()),
                                               defaults=list(defaults.values()),
                                               options=list(options.values()),
                                               dtypes=list(dtypes.values()),
                                               descr=list(descr.values()))

        # Check the parameters match the method requirements
        self.validate()

    @classmethod
    def from_dict(cls, cfg):
        k = numpy.array([*cfg.keys()])
        parkeys = ['trim', 'apply_gain', 'orient',
                   'use_biasimage', 'use_overscan', 'overscan_method', 'overscan_par', 'use_darkimage',
                   'spat_flexure_correct', 'use_illumflat', 'use_pixelflat',
                   'combine', 'satpix', 'sigrej', 'n_lohi', 'mask_cr',
                   'sig_lohi', 'replace', 'lamaxiter', 'grow',
            'rmcompact', 'sigclip', 'sigfrac', 'objlim']

        badkeys = numpy.array([pk not in parkeys for pk in k])
        if numpy.any(badkeys):
            raise ValueError('{0} not recognized key(s) for ProcessImagesPar.'.format(k[badkeys]))

        kwargs = {}
        for pk in parkeys:
            kwargs[pk] = cfg[pk] if pk in k else None
        return cls(**kwargs)

    @staticmethod
    def valid_overscan_methods():
        """
        Return the valid overscan methods.
        """
        return ['polynomial', 'savgol', 'median']

    @staticmethod
    def valid_combine_methods():
        """
        Return the valid methods for combining frames.
        """
        return [ 'mean', 'median', 'weightmean' ]

    @staticmethod
    def valid_saturation_handling():
        """
        Return the valid approachs to handling saturated pixels.
        """
        return [ 'reject', 'force', 'nothing' ]

    @staticmethod
    def valid_rejection_replacements():
        """
        Return the valid replacement methods for rejected pixels.
        """
        return [ 'min', 'max', 'mean', 'median', 'weightmean', 'maxnonsat' ]

    def validate(self):
        """
        Check the parameters are valid for the provided method.
        """

        if self.data['n_lohi'] is not None and len(self.data['n_lohi']) != 2:
            raise ValueError('n_lohi must be a list of two numbers.')
        if self.data['sig_lohi'] is not None and len(self.data['sig_lohi']) != 2:
            raise ValueError('n_lohi must be a list of two numbers.')

        if not self.data['use_overscan']:
            return
        if self.data['overscan_par'] is None:
            raise ValueError('No overscan method parameters defined!')

        # Convert param to list
        if isinstance(self.data['overscan_par'], int):
            self.data['overscan_par'] = [self.data['overscan_par']]
        
        if self.data['overscan_method'] == 'polynomial' and len(self.data['overscan_par']) != 3:
            raise ValueError('For polynomial overscan method, set overscan_par = order, '
                             'number of pixels, number of repeats')

        if self.data['overscan_method'] == 'savgol' and len(self.data['overscan_par']) != 2:
            raise ValueError('For savgol overscan method, set overscan_par = order, window size')
            
        if self.data['overscan_method'] == 'median' and self.data['overscan_par'] is not None:
            warnings.warn('No parameters necessary for median overscan method.  Ignoring input.')

    def to_header(self, hdr):
        """
        Write the parameters to a header object.
        """
        hdr['OSCANMET'] = (self.data['overscan'], 'Method used for overscan subtraction')
        hdr['OSCANPAR'] = (','.join([ '{0:d}'.format(p) for p in self.data['overscan_par'] ]),
                                'Overscan method parameters')
        hdr['COMBMAT'] = ('{0}'.format(self.data['match']), 'Frame combination matching')
        hdr['COMBMETH'] = (self.data['combine'], 'Method used to combine frames')
        hdr['COMBSATP'] = (self.data['satpix'], 'Saturated pixel handling when combining frames')
        hdr['COMBSIGR'] = ('{0}'.format(self.data['sigrej']),
                                'Cosmic-ray sigma rejection when combining')
        hdr['COMBNLH'] = (','.join([ '{0}'.format(n) for n in self.data['n_lohi']]),
                                'N low and high pixels rejected when combining')
        hdr['COMBSLH'] = (','.join([ '{0:.1f}'.format(s) for s in self.data['sig_lohi']]),
                                'Low and high sigma rejection when combining')
        hdr['COMBREPL'] = (self.data['replace'], 'Method used to replace pixels when combining')
        hdr['LACMAXI'] = ('{0}'.format(self.data['lamaxiter']), 'Max iterations for LA cosmic')
        hdr['LACGRW'] = ('{0:.1f}'.format(self.data['grow']), 'Growth radius for LA cosmic')
        hdr['LACRMC'] = (str(self.data['rmcompact']), 'Compact objects removed by LA cosmic')
        hdr['LACSIGC'] = ('{0:.1f}'.format(self.data['sigclip']), 'Sigma clip for LA cosmic')
        hdr['LACSIGF'] = ('{0:.1f}'.format(self.data['sigfrac']),
                            'Lower clip threshold for LA cosmic')
        hdr['LACOBJL'] = ('{0:.1f}'.format(self.data['objlim']),
                            'Object detect limit for LA cosmic')

    @classmethod
    def from_header(cls, hdr):
        """
        Instantiate the object from parameters read from a fits header.
        """
        return cls(overscan=hdr['OSCANMET'],
                   overscan_par=[int(p) for p in hdr['OSCANPAR'].split(',')],
                   match=eval(hdr['COMBMAT']),
                   combine=hdr['COMBMETH'], satpix=hdr['COMBSATP'],
                   sigrej=eval(hdr['COMBSIGR']),
                   n_lohi=[int(p) for p in hdr['COMBNLH'].split(',')],
                   sig_lohi=[float(p) for p in hdr['COMBSLH'].split(',')],
                   replace=hdr['COMBREPL'],
                   lamaxiter=int(hdr['LACMAXI']), grow=float(hdr['LACGRW']),
                   rmcompact=eval(hdr['LACRMC']), sigclip=float(hdr['LACSIGC']),
                   sigfrac=float(hdr['LACSIGF']), objlim=float(hdr['LACOBJL']))


class FlatFieldPar(ParSet):
    """
    A parameter set holding the arguments for how to perform the field
    flattening.

    For a table with the current keywords, defaults, and descriptions,
    see :ref:`pypeitpar`.
    """
    def __init__(self, method=None, pixelflat_file=None, spec_samp_fine=None,
                 spec_samp_coarse=None, spat_samp=None, tweak_slits=None, tweak_slits_thresh=None,
                 tweak_slits_maxfrac=None, rej_sticky=None, slit_trim=None, slit_illum_pad=None,
                 illum_iter=None, illum_rej=None, twod_fit_npoly=None, saturated_slits=None):

        # Grab the parameter names and values from the function
        # arguments
        args, _, _, values = inspect.getargvalues(inspect.currentframe())
        pars = OrderedDict([(k,values[k]) for k in args[1:]])

        # Initialize the other used specifications for this parameter
        # set
        defaults = OrderedDict.fromkeys(pars.keys())
        options = OrderedDict.fromkeys(pars.keys())
        dtypes = OrderedDict.fromkeys(pars.keys())
        descr = OrderedDict.fromkeys(pars.keys())

        # Fill out parameter specifications.  Only the values that are
        # *not* None (i.e., the ones that are defined) need to be set


        # ToDO there are only two methods. The bspline method and skip, so maybe we should rename the bspline method.
        defaults['method'] = 'bspline'
        options['method'] = FlatFieldPar.valid_methods()
        dtypes['method'] = str
        descr['method'] = 'Method used to flat field the data; use skip to skip flat-fielding.  ' \
                          'Options are: None, {0}'.format(', '.join(options['method']))

        defaults['pixelflat_file'] = None
        dtypes['pixelflat_file'] = str
        descr['pixelflat_file'] = 'Filename of the image to use for pixel-level field flattening'

        defaults['spec_samp_fine'] = 1.2
        dtypes['spec_samp_fine'] = [int, float]
        descr['spec_samp_fine'] = 'bspline break point spacing in units of pixels for spectral fit to flat field blaze function.'

        defaults['spec_samp_coarse'] = 50.0
        dtypes['spec_samp_coarse'] = [int, float]
        descr['spec_samp_coarse'] = 'bspline break point spacing in units of pixels for 2-d bspline-polynomial fit to ' \
                                    'flat field image residuals. This should be a large number unless you are trying to ' \
                                    'fit a sky flat with lots of narrow spectral features.'

        defaults['spat_samp'] = 5.0
        dtypes['spat_samp'] = [int, float]
        descr['spat_samp'] = 'Spatial sampling for slit illumination function. This is the width of the median ' \
                             'filter in pixels used to determine the slit illumination function, and thus sets the ' \
                             'minimum scale on which the illumination function will have features.'

        defaults['tweak_slits'] = True
        dtypes['tweak_slits'] = bool
        descr['tweak_slits'] = 'Use the illumination flat field to tweak the slit edges. ' \
                               'This will work even if illumflatten is set to False '

        defaults['tweak_slits_thresh'] = 0.93
        dtypes['tweak_slits_thresh'] = float
        descr['tweak_slits_thresh'] = 'If tweak_slits is True, this sets the illumination function threshold used to ' \
                                      'tweak the slit boundaries based on the illumination flat. ' \
                                      'It should be a number less than 1.0'

        defaults['tweak_slits_maxfrac'] = 0.10
        dtypes['tweak_slits_maxfrac'] = float
        descr['tweak_slits_maxfrac'] = 'If tweak_slit is True, this sets the maximum fractional amount (of a slits width) ' \
                                       'allowed for trimming each (i.e. left and right) slit boundary, i.e. the default is 10% ' \
                                       'which means slits would shrink or grow by at most 20% (10% on each side)'


        defaults['rej_sticky'] = False
        dtypes['rej_sticky'] = bool
        descr['rej_sticky'] = 'Propagate the rejected pixels through the stages of the ' \
                              'flat-field fitting (i.e, from the spectral fit, to the spatial ' \
                              'fit, and finally to the 2D residual fit).  If False, pixels ' \
                              'rejected in each stage are included in each subsequent stage.'

        defaults['slit_trim'] = 3.
        dtypes['slit_trim'] = [int, float, tuple]
        descr['slit_trim'] = 'The number of pixels to trim each side of the slit when ' \
                             'selecting pixels to use for fitting the spectral response ' \
                             'function.  Single values are used for both slit edges; a ' \
                             'two-tuple can be used to trim the left and right sides differently.'

        defaults['slit_illum_pad'] = 5.
        dtypes['slit_illum_pad'] = [int, float]
        descr['slit_illum_pad'] = 'The number of pixels to pad the slit edges when constructing ' \
                                  'the slit-illumination profile. Single value applied to both ' \
                                  'edges.'

        defaults['illum_iter'] = 0
        dtypes['illum_iter'] = int
        descr['illum_iter'] = 'The number of rejection iterations to perform when constructing ' \
                              'the slit-illumination profile.  No rejection iterations are ' \
                              'performed if 0.  WARNING: Functionality still being tested.'

        defaults['illum_rej'] = 5.
        dtypes['illum_rej'] = [int, float]
        descr['illum_rej'] = 'The sigma threshold used in the rejection iterations used to ' \
                             'refine the slit-illumination profile.  Rejection iterations are ' \
                             'only performed if ``illum_iter > 0``.'

        dtypes['twod_fit_npoly'] = int
        descr['twod_fit_npoly'] = 'Order of polynomial used in the 2D bspline-polynomial fit to ' \
                                  'flat-field image residuals. The code determines the order of ' \
                                  'these polynomials to each slit automatically depending on ' \
                                  'the slit width, which is why the default is None. Alter ' \
                                  'this paramter at your own risk!'

        defaults['saturated_slits'] = 'crash'
        options['saturated_slits'] = FlatFieldPar.valid_saturated_slits_methods()
        dtypes['saturated_slits'] = str
        descr['saturated_slits'] = 'Behavior when a slit is encountered with a large fraction ' \
                                   'of saturated pixels in the flat-field.  The options are: ' \
                                   '\'crash\' - Raise an error and halt the data reduction; ' \
                                   '\'mask\' - Mask the slit, meaning no science data will be ' \
                                   'extracted from the slit; \'continue\' - ignore the ' \
                                   'flat-field correction, but continue with the reduction.'

        # Instantiate the parameter set
        super(FlatFieldPar, self).__init__(list(pars.keys()),
                                           values=list(pars.values()),
                                           defaults=list(defaults.values()),
                                           options=list(options.values()),
                                           dtypes=list(dtypes.values()),
                                           descr=list(descr.values()))

        # Check the parameters match the method requirements
        self.validate()

    @classmethod
    def from_dict(cls, cfg):
        k = numpy.array([*cfg.keys()])
        parkeys = ['method', 'pixelflat_file', 'spec_samp_fine', 'spec_samp_coarse',
                   'spat_samp', 'tweak_slits', 'tweak_slits_thresh', 'tweak_slits_maxfrac',
                   'rej_sticky', 'slit_trim', 'slit_illum_pad', 'illum_iter', 'illum_rej',
                   'twod_fit_npoly', 'saturated_slits']

        badkeys = numpy.array([pk not in parkeys for pk in k])
        if numpy.any(badkeys):
            raise ValueError('{0} not recognized key(s) for FlatFieldPar.'.format(k[badkeys]))

        kwargs = {}
        for pk in parkeys:
            kwargs[pk] = cfg[pk] if pk in k else None
        return cls(**kwargs)

    @staticmethod
    def valid_methods():
        """
        Return the valid flat-field methods
        """
        return ['bspline', 'skip'] # [ 'PolyScan', 'bspline' ]. Same here. Not sure what PolyScan is

    @staticmethod
    def valid_saturated_slits_methods():
        """
        Return the valid options for dealing with saturated slits.
        """
        return ['crash', 'mask', 'continue']

    def validate(self):
        """
        Check the parameters are valid for the provided method.
        """
        # Convert param to list
        #if isinstance(self.data['params'], int):
        #    self.data['params'] = [self.data['params']]
        
        # Check that there are the correct number of parameters
        #if self.data['method'] == 'PolyScan' and len(self.data['params']) != 3:
        #    raise ValueError('For PolyScan method, set params = order, number of '
        #                     'pixels, number of repeats')
        #if self.data['method'] == 'bspline' and len(self.data['params']) != 1:
        #    raise ValueError('For bspline method, set params = spacing (integer).')
        if self.data['pixelflat_file'] is None:
            return

        # Check the frame exists
        if not os.path.isfile(self.data['pixelflat_file']):
            raise ValueError('Provided frame file name does not exist: {0}'.format(
                                self.data['pixelflat_file']))

        # Check that if tweak slits is true that illumflatten is alwo true
        # TODO -- We don't need this set, do we??   See the desc of tweak_slits above
        #if self.data['tweak_slits'] and not self.data['illumflatten']:
        #    raise ValueError('In order to tweak slits illumflatten must be set to True')



class FlexurePar(ParSet):
    """
    A parameter set holding the arguments for how to perform flexure
    corrections, both spatial and spectral

    For a table with the current keywords, defaults, and descriptions,
    see :ref:`pypeitpar`.
    """
    def __init__(self, spec_method=None, spec_maxshift=None, spectrum=None):

        # Grab the parameter names and values from the function
        # arguments
        args, _, _, values = inspect.getargvalues(inspect.currentframe())
        pars = OrderedDict([(k,values[k]) for k in args[1:]])

        # Initialize the other used specifications for this parameter
        # set
        defaults = OrderedDict.fromkeys(pars.keys())
        options = OrderedDict.fromkeys(pars.keys())
        dtypes = OrderedDict.fromkeys(pars.keys())
        descr = OrderedDict.fromkeys(pars.keys())

        # Fill out parameter specifications.  Only the values that are
        # *not* None (i.e., the ones that are defined) need to be set
        defaults['spec_method'] = 'skip'
        options['spec_method'] = FlexurePar.valid_methods()
        dtypes['spec_method'] = str
        descr['spec_method'] = 'Method used to correct for flexure. Use skip for no correction.  If ' \
                          'slitcen is used, the flexure correction is performed before the ' \
                          'extraction of objects (not recommended).  ' \
                          'Options are: None, {0}'.format(', '.join(options['spec_method']))

        defaults['spec_maxshift'] = 20
        dtypes['spec_maxshift'] = [int, float]
        descr['spec_maxshift'] = 'Maximum allowed spectral flexure shift in pixels.'

        defaults['spectrum'] = os.path.join(resource_filename('pypeit', 'data/sky_spec/'),
                                            'paranal_sky.fits')
        dtypes['spectrum'] = str
        descr['spectrum'] = 'Archive sky spectrum to be used for the flexure correction.'

        # Instantiate the parameter set
        super(FlexurePar, self).__init__(list(pars.keys()),
                                         values=list(pars.values()),
                                         defaults=list(defaults.values()),
                                         options=list(options.values()),
                                         dtypes=list(dtypes.values()),
                                         descr=list(descr.values()))
        self.validate()

    @classmethod
    def from_dict(cls, cfg):
        k = numpy.array([*cfg.keys()])
        parkeys = ['spec_method', 'spec_maxshift', 'spectrum']
#                   'spat_frametypes']

        badkeys = numpy.array([pk not in parkeys for pk in k])
        if numpy.any(badkeys):
            raise ValueError('{0} not recognized key(s) for FlexurePar.'.format(k[badkeys]))

        kwargs = {}
        for pk in parkeys:
            kwargs[pk] = cfg[pk] if pk in k else None
        return cls(**kwargs)

    @staticmethod
    def valid_methods():
        """
        Return the valid flat-field methods
        """
        return ['boxcar', 'slitcen', 'skip']

    def validate(self):
        """
        Check the parameters are valid for the provided method.
        """
        pass
        # TODO: This has to check both the local directory and the
        # directory in the source distribution
#        if self.data['spectrum'] is not None and not os.path.isfile(self.data['spectrum']):
#            raise ValueError('Provided archive spectrum does not exist: {0}.'.format(
#                             self.data['spectrum']))


class AlignPar(ParSet):
    """
    The parameter set used to hold arguments for tracing the
    alignments in an align frame.

    For a table with the current keywords, defaults, and descriptions,
    see :ref:`pypeitpar`.

    """

    def __init__(self, locations=None, trace_npoly=None, trim_edge=None, sig_thresh=None):

        # Grab the parameter names and values from the function
        # arguments
        args, _, _, values = inspect.getargvalues(inspect.currentframe())
        pars = OrderedDict([(k, values[k]) for k in args[1:]])  # "1:" to skip 'self'

        # Initialize the other used specifications for this parameter
        # set
        defaults = OrderedDict.fromkeys(pars.keys())
        options = OrderedDict.fromkeys(pars.keys())
        dtypes = OrderedDict.fromkeys(pars.keys())
        descr = OrderedDict.fromkeys(pars.keys())

        # Fill out parameter specifications.  Only the values that are
        # *not* None (i.e., the ones that are defined) need to be set

        defaults['locations'] = [0.0, 0.5, 1.0]
        dtypes['locations'] = [list, numpy.ndarray]
        descr['locations'] = 'Locations of the bars, in a list, specified as a fraction of the slit width'

        defaults['trace_npoly'] = 8
        dtypes['trace_npoly'] = int
        descr['trace_npoly'] = 'Order of the polynomial to use when fitting the trace of a single bar'

        defaults['trim_edge'] = [1, 1]
        dtypes['trim_edge'] = list
        descr['trim_edge'] = 'Trim the slit by this number of pixels left/right before finding objects'

        defaults['sig_thresh'] = 1.0  # This must be low, because the routine will find the
        dtypes['sig_thresh'] = [int, float]
        descr['sig_thresh'] = 'Significance threshold for finding an alignment trace. This should be a low' \
                              'number to ensure that the algorithm finds all bars. The algorithm will' \
                              'then only use the N most significant detections, where N is the number' \
                              'of elements specified in the "locations" keyword argument'

        # Instantiate the parameter set
        super(AlignPar, self).__init__(list(pars.keys()),
                                            values=list(pars.values()),
                                            defaults=list(defaults.values()),
                                            options=list(options.values()),
                                            dtypes=list(dtypes.values()),
                                            descr=list(descr.values()))
        self.validate()

    @classmethod
    def from_dict(cls, cfg):
        k = numpy.array([*cfg.keys()])
        parkeys = ['locations', 'trace_npoly', 'trim_edge', 'sig_thresh']

        badkeys = numpy.array([pk not in parkeys for pk in k])
        if numpy.any(badkeys):
            raise ValueError('{0} not recognized key(s) for WaveTiltsPar.'.format(k[badkeys]))

        kwargs = {}
        for pk in parkeys:
            kwargs[pk] = cfg[pk] if pk in k else None
        return cls(**kwargs)

    def validate(self):
        """
        Check the parameters are valid for the provided method.
        """
        pass


class Coadd1DPar(ParSet):
    """
    A parameter set holding the arguments for how to perform 2D coadds

    For a table with the current keywords, defaults, and descriptions,
    see :ref:`pypeitpar`.
    """
    def __init__(self, ex_value=None, flux_value=None, nmaskedge=None,
                 sn_smooth_npix=None, wave_method=None, samp_fact=None, ref_percentile=None, maxiter_scale=None,
                 sigrej_scale=None, scale_method=None, sn_min_medscale=None, sn_min_polyscale=None, maxiter_reject=None,
                 lower=None, upper=None, maxrej=None, sn_clip=None, nbest=None, sensfuncfile=None, coaddfile=None,
                 mag_type=None, filter=None, filter_mag=None, filter_mask=None):

        # Grab the parameter names and values from the function
        # arguments
        args, _, _, values = inspect.getargvalues(inspect.currentframe())
        pars = OrderedDict([(k,values[k]) for k in args[1:]])

        # Initialize the other used specifications for this parameter
        # set
        defaults = OrderedDict.fromkeys(pars.keys())
        options = OrderedDict.fromkeys(pars.keys())
        dtypes = OrderedDict.fromkeys(pars.keys())
        descr = OrderedDict.fromkeys(pars.keys())

        # Extraction to use
        defaults['ex_value'] = 'OPT'
        options['ex_value'] = Coadd1DPar.valid_ex()
        dtypes['ex_value'] = str
        descr['ex_value'] = "The extraction to coadd, i.e. optimal or boxcar. Must be either 'OPT' or 'BOX'"

        # Fluxed?
        defaults['flux_value'] = True
        dtypes['flux_value'] = bool
        descr['flux_value'] = 'If True (default), the code will coadd the fluxed spectra (i.e. the FLAM) in the ' \
                              'spec1d files. If False, it will coadd the counts.'


        # Mask edge pixels?
        defaults['nmaskedge'] = 2
        dtypes['nmaskedge'] = int
        descr['nmaskedge'] = 'Number of edge pixels to mask. This should be removed/fixed.'

        # Offsets
        defaults['sn_smooth_npix'] = None
        dtypes['sn_smooth_npix'] = [int, float]
        descr['sn_smooth_npix'] = 'Number of pixels to median filter by when computing S/N used to decide how to scale ' \
                                  'and weight spectra. If set to None (default), the code will determine the effective ' \
                                  'number of good pixels per spectrum in the stack that is being co-added and use 10% of ' \
                                  'this neff.'


        # Offsets
        defaults['wave_method'] = 'linear'
        dtypes['wave_method'] = str
        descr['wave_method'] = "Method used to construct wavelength grid for coadding spectra. The routine that creates " \
                               "the wavelength is coadd1d.get_wave_grid. The options are:" \
                               " "\
                               "'iref' -- Use the first wavelength array" \
                               "'velocity' -- Grid is uniform in velocity" \
                               "'log10' -- Grid is uniform in log10(wave).This is the same as velocity." \
                               "'linear' -- Grid is uniform in lamba." \
                               "'concatenate' -- Meld the input wavelength arrays"

        defaults['samp_fact'] = 1.0
        dtypes['samp_fact'] = float
        descr['samp_fact'] = 'sampling factor to make the wavelength grid for sensitivity function finer or coarser.  ' \
                             'samp_fact > 1.0 oversamples (finer), samp_fact < 1.0 undersamples (coarser).'

        defaults['ref_percentile'] = 70.0
        dtypes['ref_percentile'] = [int, float]
        descr['ref_percentile'] = 'Percentile used for selecting the minimum SNR cut from a reference spectrum used to ' \
                                  'robustly determine the median ratio between spectra. This parameter is used by ' \
                                  'coadd1d.robust_median_ratio as part of the automatic rescaling procedure. Pixels ' \
                                  'above this percentile cut are deemed the "good" pixels and are used to compute the ' \
                                  'ratio of two spectra.  This must be a number between 0 and 100.'

        defaults['maxiter_scale'] = 5
        dtypes['maxiter_scale'] = int
        descr['maxiter_scale'] = 'Maximum number of iterations performed for rescaling spectra.'

        defaults['sigrej_scale'] = 3.0
        dtypes['sigrej_scale'] = [int, float]
        descr['sigrej_scale'] = 'Rejection threshold used for rejecting pixels when rescaling spectra with scale_spec.'

        defaults['scale_method'] = 'auto'
        dtypes['scale_method'] = str
        descr['scale_method'] = "Method used to rescale the spectra prior to coadding. The options are:" \
                                " "\
                                "'auto' -- Determine the scaling method automatically based on the S/N ratio which works well"\
                                "'poly' -- Polynomial rescaling." \
                                "'median' -- Median rescaling" \
                                "'none' -- Do not rescale." \
                                "'hand' -- Pass in hand scaling factors. This option is not well tested."

        defaults['sn_min_medscale'] = 0.5
        dtypes['sn_min_medscale'] = [int, float]
        descr['sn_min_medscale'] = "For scale method set to 'auto', this sets the minimum SNR for which median scaling is attempted"

        defaults['sn_min_polyscale'] = 2.0
        dtypes['sn_min_polyscale'] = [int, float]
        descr['sn_min_polyscale'] = "For scale method set to 'auto', this sets the minimum SNR for which polynomial scaling is attempted. " \


        defaults['maxiter_reject'] = 5
        dtypes['maxiter_reject'] = int
        descr['maxiter_reject'] = 'maximum number of iterations for stacking and rejection. The code stops iterating ' \
                                  'either when the output mask does not change betweeen successive iterations or when ' \
                                  'maxiter_reject is reached.'
        defaults['lower'] = 3.0
        dtypes['lower'] = [int, float]
        descr['lower'] = 'Lower rejection threshold used for rejecting pixels when combining spectra in units of sigma.'

        defaults['upper'] = 3.0
        dtypes['upper'] = [int, float]
        descr['upper'] = 'Upper rejection threshold used for rejecting pixels when combining spectra in units of sigma.'

        defaults['maxrej'] = None
        dtypes['maxrej'] = int
        descr['maxrej'] = 'Coadding performs iterative rejection by comparing each exposure to a preliminary stack of ' \
                          'all the exposures. If this parameter is set then it will not reject more than maxrej pixels ' \
                          'per iteration of this rejection. The default is None, which means no maximum on rejected pixels.'

        defaults['sn_clip'] = 30.0
        dtypes['sn_clip'] = [int, float]
        descr['sn_clip'] = 'Errors are capped during rejection so that the S/N is never greater than sn_clip. This ' \
                           'prevents overly aggressive rejection in high S/N ratio spectrum which neverthless differ ' \
                           'at a level greater than the formal S/N due to systematics.'

        defaults['nbest'] = None
        dtypes['nbest'] = int
        descr['nbest'] = 'Number of orders to use for estimating the per exposure weights. Default is None, ' \
                         'which will just use one fourth of the total number of orders. This is only used for Echelle'

        # For scaling to an input filter magnitude
        defaults['filter'] = 'none'
        dtypes['filter'] = str
        descr['filter'] = 'Filter for scaling.  See flux_calib.load_fitler_file() for naming.  Ignore if none'

        defaults['mag_type'] = 'AB'
        dtypes['mag_type'] = str
        descr['mag_type'] = 'Magnitude type.  AB is the only option currently allowed'

        defaults['filter_mag'] = None
        dtypes['filter_mag'] = float
        descr['filter_mag'] = 'Magnitude of the source in the given filter'

        defaults['filter_mask'] = None
        dtypes['filter_mask'] = [str, list]
        descr['filter_mask'] = 'List of wavelength regions to mask when doing the scaling (ie. occasional junk pixels).'\
                               'Colon and comma separateed, e.g.   5552:5559,6010:6030'


        # JFH These last two are actually arguments and not parameters that are only here because there is no other easy
        # way to parse .coadd1d files except with parsets. I would like to separate arguments from parameters.
        defaults['sensfuncfile'] = None
        dtypes['sensfuncfile'] = str
        descr['sensfuncfile'] = 'File containing sensitivity function which is a requirement for echelle coadds. ' \
                            'This is only used for Echelle'

        defaults['coaddfile'] = None
        dtypes['coaddfile'] = str
        descr['coaddfile'] = 'Output filename'

        # Instantiate the parameter set
        super(Coadd1DPar, self).__init__(list(pars.keys()),
                                         values=list(pars.values()),
                                         defaults=list(defaults.values()),
                                         dtypes=list(dtypes.values()),
                                         descr=list(descr.values()))
        self.validate()

    @classmethod
    def from_dict(cls, cfg):
        k = numpy.array([*cfg.keys()])
        parkeys = ['ex_value', 'flux_value', 'nmaskedge', 'sn_smooth_npix', 'wave_method',
                   'samp_fact', 'ref_percentile', 'maxiter_scale', 'sigrej_scale', 'scale_method',
                   'sn_min_medscale', 'sn_min_polyscale', 'maxiter_reject', 'lower', 'upper',
                   'maxrej', 'sn_clip', 'nbest', 'sensfuncfile', 'coaddfile',
                   'filter', 'mag_type', 'filter_mag', 'filter_mask']

        badkeys = numpy.array([pk not in parkeys for pk in k])
        if numpy.any(badkeys):
            raise ValueError('{0} not recognized key(s) for Coadd1DPar.'.format(k[badkeys]))

        kwargs = {}
        for pk in parkeys:
            kwargs[pk] = cfg[pk] if pk in k else None
        return cls(**kwargs)

    def validate(self):
        """
        Check the parameters are valid for the provided method.
        """
        pass

    @staticmethod
    def valid_ex():
        """
        Return the valid flat-field methods
        """
        return ['BOX', 'OPT']


class Coadd2DPar(ParSet):
    """
    A parameter set holding the arguments for how to perform 2D coadds

    For a table with the current keywords, defaults, and descriptions,
    see :ref:`pypeitpar`.
    """
    def __init__(self, offsets=None, weights=None):

        # Grab the parameter names and values from the function
        # arguments
        args, _, _, values = inspect.getargvalues(inspect.currentframe())
        pars = OrderedDict([(k,values[k]) for k in args[1:]])

        # Initialize the other used specifications for this parameter
        # set
        defaults = OrderedDict.fromkeys(pars.keys())
        dtypes = OrderedDict.fromkeys(pars.keys())
        descr = OrderedDict.fromkeys(pars.keys())

        # Offsets
        defaults['offsets'] = None
        dtypes['offsets'] = list
        descr['offsets'] = 'User-input list of offsets for the images being combined.'

        # Weights
        defaults['weights'] = 'auto'
        dtypes['weights'] = [str, list]
        descr['weights'] = 'Mode for the weights used to coadd images.  See coadd2d.py for all options.'

        # Instantiate the parameter set
        super(Coadd2DPar, self).__init__(list(pars.keys()),
                                                 values=list(pars.values()),
                                                 defaults=list(defaults.values()),
                                                 dtypes=list(dtypes.values()),
                                                 descr=list(descr.values()))
        self.validate()

    @classmethod
    def from_dict(cls, cfg):
        k = numpy.array([*cfg.keys()])
        parkeys = ['offsets', 'weights']

        badkeys = numpy.array([pk not in parkeys for pk in k])
        if numpy.any(badkeys):
            raise ValueError('{0} not recognized key(s) for Coadd2DPar.'.format(k[badkeys]))

        kwargs = {}
        for pk in parkeys:
            kwargs[pk] = cfg[pk] if pk in k else None
        return cls(**kwargs)

    def validate(self):
        """
        Check the parameters are valid for the provided method.
        """
        pass


class CubePar(ParSet):
    """
    The parameter set used to hold arguments for functionality relevant
    to cube generation (primarily for IFU data).

    For a table with the current keywords, defaults, and descriptions,
    see :ref:`pypeitpar`.
    """

    def __init__(self, slit_spec=None, cube_spat_num=None, cube_wave_num=None,
                 cube_wave_min=None, cube_wave_max=None):

        # Grab the parameter names and values from the function
        # arguments
        args, _, _, values = inspect.getargvalues(inspect.currentframe())
        pars = OrderedDict([(k, values[k]) for k in args[1:]])  # "1:" to skip 'self'

        # Initialize the other used specifications for this parameter
        # set
        defaults = OrderedDict.fromkeys(pars.keys())
        options = OrderedDict.fromkeys(pars.keys())
        dtypes = OrderedDict.fromkeys(pars.keys())
        descr = OrderedDict.fromkeys(pars.keys())

        # Fill out parameter specifications.  Only the values that are
        # *not* None (i.e., the ones that are defined) need to be set

        # Cube Parameters
        defaults['slit_spec'] = True
        dtypes['slit_spec'] = [bool]
        descr['slit_spec'] = 'If the data use slits in one spatial direction, set this to True.' \
                             'If the data uses fibres for all spaxels, set this to False.'

        defaults['cube_spat_num'] = None
<<<<<<< HEAD
        dtypes['cube_spat_num'] = [float, None]
=======
        dtypes['cube_spat_num'] = [int, float]
>>>>>>> 3dafb933
        descr['cube_spat_num'] = 'Number of pixels in the spatial dimension. If None, the number of' \
                                 'pixels in the spatial direction of the slit will be used. If you' \
                                 'are reducing fibre IFU data, this parameter will be ignored'

        defaults['cube_wave_num'] = None
<<<<<<< HEAD
        dtypes['cube_wave_num'] = [float, None]
=======
        dtypes['cube_wave_num'] = [int, float]
>>>>>>> 3dafb933
        descr['cube_wave_num'] = 'Number of pixels in the wavelength dimension. If None, the number' \
                                 'of pixels in the spectral direction on the raw science frame will' \
                                 'be used.'

        defaults['cube_wave_min'] = None
<<<<<<< HEAD
        dtypes['cube_wave_min'] = [float, None]
=======
        dtypes['cube_wave_min'] = float
>>>>>>> 3dafb933
        descr['cube_wave_min'] = 'Minimum wavelength to use. If None, default is minimum wavelength' \
                                 'based on wavelength solution of all spaxels'

        defaults['cube_wave_max'] = None
<<<<<<< HEAD
        dtypes['cube_wave_max'] = [float, None]
=======
        dtypes['cube_wave_max'] = float
>>>>>>> 3dafb933
        descr['cube_wave_max'] = 'Maximum wavelength to use. If None, default is maximum wavelength' \
                                 'based on wavelength solution of all spaxels'


        # Instantiate the parameter set
        super(CubePar, self).__init__(list(pars.keys()),
                                      values=list(pars.values()),
                                      defaults=list(defaults.values()),
                                      options=list(options.values()),
                                      dtypes=list(dtypes.values()),
                                      descr=list(descr.values()))
        self.validate()

    @classmethod
    def from_dict(cls, cfg):
        k = numpy.array([*cfg.keys()])

        # Basic keywords
        parkeys = ['slit_spec', 'cube_spat_num', 'cube_wave_num', 'cube_wave_min', 'cube_wave_max']

        badkeys = numpy.array([pk not in parkeys for pk in k])
        if numpy.any(badkeys):
            raise ValueError('{0} not recognized key(s) for ExtractionPar.'.format(k[badkeys]))

        kwargs = {}
        for pk in parkeys:
            kwargs[pk] = cfg[pk] if pk in k else None
        return cls(**kwargs)

    def validate(self):
        pass


class FluxCalibratePar(ParSet):
    """
    A parameter set holding the arguments for how to perform the flux
    calibration.

    For a table with the current keywords, defaults, and descriptions,
    see :ref:`pypeitpar`.
    """
    def __init__(self, extinct_correct=None, extrap_sens=None):

        # Grab the parameter names and values from the function
        # arguments
        args, _, _, values = inspect.getargvalues(inspect.currentframe())
        pars = OrderedDict([(k,values[k]) for k in args[1:]])

        # Initialize the other used specifications for this parameter
        # set
        defaults = OrderedDict.fromkeys(pars.keys())
        dtypes = OrderedDict.fromkeys(pars.keys())
        descr = OrderedDict.fromkeys(pars.keys())

        defaults['extrap_sens'] = False
        dtypes['extrap_sens'] = bool
        descr['extrap_sens'] = 'Over-ride the default to crash out when the sensitivity function does not cover the full wavelength range.'

        defaults['extinct_correct'] = True
        dtypes['extinct_correct'] = bool
        descr['extinct_correct'] = 'If extinct_correct=True the code will use an atmospheric extinction model to ' \
                                   'extinction correct the data below 10000A. Note that this correction makes no ' \
                                   'sense if one is telluric correcting and this shold be set to False'

        # Instantiate the parameter set
        super(FluxCalibratePar, self).__init__(list(pars.keys()),
                                                 values=list(pars.values()),
                                                 defaults=list(defaults.values()),
                                                 dtypes=list(dtypes.values()),
                                                 descr=list(descr.values()))
        self.validate()

    @classmethod
    def from_dict(cls, cfg):
        k = numpy.array([*cfg.keys()])
        parkeys = ['extinct_correct', 'extrap_sens']

        badkeys = numpy.array([pk not in parkeys for pk in k])
        if numpy.any(badkeys):
            raise ValueError('{0} not recognized key(s) for FluxCalibratePar.'.format(k[badkeys]))

        kwargs = {}
        for pk in parkeys:
            kwargs[pk] = cfg[pk] if pk in k else None
        return cls(**kwargs)

    def validate(self):
        """
        Check the parameters are valid for the provided method.
        """
        pass


class SensFuncPar(ParSet):
    """
    A parameter set holding the arguments for sensitivity function computation using the UV algorithm, see
    sensfunc.SensFuncUV

    For a table with the current keywords, defaults, and descriptions,
    see :ref:`pypeitpar`.
    """
    def __init__(self, extrap_blu=None, extrap_red=None, samp_fact=None, multi_spec_det=None, algorithm=None, UVIS=None, IR=None, polyorder=None, star_type=None, star_mag=None, star_ra=None,
                 star_dec=None, mask_abs_lines=None):
        # Grab the parameter names and values from the function arguments
        args, _, _, values = inspect.getargvalues(inspect.currentframe())
        pars = OrderedDict([(k, values[k]) for k in args[1:]])

        # Initialize the other used specifications for this parameter set
        defaults = OrderedDict.fromkeys(pars.keys())
        dtypes = OrderedDict.fromkeys(pars.keys())
        descr = OrderedDict.fromkeys(pars.keys())

        defaults['extrap_blu'] = 0.1
        dtypes['extrap_blu'] = float
        descr['extrap_blu'] = 'Fraction of minimum wavelength coverage to grow the wavelength coverage of the ' \
                              'sensitivitity function in the blue direction, i.e. if the standard star spectrum' \
                              'cuts off at wave_min, the sensfunc will be extrapolated to cover down to ' \
                              ' (1.0-extrap_blu)*wave_min'


        defaults['extrap_red'] = 0.1
        dtypes['extrap_red'] = float
        descr['extrap_red'] = 'Fraction of maximum wavelength coverage to grow the wavelength coverage of the ' \
                              'sensitivitity function in the red direction, i.e. if the standard star spectrum' \
                              'cuts off at wave_max, the sensfunc will be extrapolated to cover up to ' \
                              ' (1.0 + extrap_red)*wave_max'

        defaults['samp_fact'] = 1.5
        dtypes['samp_fact'] = float
        descr['samp_fact'] = 'sampling factor to make the wavelength grid for sensitivity function finer or coarser.  ' \
                             'samp_fact > 1.0 oversamples (finer), samp_fact < 1.0 undersamples (coarser).'
        defaults['polyorder'] = 5
        dtypes['polyorder'] = int
        descr['polyorder'] = 'Polynomial order for sensitivity function fitting'

        defaults['multi_spec_det'] = None
        dtypes['multi_spec_det'] = list
        descr['multi_spec_det'] = 'List of detector numbers to splice together for multi-detector instruments ' \
                                  '(e.g. DEIMOS, GMOS). It is assumed that there is *no* overlap in wavelength ' \
                                  'across detectors (might be ok if there is)'

        defaults['algorithm'] = 'UVIS'
        dtypes['algorithm'] = str
        descr['algorithm'] = "Specify the algorithm for computing the sensitivity function. The options are: " \
                             " (1) UVIS = Should be used for data with lambda < 7000A." \
                             "No detailed model of telluric absorption but corrects for atmospheric extinction." \
                             " (2) IR = Should be used for data with lambbda > 7000A." \
                             "Peforms joint fit for sensitivity function and telluric absorption using HITRAN models."


        defaults['UVIS'] = SensfuncUVISPar()
        dtypes['UVIS'] = [ParSet, dict ]
        descr['UVIS'] = 'Parameters for the UVIS sensfunc algorithm'

        defaults['IR'] = TelluricPar()
        dtypes['IR'] = [ ParSet, dict ]
        descr['IR'] = 'Parameters for the IR sensfunc algorithm'

        # JFH SHould the default by higher like 8?
        defaults['polyorder'] = 5
        dtypes['polyorder'] = int
        descr['polyorder'] = 'Polynomial order for sensitivity function fitting'

        defaults['star_type'] = None
        dtypes['star_type'] = str
        descr['star_type'] = 'Spectral type of the standard star (for near-IR mainly)'

        defaults['star_mag'] = None
        dtypes['star_mag'] = float
        descr['star_mag'] = 'Magnitude of the standard star (for near-IR mainly)'

        defaults['star_ra'] = None
        dtypes['star_ra'] = float
        descr['star_ra'] = 'RA of the standard star. This will override values in the header, i.e. if they are wrong or absent'

        defaults['star_dec'] = None
        dtypes['star_dec'] = float
        descr['star_dec'] = 'DEC of the standard star. This will override values in the header, i.e. if they are wrong or absent'

        defaults['mask_abs_lines'] = True
        dtypes['mask_abs_lines'] = bool
        descr['mask_abs_lines'] = 'Mask Balmer, Paschen, Brackett, and Pfund lines in sensitivity function fit'

        # Instantiate the parameter set
        super(SensFuncPar, self).__init__(list(pars.keys()),
                                          values=list(pars.values()),
                                          defaults=list(defaults.values()),
                                          dtypes=list(dtypes.values()),
                                          descr=list(descr.values()))
        self.validate()

    @classmethod
    def from_dict(cls, cfg):
        k = numpy.array([*cfg.keys()])
        parkeys = ['extrap_blu', 'extrap_red', 'samp_fact', 'multi_spec_det', 'algorithm', 'UVIS',
                   'IR', 'polyorder', 'star_type', 'star_mag', 'star_ra', 'star_dec',
                   'mask_abs_lines']

        badkeys = numpy.array([pk not in parkeys for pk in k])
        if numpy.any(badkeys):
            raise ValueError('{0} not recognized key(s) for SensFuncPar.'.format(k[badkeys]))

        kwargs = {}
        for pk in parkeys:
            kwargs[pk] = cfg[pk] if pk in k else None
        return cls(**kwargs)

    def validate(self):
        """
        Check the parameters are valid for the provided method.
        """
        if not ((self.data['algorithm'] == 'IR') or  (self.data['algorithm'] == 'UVIS')):
            raise ValueError('algorithm must be set to either  "IR" or "UVIS"')
        # JFH add other checks?


class SensfuncUVISPar(ParSet):
    """
    A parameter set holding the arguments for sensitivity function computation using the UV algorithm, see
    sensfunc.SensFuncUV

    For a table with the current keywords, defaults, and descriptions,
    see :ref:`pypeitpar`.
    """
    def __init__(self, balm_mask_wid=None, std_file=None, std_obj_id=None, sensfunc=None, extinct_correct=None,
                 telluric_correct=None, telluric=None,
                 polycorrect=None, nresln=None, resolution=None, trans_thresh=None):

        # Grab the parameter names and values from the function
        # arguments
        args, _, _, values = inspect.getargvalues(inspect.currentframe())
        pars = OrderedDict([(k,values[k]) for k in args[1:]])

        # Initialize the other used specifications for this parameter
        # set
        defaults = OrderedDict.fromkeys(pars.keys())
        dtypes = OrderedDict.fromkeys(pars.keys())
        descr = OrderedDict.fromkeys(pars.keys())


        # These are the UV sensfunc parameters
        defaults['balm_mask_wid'] = 5.
        dtypes['balm_mask_wid'] = float
        descr['balm_mask_wid'] = 'Mask width for Balmer lines in Angstroms.'

        dtypes['std_file'] = str
        descr['std_file'] = 'Standard star file to generate sensfunc'

        dtypes['std_obj_id'] = [str, int]
        descr['std_obj_id'] = 'Specifies object in spec1d file to use as standard.' \
            ' The brightest object found is used otherwise.'


        dtypes['sensfunc'] = str
        descr['sensfunc'] = 'FITS file that contains or will contain the sensitivity function.'


        defaults['extinct_correct'] = True
        dtypes['extinct_correct'] = bool
        descr['extinct_correct'] = 'If extinct_correct=True the code will use an atmospheric extinction model to ' \
                                   'extinction correct the data below 10000A. Note that this correction makes no ' \
                                   'sense if one is telluric correcting and this shold be set to False'


        defaults['telluric_correct'] = False
        dtypes['telluric_correct'] = bool
        descr['telluric_correct'] = "If telluric_correct=True the code will grab the sens_dict['telluric'] tag from the " \
                                    "sensfunc dictionary and apply it to the data."

        defaults['telluric'] = False
        dtypes['telluric'] = bool
        descr['telluric'] = 'If telluric=True the code creates a synthetic standard star spectrum using the Kurucz models, ' \
            'the sens func is created setting nresln=1.5 it contains the correction for telluric lines.'

        defaults['polycorrect'] = True
        dtypes['polycorrect'] = bool
        descr['polycorrect'] = 'Whether you want to correct the sensfunc with polynomial in the telluric and recombination line regions'


        defaults['nresln'] = 20
        dtypes['nresln'] = [int, float]
        descr['nresln'] = 'Parameter governing the spacing of the bspline breakpoints.'


        defaults['resolution'] = 3000.0
        dtypes['resolution'] = [int, float]
        descr['resolution'] = 'Expected resolution of the standard star spectrum. This should be measured from the data.'

        defaults['trans_thresh'] = 0.9
        dtypes['trans_thresh'] = float
        descr['trans_thresh'] = 'Parameter for selecting telluric regions which are masked. Locations below this ' \
                                'transmission value are masked. If you have significant telluric absorption you should ' \
                                'be using telluric.sensnfunc_telluric'

        # Instantiate the parameter set
        super(SensfuncUVISPar, self).__init__(list(pars.keys()),
                                          values=list(pars.values()),
                                          defaults=list(defaults.values()),
                                          dtypes=list(dtypes.values()),
                                          descr=list(descr.values()))
        self.validate()

    @classmethod
    def from_dict(cls, cfg):
        k = numpy.array([*cfg.keys()])
        parkeys = ['balm_mask_wid',  'sensfunc', 'extinct_correct', 'telluric_correct', 'std_file',
                   'std_obj_id', 'telluric', 'polycorrect', 'nresln', 'resolution', 'trans_thresh']

        badkeys = numpy.array([pk not in parkeys for pk in k])
        if numpy.any(badkeys):
            raise ValueError('{0} not recognized key(s) for SensfuncUVISPar.'.format(k[badkeys]))

        kwargs = {}
        for pk in parkeys:
            kwargs[pk] = cfg[pk] if pk in k else None
        return cls(**kwargs)

    def validate(self):
        """
        Check the parameters are valid for the provided method.
        """
        if self.data['sensfunc'] is not None and self.data['std_file'] is None and not os.path.isfile(self.data['sensfunc']):
            raise ValueError('Provided sensitivity function does not exist: {0}.'.format(
                             self.data['sensfunc']))


class TelluricPar(ParSet):
    """
    A parameter set holding the arguments for sensitivity function computation using the UV algorithm, see
    sensfunc.SensFuncUV

    For a table with the current keywords, defaults, and descriptions,
    see :ref:`pypeitpar`.
    """

    def __init__(self, telgridfile=None, sn_clip=None, resln_guess=None, resln_frac_bounds=None, pix_shift_bounds=None, maxiter=None,
                 sticky=None, lower=None, upper=None, seed=None, tol=None, popsize=None, recombination=None, polish=None,
                 disp=None):

        # Grab the parameter names and values from the function
        # arguments
        args, _, _, values = inspect.getargvalues(inspect.currentframe())
        pars = OrderedDict([(k, values[k]) for k in args[1:]])

        # Initialize the other used specifications for this parameter
        # set
        defaults = OrderedDict.fromkeys(pars.keys())
        dtypes = OrderedDict.fromkeys(pars.keys())
        descr = OrderedDict.fromkeys(pars.keys())

        defaults['telgridfile'] = None
        dtypes['telgridfile'] = str
        descr['telgridfile'] = 'File containing the telluric grid for the observatory in question. These grids are ' \
                               'generated from HITRAN models for each observatory using nominal site parameters. They ' \
                               'must be downloaded from the GoogleDrive and stored in PypeIt/pypeit/data/telluric/'

        defaults['sn_clip'] = 30.0
        dtypes['sn_clip'] = [int, float]
        descr['sn_clip'] = 'This adds an error floor to the ivar, preventing too much rejection at high-S/N (i.e. ' \
                          'standard stars, bright objects) using the function utils.clip_ivar. A small erorr is added ' \
                          'to the input ivar so that the output ivar_out will never give S/N greater than sn_clip. This ' \
                          'prevents overly aggressive rejection in high S/N ratio spectra which neverthless differ at a ' \
                          'level greater than the formal S/N due to the fact that our telluric models are only good to ' \
                          'about 3%.'

        defaults['resln_guess'] = None
        dtypes['resln_guess'] = [int, float]
        descr['resln_guess'] = 'A guess for the resolution of your spectrum expressed as lambda/dlambda. The resolution ' \
                               'is fit explicitly as part of the telluric model fitting, but this guess helps determine ' \
                               'the bounds for the optimization (see next). If not provided, the  wavelength sampling of ' \
                               'your spectrum will be used and the resolution calculated using a typical sampling of 3 ' \
                               'spectral pixels per resolution element.'


        # Force resln_frac_bounds to be a tuple
        if pars['resln_frac_bounds'] is not None and not isinstance(pars['resln_frac_bounds'], tuple):
            try:
                pars['resln_frac_bouncs'] = tuple(pars['resln_frac_bounds'])
            except:
                raise TypeError('Could not convert provided resln_frac_bounds to a tuple.')

        defaults['resln_frac_bounds'] = (0.5,1.5)
        dtypes['resln_frac_bounds'] = tuple
        descr['resln_frac_bounds'] = 'Bounds for the resolution fit optimization which is part of the telluric model. ' \
                                     'This range is in units of the resln_guess, so the (0.5, 1.5) would bound the ' \
                                     'spectral resolution fit to be within the range ' \
                                     'bounds_resln = (0.5*resln_guess, 1.5*resln_guess)'

        # Force pix_shisft_bounds to be a tuple
        if pars['pix_shift_bounds'] is not None and not isinstance(pars['pix_shift_bounds'], tuple):
            try:
                pars['pix_shift_bounds'] = tuple(pars['pix_shift_bounds'])
            except:
                raise TypeError('Could not convert provided pix_shift_bounds to a tuple.')

        defaults['pix_shift_bounds'] = (-5.0,5.0)
        dtypes['pix_shift_bounds'] = tuple
        descr['pix_shift_bounds'] = ' Bounds for the pixel shift optimization in telluric model fit in units of pixels. ' \
                                    'The atmosphere will be allowed to shift within this range during the fit.'


        defaults['maxiter'] = 3
        dtypes['maxiter'] = int
        descr['maxiter'] = 'Maximum number of iterations for the telluric + object model fitting. The code performs ' \
                           'multiple iterations rejecting outliers at each step. The fit is then performed anew to the ' \
                           'remaining good pixels. For this reason if you run with the disp=True option, you will see ' \
                           'that the f(x) loss function gets progressively better during the iterations.'

        defaults['sticky'] = True
        dtypes['sticky'] = bool
        descr['sticky'] = 'Sticky parameter for the utils.djs_reject algorithm for iterative model fit rejection.  ' \
                          'If set to True then points rejected from a previous iteration are kept rejected, in other ' \
                          'words the bad pixel mask is the OR of all previous iterations and rejected pixels accumulate. ' \
                          'If set to False, the bad pixel mask is the mask from the previous iteration, and if the model ' \
                          'fit changes between iterations, points can alternate from being rejected to not rejected. ' \
                          'At present this code only performs optimizations with differential evolution and experience ' \
                          'shows that sticky needs to be True in order for these to converge. This is because the ' \
                          'outliers can be so large that they dominate the loss function, and one never iteratively ' \
                          'converges to a good model fit. In other words, the deformations in the model between ' \
                          'iterations with sticky=False are too small to approach a reasonable fit.'

        defaults['lower'] = 3.0
        dtypes['lower'] = [int, float]
        descr['lower'] = 'Lower rejection threshold in units of sigma_corr*sigma, where sigma is the formal noise of the ' \
                         'spectrum, and sigma_corr is an empirically determined correction to the formal error. The ' \
                         'distribution of input chi (defined by chi = (data - model)/sigma) values is analyzed, and a ' \
                         'correction factor to the formal error sigma_corr is returned which is multiplied into the ' \
                         'formal errors. In this way, a rejection threshold of i.e. 3-sigma, will always correspond to ' \
                         'roughly the same percentile.  This renormalization is performed with ' \
                         'coadd1d.renormalize_errors function, and guarantees that rejection is not too agressive in ' \
                         'cases where the empirical errors determined from the chi-distribution differ significantly ' \
                         'from the formal noise which is used to determine chi.'

        defaults['upper'] = 3.0
        dtypes['upper'] = [int, float]
        descr['upper'] = 'Upper rejection threshold in units of sigma_corr*sigma, where sigma is the formal noise of the ' \
                         'spectrum, and sigma_corr is an empirically determined correction to the formal error. See ' \
                         'above for description.'

        defaults['seed'] = 777
        dtypes['seed'] = int
        descr['seed'] = 'An initial seed for the differential evolution optimization, which is a random process. ' \
                        'The default is a seed = 777 which will be used to generate a unique seed for every order. ' \
                        'A specific seed is used because otherwise the random number generator will use the time for ' \
                        'the seed, and the results will not be reproducible.'


        defaults['tol'] = 1e-3
        dtypes['tol'] = float
        descr['tol'] = 'Relative tolerance for converage of the differential evolution optimization. See ' \
                       'scipy.optimize.differential_evolution for details.'


        defaults['popsize'] = 30
        dtypes['popsize'] = int
        descr['popsize'] = 'A multiplier for setting the total population size for the differential evolution ' \
                           'optimization. See scipy.optimize.differential_evolution for details.'

        defaults['recombination'] = 0.7
        dtypes['recombination'] = [int, float]
        descr['recombination'] = 'The recombination constant for the differential evolution optimization. This should ' \
                                 'be in the range [0, 1]. See scipy.optimize.differential_evolution for details.'

        defaults['polish'] = True
        dtypes['polish'] = bool
        descr['polish'] = 'If True then differential evolution will perform an additional optimizatino at the end to ' \
                          'polish the best fit at the end, which can improve the optimization slightly. See ' \
                          'scipy.optimize.differential_evolution for details.'

        defaults['disp'] = False
        dtypes['disp'] = bool
        descr['disp'] = 'Argument for scipy.optimize.differential_evolution which will  display status messages to the ' \
                        'screen indicating the status of the optimization. See documentation for telluric.Telluric ' \
                        'for a description of the output and how to know if things are working well.'

        # Instantiate the parameter set
        super(TelluricPar, self).__init__(list(pars.keys()),
                                          values=list(pars.values()),
                                          defaults=list(defaults.values()),
                                          dtypes=list(dtypes.values()),
                                          descr=list(descr.values()))
        self.validate()

    @classmethod
    def from_dict(cls, cfg):
        k = numpy.array([*cfg.keys()])
        parkeys = ['telgridfile', 'sn_clip', 'resln_guess', 'resln_frac_bounds',
                   'pix_shift_bounds', 'maxiter', 'sticky', 'lower', 'upper', 'seed', 'tol',
                   'popsize', 'recombination', 'polish', 'disp']

        badkeys = numpy.array([pk not in parkeys for pk in k])
        if numpy.any(badkeys):
            raise ValueError('{0} not recognized key(s) for TelluricPar.'.format(k[badkeys]))

        kwargs = {}
        for pk in parkeys:
            kwargs[pk] = cfg[pk] if pk in k else None
        return cls(**kwargs)

    def validate(self):
        """
        Check the parameters are valid for the provided method.
        """
        pass
        # JFH add something in here which checks that the recombination value provided is bewteen 0 and 1, although
        # scipy.optimize.differential_evoluiton probalby checks this.


class TellFitPar(ParSet):
    """
    A parameter set holding the arguments for sensitivity function computation using the UV algorithm, see
    sensfunc.SensFuncUV

    For a table with the current keywords, defaults, and descriptions,
    see :ref:`pypeitpar`.
    """

    def __init__(self, objmodel=None, redshift=None, delta_redshift=None, pca_file=None, npca=None, bal_mask=None,
                 bounds_norm=None, tell_norm_thresh=None, only_orders=None, pca_lower=None, pca_upper=None,
                 star_type=None, star_mag=None, star_ra=None, star_dec=None, mask_abs_lines=None,
                 func=None, model=None, polyorder=None, fit_region_mask=None, mask_lyman_a=None,
                 delta_coeff_bounds=None, minmax_coeff_bounds=None, tell_grid=None):

        # Grab the parameter names and values from the function arguments
        args, _, _, values = inspect.getargvalues(inspect.currentframe())
        pars = OrderedDict([(k, values[k]) for k in args[1:]])

        # Initialize the other used specifications for this parameter set
        defaults = OrderedDict.fromkeys(pars.keys())
        dtypes = OrderedDict.fromkeys(pars.keys())
        descr = OrderedDict.fromkeys(pars.keys())

        defaults['tell_grid'] = None
        dtypes['tell_grid'] = str
        descr['tell_grid'] = 'pca pickle file. needed when you use qso_telluric'

        defaults['only_orders'] = None
        dtypes['only_orders'] = int
        descr['only_orders'] = "order number if you only want to fit a single order"

        defaults['objmodel'] = None
        dtypes['objmodel'] = str
        descr['objmodel'] = 'which object model you want to use for telluric fit'

        defaults['redshift'] = 0.0
        dtypes['redshift'] = [int, float]
        descr['redshift'] = 'redshift for your object model'

        ### Start parameters for qso_telluric
        defaults['delta_redshift'] = 0.1
        dtypes['delta_redshift'] = [int, float]
        descr['delta_redshift'] = 'variable redshift range during the fit'

        defaults['pca_file'] = os.path.join(resource_filename('pypeit', 'data/telluric/'),
                                            'qso_pca_1200_3100.pckl')
        dtypes['pca_file'] = str
        descr['pca_file'] = 'pca pickle file. needed when you use qso_telluric'

        defaults['npca'] = 8
        dtypes['npca'] = int
        descr['npca'] = 'Number of pca'

        defaults['bal_mask'] = None
        dtypes['bal_mask'] = [list, numpy.ndarray]
        descr['bal_mask'] = 'List of bal masks '

        defaults['bounds_norm'] = [0.1, 3.0]
        dtypes['bounds_norm'] = list
        descr['bounds_norm'] = "Normalization bounds"

        defaults['tell_norm_thresh'] = 0.9
        dtypes['tell_norm_thresh'] = [int, float]
        descr['tell_norm_thresh'] = "Normalization bounds"

        defaults['pca_lower'] = 1220.0
        dtypes['pca_lower'] = [int, float]
        descr['pca_lower'] = "minimum wavelength for the pca model"

        defaults['pca_upper'] = 3100.0
        dtypes['pca_upper'] = [int, float]
        descr['pca_upper'] = "maximum wavelength for the pca model"

        ### Start parameters for star_telluric
        defaults['star_type'] = None
        dtypes['star_type'] = str
        descr['star_type'] = 'stellar type'

        defaults['star_mag'] = None
        dtypes['star_mag'] = [float, int]
        descr['star_mag'] = 'AB magnitude in V band'

        defaults['star_ra'] = None
        dtypes['star_ra'] = float
        descr['star_ra'] = 'Object right-ascension in decimal deg'

        defaults['star_dec'] = None
        dtypes['star_dec'] = float
        descr['star_dec'] = 'Object declination in decimal deg'

        defaults['mask_abs_lines'] = True
        dtypes['mask_abs_lines'] = bool
        descr['mask_abs_lines'] = 'Mask stellar absorption line?'

        ### parameters for both star_telluric and poly_telluric
        defaults['func'] = 'legendre'
        dtypes['func'] = str
        descr['func'] = 'model function'

        defaults['model'] = 'exp'
        dtypes['model'] = str
        descr['model'] = 'model'

        defaults['polyorder'] = 3
        dtypes['polyorder'] = int
        descr['polyorder'] = "polynomial order for the object model"

        defaults['delta_coeff_bounds'] = [-20.0, 20.0]
        dtypes['delta_coeff_bounds'] = list
        descr['delta_coeff_bounds'] = "Normalization bounds"

        defaults['minmax_coeff_bounds'] = [-5.0, 5.0]
        dtypes['minmax_coeff_bounds'] = list
        descr['minmax_coeff_bounds'] = "Normalization bounds"

        ### Start parameters for poly_telluric
        defaults['fit_region_mask'] = None
        dtypes['fit_region_mask'] = list
        descr['fit_region_mask'] = "a list of minimum wavelength"

        defaults['mask_lyman_a'] = True
        dtypes['mask_lyman_a'] = bool
        descr['mask_lyman_a'] = 'mask the blueward of Lyman-alpha line'


        # Instantiate the parameter set
        super(TellFitPar, self).__init__(list(pars.keys()),
                                          values=list(pars.values()),
                                          defaults=list(defaults.values()),
                                          dtypes=list(dtypes.values()),
                                          descr=list(descr.values()))
        self.validate()

    @classmethod
    def from_dict(cls, cfg):
        k = numpy.array([*cfg.keys()])
        parkeys = ['objmodel','redshift', 'delta_redshift', 'pca_file', 'npca', 'bal_mask', 'bounds_norm',
                   'tell_norm_thresh', 'only_orders', 'pca_lower', 'pca_upper',
                   'star_type','star_mag','star_ra','star_dec','mask_abs_lines',
                   'func','model','polyorder','fit_region_mask','mask_lyman_a',
                   'delta_coeff_bounds','minmax_coeff_bounds','tell_grid']

        badkeys = numpy.array([pk not in parkeys for pk in k])
        if numpy.any(badkeys):
            raise ValueError('{0} not recognized key(s) for TellFitPar.'.format(k[badkeys]))

        kwargs = {}
        for pk in parkeys:
            kwargs[pk] = cfg[pk] if pk in k else None
        return cls(**kwargs)

    def validate(self):
        pass

class ManualExtractionPar(ParSet):
    """
    DEPRECATED!!

    A parameter set holding the arguments for how to perform the
    manual extraction of a spectrum.

    A list of these objects can be included in an instance of
    :class:`ExtractObjectsPar` to perform a set of user-defined
    extractions.

    For an example of how to define a series of manual extractions in
    the pypeit input file, see :ref:`pypeit_file`.

    Args:
        frame (:obj:`str`):
            The name of the fits file for a manual extraction
        spec = List of spectral positions to hand extract
        spat = List of spatial positions to hand extract
        det = List of detectors for hand extraction. This must be a list aligned with spec and spat lists, or a single integer
             which will be used for all members of that list
        fwhm = List of FWHM for hand extraction. This must be a list aligned with spec and spat lists, or a single number which will
             be used for all members of that list'


    """
    def __init__(self, frame=None, spec=None, spat = None, det = None, fwhm = None):

        # Grab the parameter names and values from the function
        # arguments
        args, _, _, values = inspect.getargvalues(inspect.currentframe())
        pars = OrderedDict([(k,values[k]) for k in args[1:]])

        # Initialize the other used specifications for this parameter
        # set
        dtypes = OrderedDict.fromkeys(pars.keys())
        descr = OrderedDict.fromkeys(pars.keys())

        # Fill out parameter specifications.  Only the values that are
        # *not* None (i.e., the ones that are defined) need to be set
        dtypes['frame'] = str
        descr['frame'] = 'The name of the fits file for a manual extraction'

        dtypes['spec'] = [list, float, int]
        descr['spec'] = 'List of spectral positions to hand extract '

        dtypes['spat'] = [list, float, int]
        descr['spat'] = 'List of spatial positions to hand extract '

        dtypes['det'] = [list, int]
        descr['det'] = 'List of detectors for hand extraction. This must be a list aligned with spec and spat lists, or a single integer which will be used for all members of that list.  Negative values indicated negative images.'
        dtypes['fwhm'] = [list, int,float]
        descr['fwhm'] = 'List of FWHM for hand extraction. This must be a list aligned with spec and spat lists, or a single number which will be used for all members of that list'

        # Instantiate the parameter set
        super(ManualExtractionPar, self).__init__(list(pars.keys()),
                                                  values=list(pars.values()),
                                                  dtypes=list(dtypes.values()),
                                                  descr=list(descr.values()))
        self.validate()

    @classmethod
    def from_dict(cls, cfg):
        k = numpy.array([*cfg.keys()])
        parkeys = [ 'frame', 'spec','spat','det','fwhm']

        badkeys = numpy.array([pk not in parkeys for pk in k])
        if numpy.any(badkeys):
            raise ValueError('{0} not recognized key(s) for ManualExtractionPar.'.format(
                                k[badkeys]))

        kwargs = {}
        for pk in parkeys:
            kwargs[pk] = cfg[pk] if pk in k else None
        return cls(**kwargs)

    def validate(self):
        pass


class ReduxPar(ParSet):
    """
    The parameter set used to hold arguments for functionality relevant
    to the overal reduction of the the data.
    
    Critically, this parameter set defines the spectrograph that was
    used to collect the data and the overall pipeline used in the
    reductions.
    
    For a table with the current keywords, defaults, and descriptions,
    see :ref:`pypeitpar`.
    """
    def __init__(self, spectrograph=None, detnum=None, sortroot=None, calwin=None, scidir=None,
                 qadir=None, redux_path=None, ignore_bad_headers=None, slitspatnum=None):

        # Grab the parameter names and values from the function
        # arguments
        args, _, _, values = inspect.getargvalues(inspect.currentframe())
        pars = OrderedDict([(k,values[k]) for k in args[1:]])      # "1:" to skip 'self'

        # Initialize the other used specifications for this parameter
        # set
        defaults = OrderedDict.fromkeys(pars.keys())
        options = OrderedDict.fromkeys(pars.keys())
        dtypes = OrderedDict.fromkeys(pars.keys())
        descr = OrderedDict.fromkeys(pars.keys())

        # Fill out parameter specifications.  Only the values that are
        # *not* None (i.e., the ones that are defined) need to be set
        options['spectrograph'] = ReduxPar.valid_spectrographs()
        dtypes['spectrograph'] = str
        descr['spectrograph'] = 'Spectrograph that provided the data to be reduced.  ' \
                                'Options are: {0}'.format(', '.join(options['spectrograph']))

        dtypes['detnum'] = [int, list]
        descr['detnum'] = 'Restrict reduction to a list of detector indices.' \
                          'This cannot (and should not) be used with slitspatnum. '

        dtypes['slitspatnum'] = [str, list]
        descr['slitspatnum'] = 'Restrict reduction to a set of slit DET:SPAT values (closest slit is used). ' \
                               'Example syntax -- slitspatnum = 1:175,1:205   If you are re-running the code, ' \
                               '(i.e. modifying one slit) you *must* have the precise SPAT_ID index.' \
                               'This cannot (and should not) be used with detnum'

        dtypes['sortroot'] = str
        descr['sortroot'] = 'A filename given to output the details of the sorted files.  If ' \
                            'None, the default is the root name of the pypeit file.  If off, ' \
                            'no output is produced.'

        # TODO: Allow this to apply to each calibration frame type
        defaults['calwin'] = 0
        dtypes['calwin']   = [int, float]
        descr['calwin'] = 'The window of time in hours to search for calibration frames for a ' \
                          'science frame'

        # TODO: Explain what this actually does in the description.
        defaults['ignore_bad_headers'] = False
        dtypes['ignore_bad_headers'] = bool
        descr['ignore_bad_headers'] = 'Ignore bad headers (NOT recommended unless you know it is safe).'

        defaults['scidir'] = 'Science'
        dtypes['scidir'] = str
        descr['scidir'] = 'Directory relative to calling directory to write science files.'

        defaults['qadir'] = 'QA'
        dtypes['qadir'] = str
        descr['qadir'] = 'Directory relative to calling directory to write quality ' \
                         'assessment files.'

        defaults['redux_path'] = os.getcwd()
        dtypes['redux_path'] = str
        descr['redux_path'] = 'Path to folder for performing reductions.  Default is the ' \
                              'current working directory.'

        # Instantiate the parameter set
        super(ReduxPar, self).__init__(list(pars.keys()),
                                        values=list(pars.values()),
                                        defaults=list(defaults.values()),
                                        options=list(options.values()),
                                        dtypes=list(dtypes.values()),
                                        descr=list(descr.values()))
        self.validate()

    @classmethod
    def from_dict(cls, cfg):
        k = numpy.array([*cfg.keys()])

        # Basic keywords
        parkeys = [ 'spectrograph', 'detnum', 'sortroot', 'calwin', 'scidir', 'qadir',
                    'redux_path', 'ignore_bad_headers', 'slitspatnum']

        badkeys = numpy.array([pk not in parkeys for pk in k])
        if numpy.any(badkeys):
            raise ValueError('{0} not recognized key(s) for ReduxPar.'.format(k[badkeys]))

        kwargs = {}
        for pk in parkeys:
            kwargs[pk] = cfg[pk] if pk in k else None
        # Check that detnum and slitspatnum are not both set
        if kwargs['detnum'] is not None and kwargs['slitspatnum'] is not None:
            raise IOError("You cannot set both detnum and slitspatnum!  Causes serious SpecObjs output challenges..")
        # Finish
        return cls(**kwargs)

    @staticmethod
    def valid_spectrographs():
        return defs.pypeit_spectrographs

    def validate(self):
        pass

    
class WavelengthSolutionPar(ParSet):
    """
    The parameter set used to hold arguments for the determination of
    wavelength solution.
    
    For a table with the current keywords, defaults, and descriptions,
    see :ref:`pypeitpar`.
    """
    def __init__(self, reference=None, method=None, echelle=None, ech_fix_format=None,
                 ech_nspec_coeff=None, ech_norder_coeff=None, ech_sigrej=None, lamps=None,
                 sigdetect=None, fwhm=None, reid_arxiv=None,
                 nreid_min=None, cc_thresh=None, cc_local_thresh=None, nlocal_cc=None,
                 rms_threshold=None, match_toler=None, func=None, n_first=None, n_final=None,
                 sigrej_first=None, sigrej_final=None, wv_cen=None, disp=None, numsearch=None,
                 nfitpix=None, IDpixels=None, IDwaves=None, medium=None, frame=None,
                 nsnippet=None):

        # Grab the parameter names and values from the function
        # arguments
        args, _, _, values = inspect.getargvalues(inspect.currentframe())
        pars = OrderedDict([(k,values[k]) for k in args[1:]])

        # Initialize the other used specifications for this parameter
        # set
        defaults = OrderedDict.fromkeys(pars.keys())
        options = OrderedDict.fromkeys(pars.keys())
        dtypes = OrderedDict.fromkeys(pars.keys())
        descr = OrderedDict.fromkeys(pars.keys())

        # Fill out parameter specifications.  Only the values that are
        # *not* None (i.e., the ones that are defined) need to be set

        # TODO JFH Does sky actually do anything?
        # TODO: Only test for 'pixel' is ever used. I.e. 'arc' or 'sky'
        # does not make a difference.
        defaults['reference'] = 'arc'
        options['reference'] = WavelengthSolutionPar.valid_reference()
        dtypes['reference'] = str
        descr['reference'] = 'Perform wavelength calibration with an arc, sky frame.  Use ' \
                             '\'pixel\' for no wavelength solution.'

        defaults['method'] = 'holy-grail'
        options['method'] = WavelengthSolutionPar.valid_methods()
        dtypes['method'] = str
        descr['method'] = 'Method to use to fit the individual arc lines. Most of these methods are now deprecated ' \
                          'as they fail most of the time without significant parameter tweaking. ' \
                          '\'holy-grail\' attempts to get a first guess at line IDs by looking for patterns in the ' \
                          'line locations. It is fully automated and works really well excpet for when it does not' \
                          '\'reidentify\' is now the preferred method, however it requires that an archive of ' \
                          'wavelength solution has been constructed for your instrument/grating combination'' \
                          ''Options are: {0}'.format(', '.join(options['method']))
#        descr['method'] = 'Method to use to fit the individual arc lines.  ' \
#                          '\'fit\' is likely more accurate, but \'simple\' uses a polynomial ' \
#                          'fit (to the log of a gaussian) and is fast and reliable.  ' \
#                          '\'arclines\' uses the arclines python package.' \
#                          'Options are: {0}'.format(', '.join(options['method']))

        # Echelle wavelength calibration stuff
        defaults['echelle'] = False
        dtypes['echelle'] = bool
        descr['echelle'] = 'Is this an echelle spectrograph? If yes an additional 2-d fit wavelength fit will be performed as a function ' \
                           'of spectral pixel and order number to improve the wavelength solution'

        defaults['ech_nspec_coeff'] = 4
        dtypes['ech_nspec_coeff'] = int
        descr['ech_nspec_coeff'] = 'For echelle spectrographs, order of the final 2d fit to the spectral dimension. ' \
                                   'You should choose this to be the n_final of the fits to the individual orders.'

        defaults['ech_norder_coeff'] = 4
        dtypes['ech_norder_coeff'] = int
        descr['ech_norder_coeff'] = 'For echelle spectrographs, order of the final 2d fit to the order dimension.'

        defaults['ech_sigrej'] = 2.0
        dtypes['ech_sigrej'] = [int,float]
        descr['ech_sigrej'] = 'For echelle spectrographs sigma clipping rejection threshold in 2d fit to spectral and order dimensions'


        # TODO: These needs to be tidied up so we can check for valid lamps. Right now I'm not checking.
        # Force lamps to be a list
        if pars['lamps'] is not None and not isinstance(pars['lamps'], list):
            pars['lamps'] = [pars['lamps']]
        options['lamps'] = None
        #options['lamps'] = WavelengthSolutionPar.valid_lamps()
        dtypes['lamps'] = list
        descr['lamps'] = 'Name of one or more ions used for the wavelength calibration.  Use ' \
                         'None for no calibration.  ' \
                         'Options are: {0}'.format(', '.join(WavelengthSolutionPar.valid_lamps()))


        # ToDo Should this be in counts or ADU? Currently the arcs are in ADU (which actually sort of makes sense here) but the
        # name of the parameter is counts. Perhaps we should just change this to nonlinear_adu or something to avoid confusion.

        # These are the parameters used for arc line detection
        # TODO: Why is this not always defined by the detectors of the
        # spectrograph?
        #defaults['nonlinear_counts'] = None
        #dtypes['nonlinear_counts'] = float
        #descr['nonlinear_counts'] = 'Arc lines above this saturation threshold are not used in wavelength solution fits because they cannot' \
        #                            'be accurately centroided'

        defaults['sigdetect'] = 5.
        dtypes['sigdetect'] =  [int, float, list, numpy.ndarray]
        descr['sigdetect'] = 'Detection threshold for arc lines. This can be a single number or a list/array providing the value for each slit'

        defaults['fwhm'] = 4.
        dtypes['fwhm'] = [int, float]
        descr['fwhm'] = 'Spectral sampling of the arc lines. This is the FWHM of an arcline in *unbinned* pixels.'

        # These are the parameters used for reidentification
        defaults['reid_arxiv']=None
        dtypes['reid_arxiv'] = str
        descr['reid_arxiv'] = 'Name of the archival wavelength solution file that will be used for the wavelength ' \
                              'reidentification if the wavelength solution method = reidentify'

        defaults['nreid_min'] = 1
        dtypes['nreid_min'] = int
        descr['nreid_min'] = 'Minimum number of times that a given candidate reidentified line must be properly matched ' \
                             'with a line in the arxiv to be considered a good reidentification. If there is a lot of ' \
                             'duplication in the arxiv of the spectra in question (i.e. multislit) set this to a number ' \
                             'like 1-4. For echelle this depends on the number of solutions in the arxiv. For fixed format ' \
                             'echelle (ESI, X-SHOOTER, NIRES) set this 1. For an echelle with a tiltable grating, it will ' \
                             'depend on the number of solutions in the arxiv.'

        defaults['nsnippet'] = 2
        dtypes['nsnippet'] = int
        descr['nsnippet'] = 'Number of spectra to chop the arc spectrum into when using the full_template method'

        defaults['cc_thresh'] = 0.70
        dtypes['cc_thresh'] = [float, list, numpy.ndarray]
        descr['cc_thresh'] = 'Threshold for the *global* cross-correlation coefficient between an input spectrum and member ' \
                             'of the archive required to attempt reidentification. Spectra from the archive with a lower ' \
                             'cross-correlation are not used for reidentification. This can be a single number or a list/array providing the value for each slit'

        defaults['cc_local_thresh'] = 0.70
        dtypes['cc_local_thresh'] = float
        descr['cc_local_thresh'] = 'Threshold for the *local* cross-correlation coefficient, evaluated at each reidentified line,  ' \
                                   'between an input spectrum and the shifted and stretched archive spectrum above which a ' \
                                   'line must be to be considered a good line for reidentification. The local cross-correlation ' \
                                   'is evaluated at each candidate reidentified line (using a window of nlocal_cc), and is then ' \
                                   'used to score the the reidentified lines to arrive at the final set of good reidentifications'

        defaults['nlocal_cc'] = 11
        dtypes['nlocal_cc'] = int
        descr['nlocal_cc'] = 'Size of pixel window used for local cross-correlation computation for each arc line. If not ' \
                             'an odd number one will be added to it to make it odd.'

        defaults['ech_fix_format'] = True
        dtypes['ech_fix_format'] = bool
        descr['ech_fix_format'] = 'Is this a fixed format echelle like ESI, X-SHOOTER, or NIRES. If so reidentification ' \
                                  'will assume that each order in the data is aligned with a single order in the reid arxiv'




        # These are the parameters used for the iterative fitting of the arc lines
        defaults['rms_threshold'] = 0.15
        dtypes['rms_threshold'] = [float, list, numpy.ndarray]
        descr['rms_threshold'] = 'Minimum RMS for keeping a slit/order solution. This can be a single number or a list/array providing the value for each slit'

        defaults['match_toler'] = 2.0
        dtypes['match_toler'] = float
        descr['match_toler'] = 'Matching tolerance in pixels when searching for new lines. This is the difference ' \
                               'in pixels between the wavlength assigned to an arc line by an iteration of the wavelength ' \
                               'solution to the wavelength in the line list. This parameter is also used as the matching ' \
                               'tolerance in pixels for a line reidentification. A good line match must match within this ' \
                               'tolerance to the shifted and stretched archive spectrum, and the archive wavelength ' \
                               'solution at this match must be within match_toler dispersion elements from the line in line list.'

        defaults['func'] = 'legendre'
        dtypes['func'] = str
        descr['func'] = 'Function used for wavelength solution fits'

        defaults['n_first'] = 2
        dtypes['n_first'] = int
        descr['n_first'] = 'Order of first guess fit to the wavelength solution.'

        defaults['sigrej_first'] = 2.0
        dtypes['sigrej_first'] = float
        descr['sigrej_first'] = 'Number of sigma for rejection for the first guess to the wavelength solution.'


        defaults['n_final'] = 4
        dtypes['n_final'] = [int, float, list, numpy.ndarray]
        descr['n_final'] = 'Order of final fit to the wavelength solution (there are n_final+1 parameters in the fit). This can be a single number or a list/array providing the value for each slit'


        defaults['sigrej_final'] = 3.0
        dtypes['sigrej_final'] = float
        descr['sigrej_final'] = 'Number of sigma for rejection for the final guess to the wavelength solution.'

        # TODO: Not used
        # Backwards compatibility with basic and semi_brute algorithms
        defaults['wv_cen'] = 0.0
        dtypes['wv_cen'] = float
        descr['wv_cen'] = 'Central wavelength. Backwards compatibility with basic and semi-brute algorithms.'

        defaults['disp'] = 0.0
        dtypes['disp'] = float
        descr['disp'] = 'Dispersion. Backwards compatibility with basic and semi-brute algorithms.'


        defaults['numsearch'] = 20
        dtypes['numsearch'] = int
        descr['numsearch'] = 'Number of brightest arc lines to search for in preliminary ' \
                             'identification'

        defaults['nfitpix'] = 5
        dtypes['nfitpix'] = int
        descr['nfitpix'] = 'Number of pixels to fit when deriving the centroid of the arc ' \
                           'lines (an odd number is best)'

        dtypes['IDpixels'] = [int, float, list]
        descr['IDpixels'] = 'One or more pixels at which to manually identify a line'

        dtypes['IDwaves'] = [int, float, list]
        descr['IDwaves'] = 'Wavelengths of the manually identified lines'

        # TODO: Not used
        defaults['medium'] = 'vacuum'
        options['medium'] = WavelengthSolutionPar.valid_media()
        dtypes['medium'] = str
        descr['medium'] = 'Medium used when wavelength calibrating the data.  ' \
                          'Options are: {0}'.format(', '.join(options['medium']))

        # TODO: What should the default be?  None or 'heliocentric'?
        defaults['frame'] = 'heliocentric'
        options['frame'] = WavelengthSolutionPar.valid_reference_frames()
        dtypes['frame'] = str
        descr['frame'] = 'Frame of reference for the wavelength calibration.  ' \
                         'Options are: {0}'.format(', '.join(options['frame']))

        # Instantiate the parameter set
        super(WavelengthSolutionPar, self).__init__(list(pars.keys()),
                                                    values=list(pars.values()),
                                                    defaults=list(defaults.values()),
                                                    options=list(options.values()),
                                                    dtypes=list(dtypes.values()),
                                                    descr=list(descr.values()))
        self.validate()

    @classmethod
    def from_dict(cls, cfg):
        k = numpy.array([*cfg.keys()])
        parkeys = ['reference', 'method', 'echelle', 'ech_fix_format', 'ech_nspec_coeff',
                   'ech_norder_coeff', 'ech_sigrej', 'lamps', 'sigdetect',
                   'fwhm', 'reid_arxiv', 'nreid_min', 'cc_thresh', 'cc_local_thresh',
                   'nlocal_cc', 'rms_threshold', 'match_toler', 'func', 'n_first','n_final',
                   'sigrej_first', 'sigrej_final', 'wv_cen', 'disp', 'numsearch', 'nfitpix',
                   'IDpixels', 'IDwaves', 'medium', 'frame', 'nsnippet']

        badkeys = numpy.array([pk not in parkeys for pk in k])
        if numpy.any(badkeys):
            raise ValueError('{0} not recognized key(s) for WavelengthSolutionPar.'.format(
                             k[badkeys]))

        kwargs = {}
        for pk in parkeys:
            kwargs[pk] = cfg[pk] if pk in k else None
        return cls(**kwargs)

    @staticmethod
    def valid_reference():
        """
        Return the valid wavelength solution methods.
        """
        return [ 'arc', 'sky', 'pixel' ]

    @staticmethod
    def valid_methods():
        """
        Return the valid wavelength solution methods.
        """
        return [ 'simple', 'semi-brute', 'basic', 'holy-grail', 'identify', 'reidentify', 'full_template']

    @staticmethod
    def valid_lamps():
        """
        Return the valid lamp ions
        """
        return [ 'ArI', 'CdI', 'HgI', 'HeI', 'KrI', 'NeI', 'XeI', 'ZnI', 'ThAr' ]

    @staticmethod
    def valid_media():
        """
        Return the valid media for the wavelength calibration.
        """
        return [ 'vacuum', 'air' ]

    @staticmethod
    def valid_reference_frames():
        """
        Return the valid reference frames for the wavelength calibration
        """
        return [ 'observed', 'heliocentric', 'barycentric' ]

    def validate(self):
        pass


class EdgeTracePar(ParSet):
    """
    Parameters used for slit edge tracing.
    
    For a table with the current keywords, defaults, and descriptions,
    see :ref:`pypeitpar`.
    """
    prefix = 'ETP'  # Prefix for writing parameters to a header is a class attribute
    def __init__(self, filt_iter=None, sobel_mode=None, edge_thresh=None, follow_span=None,
                 det_min_spec_length=None, valid_flux_thresh=None, max_shift_abs=None,
                 max_shift_adj=None, max_spat_error=None, match_tol=None, fit_function=None,
                 fit_order=None, fit_maxdev=None, fit_maxiter=None, fit_niter=None,
                 fit_min_spec_length=None, auto_pca=None, left_right_pca=None, pca_min_edges=None,
                 pca_n=None, pca_var_percent=None, pca_function=None, pca_order=None,
                 pca_sigrej=None, pca_maxrej=None, pca_maxiter=None, smash_range=None,
                 edge_detect_clip=None, trace_median_frac=None, trace_thresh=None,
                 fwhm_uniform=None, niter_uniform=None, fwhm_gaussian=None, niter_gaussian=None,
                 det_buffer=None, max_nudge=None, sync_predict=None, sync_center=None,
                 gap_offset=None, sync_to_edge=None, minimum_slit_length=None, length_range=None,
                 minimum_slit_gap=None, clip=None, sync_clip=None, mask_reg_maxiter=None,
                 mask_reg_maxsep=None, mask_reg_sigrej=None, ignore_alignment=None, pad=None,
                 add_slits=None, rm_slits=None):

        # Grab the parameter names and values from the function
        # arguments
        args, _, _, values = inspect.getargvalues(inspect.currentframe())
        pars = OrderedDict([(k,values[k]) for k in args[1:]])      # "1:" to skip 'self'

        # Initialize the other used specifications for this parameter
        # set
        defaults = OrderedDict.fromkeys(pars.keys())
        options = OrderedDict.fromkeys(pars.keys())
        dtypes = OrderedDict.fromkeys(pars.keys())
        descr = OrderedDict.fromkeys(pars.keys())

        # Fill out parameter specifications.  Only the values that are
        # *not* None (i.e., the ones that are defined) need to be set
        defaults['filt_iter'] = 0
        dtypes['filt_iter'] = int
        descr['filt_iter'] = 'Number of median-filtering iterations to perform on sqrt(trace) ' \
                             'image before applying to Sobel filter to detect slit/order edges.'

        defaults['sobel_mode'] = 'nearest'
        options['sobel_mode'] = EdgeTracePar.valid_sobel_modes()
        dtypes['sobel_mode'] = str
        descr['sobel_mode'] = 'Mode for Sobel filtering.  Default is \'nearest\'; note we find' \
                              '\'constant\' works best for DEIMOS.'

        defaults['edge_thresh'] = 20.
        dtypes['edge_thresh'] = [int, float]
        descr['edge_thresh'] = 'Threshold for finding edges in the Sobel-filtered significance' \
                               ' image.'

        defaults['follow_span'] = 20
        dtypes['follow_span'] = int
        descr['follow_span'] = 'In the initial connection of spectrally adjacent edge ' \
                               'detections, this sets the number of previous spectral rows ' \
                               'to consider when following slits forward.'

        # TODO: Allow this to be a list so that it can be detector specific?
        defaults['det_min_spec_length'] = 0.33
        dtypes['det_min_spec_length'] = [int, float]
        descr['det_min_spec_length'] = 'The minimum spectral length (as a fraction of the ' \
                                       'detector size) of a trace determined by direct ' \
                                       'measurements of the detector data (as opposed to what ' \
                                       'should be included in any modeling approach; see '\
                                       'fit_min_spec_length).'
        
        defaults['valid_flux_thresh'] = 500.
        dtypes['valid_flux_thresh'] = [int, float]
        descr['valid_flux_thresh'] = 'The flux in the image used to construct the edge traces ' \
                                     'is valid if its median value is above this threshold.  ' \
                                     'Any edge tracing issues are then assumed not to be an ' \
                                     'issue with the trace image itself.'

        defaults['max_shift_abs'] = 0.5
        dtypes['max_shift_abs'] = [int, float]
        descr['max_shift_abs'] = 'Maximum spatial shift in pixels between an input edge ' \
                                 'location and the recentroided value.'

        defaults['max_shift_adj'] = 0.15
        dtypes['max_shift_adj'] = [int, float]
        descr['max_shift_adj'] = 'Maximum spatial shift in pixels between the edges in ' \
                                 'adjacent spectral positions.'

#        defaults['max_spat_error'] = 0.2
        dtypes['max_spat_error'] = [int, float]
        descr['max_spat_error'] = 'Maximum error in the spatial position of edges in pixels.'

        defaults['match_tol'] = 3.
        dtypes['match_tol'] = [int, float]
        descr['match_tol'] = 'Same-side slit edges below this separation in pixels are ' \
                             'considered part of the same edge.'

        defaults['fit_function'] = 'legendre'
        options['fit_function'] = EdgeTracePar.valid_functions()
        dtypes['fit_function'] = str
        descr['fit_function'] = 'Function fit to edge measurements.  ' \
                                'Options are: {0}'.format(', '.join(options['fit_function']))

        defaults['fit_order'] = 5
        dtypes['fit_order'] = int
        descr['fit_order'] = 'Order of the function fit to edge measurements.'

        defaults['fit_maxdev'] = 5.0
        dtypes['fit_maxdev'] = [int, float]
        descr['fit_maxdev'] = 'Maximum deviation between the fitted and measured edge position ' \
                              'for rejection in spatial pixels.'

        defaults['fit_maxiter'] = 25
        dtypes['fit_maxiter'] = int
        descr['fit_maxiter'] = 'Maximum number of rejection iterations during edge fitting.'

        defaults['fit_niter'] = 1
        dtypes['fit_niter'] = int
        descr['fit_niter'] = 'Number of iterations of re-measuring and re-fitting the edge ' \
                             'data; see :func:`pypeit.core.trace.fit_trace`.'

        # TODO: Allow this to be a list so that it can be detector specific?
        defaults['fit_min_spec_length'] = 0.6
        dtypes['fit_min_spec_length'] = float
        descr['fit_min_spec_length'] = 'Minimum unmasked spectral length of a traced slit edge ' \
                                       'to use in any modeling procedure (polynomial fitting ' \
                                       'or PCA decomposition).'

        defaults['auto_pca'] = True
        dtypes['auto_pca'] = bool
        descr['auto_pca'] = 'During automated tracing, attempt to construct a PCA decomposition ' \
                            'of the traces. When True, the edge traces resulting from the ' \
                            'initial detection, centroid refinement, and polynomial fitting ' \
                            'must meet a set of criteria for performing the pca; see ' \
                            ':func:`pypeit.edgetrace.EdgeTraceSet.can_pca`.  If False, the ' \
                            '``sync_predict`` parameter *cannot* be set to ``pca``; if it is ' \
                            'not, the value is set to ``nearest`` and a warning is issued when ' \
                            'validating the parameter set.'

        defaults['left_right_pca'] = False
        dtypes['left_right_pca'] = bool
        descr['left_right_pca'] = 'Construct a PCA decomposition for the left and right traces ' \
                                  'separately.  This can be important for cross-dispersed ' \
                                  'echelle spectrographs (e.g., Keck-NIRES)'

        defaults['pca_min_edges'] = 4
        dtypes['pca_min_edges'] = int
        descr['pca_min_edges'] = 'Minimum number of edge traces required to perform a PCA '\
                                 'decomposition of the trace form.  If left_right_pca is True, ' \
                                 'this minimum applies to the number of left and right traces '\
                                 'separately.'

        dtypes['pca_n'] = int
        descr['pca_n'] = 'The number of PCA components to keep, which must be less than the ' \
                         'number of detected traces.  If not provided, determined by ' \
                         'calculating the minimum number of components required to explain a ' \
                         'given percentage of variance in the edge data; see `pca_var_percent`.'
            
        defaults['pca_var_percent'] = 99.8
        dtypes['pca_var_percent'] = [int, float]
        descr['pca_var_percent'] = 'The percentage (i.e., not the fraction) of the variance in ' \
                                   'the edge data accounted for by the PCA used to truncate ' \
                                   'the number of PCA coefficients to keep (see `pca_n`).  ' \
                                   'Ignored if `pca_n` is provided directly.'
        
        defaults['pca_function'] = 'polynomial'
        dtypes['pca_function'] = str
        options['pca_function'] = EdgeTracePar.valid_functions()
        descr['pca_function'] = 'Type of function fit to the PCA coefficients for each ' \
                                'component.  Options are: {0}'.format(
                                    ', '.join(options['pca_function']))
        
        defaults['pca_order'] = 2
        dtypes['pca_order'] = int
        descr['pca_order'] = 'Order of the function fit to the PCA coefficients.'
        
        defaults['pca_sigrej'] = [2., 2.]
        dtypes['pca_sigrej'] = [int, float, list]
        descr['pca_sigrej'] = 'Sigma rejection threshold for fitting PCA components. Individual ' \
                              'numbers are used for both lower and upper rejection. A list of ' \
                              'two numbers sets these explicitly (e.g., [2., 3.]).'

        defaults['pca_maxrej'] = 1
        dtypes['pca_maxrej'] = int
        descr['pca_maxrej'] = 'Maximum number of PCA coefficients rejected during a given fit ' \
                              'iteration.'

        defaults['pca_maxiter'] = 25
        dtypes['pca_maxiter'] = int
        descr['pca_maxiter'] = 'Maximum number of rejection iterations when fitting the PCA ' \
                               'coefficients.'

        defaults['smash_range'] = [0., 1.]
        dtypes['smash_range'] = list
        descr['smash_range'] = 'Range of the slit in the spectral direction (in fractional ' \
                               'units) to smash when searching for slit edges.  If the ' \
                               'spectrum covers only a portion of the image, use that range.'

        dtypes['edge_detect_clip'] = [int, float]
        descr['edge_detect_clip'] = 'Sigma clipping level for peaks detected in the collapsed, ' \
                                    'Sobel-filtered significance image.'

        dtypes['trace_median_frac'] = [int, float]
        descr['trace_median_frac'] = 'After detection of peaks in the rectified Sobel-filtered ' \
                                     'image and before refitting the edge traces, the rectified ' \
                                     'image is median filtered with a kernel width of ' \
                                     '`trace_median_frac*nspec` along the spectral dimension.'
        
        dtypes['trace_thresh'] = [int, float]
        descr['trace_thresh'] = 'After rectification and median filtering of the Sobel-filtered ' \
                                'image (see `trace_median_frac`), values in the median-filtered ' \
                                'image *below* this threshold are masked in the refitting of ' \
                                'the edge trace data.  If None, no masking applied.'

        defaults['fwhm_uniform'] = 3.0
        dtypes['fwhm_uniform'] = [int, float]
        descr['fwhm_uniform'] = 'The `fwhm` parameter to use when using uniform weighting in ' \
                                ':func:`pypeit.core.trace.fit_trace` when refining the PCA ' \
                                'predictions of edges.  See description of ' \
                                ':func:`pypeit.core.trace.peak_trace`.'

        defaults['niter_uniform'] = 9
        dtypes['niter_uniform'] = int
        descr['niter_uniform'] = 'The number of iterations of ' \
                                 ':func:`pypeit.core.trace.fit_trace` to use when using ' \
                                 'uniform weighting.'

        defaults['fwhm_gaussian'] = 3.0
        dtypes['fwhm_gaussian'] = [int, float]
        descr['fwhm_gaussian'] = 'The `fwhm` parameter to use when using Gaussian weighting in ' \
                                 ':func:`pypeit.core.trace.fit_trace` when refining the PCA ' \
                                 'predictions of edges.  See description ' \
                                 ':func:`pypeit.core.trace.peak_trace`.'

        defaults['niter_gaussian'] = 6
        dtypes['niter_gaussian'] = int
        descr['niter_gaussian'] = 'The number of iterations of ' \
                                  ':func:`pypeit.core.trace.fit_trace` to use when using ' \
                                  'Gaussian weighting.'

        defaults['det_buffer'] = 5
        dtypes['det_buffer'] = int
        descr['det_buffer'] = 'The minimum separation between the detector edges and a slit ' \
                              'edge for any added edge traces.  Must be positive.'

#        defaults['max_nudge'] = 100
        dtypes['max_nudge'] = int
        descr['max_nudge'] = 'If parts of any (predicted) trace fall off the detector edge, ' \
                             'allow them to be nudged away from the detector edge up to and ' \
                             'including this maximum number of pixels.  If None, no limit is ' \
                             'set; otherwise should be 0 or larger.'

        defaults['sync_predict'] = 'pca'
        options['sync_predict'] = EdgeTracePar.valid_predict_modes()
        dtypes['sync_predict'] = str
        descr['sync_predict'] = 'Mode to use when predicting the form of the trace to insert.  ' \
                                'Use `pca` to use the PCA decomposition or `nearest` to ' \
                                'reproduce the shape of the nearest trace.'
                      
        defaults['sync_center'] = 'median'
        options['sync_center'] = EdgeTracePar.valid_center_modes()
        dtypes['sync_center'] = str
        descr['sync_center'] = 'Mode to use for determining the location of traces to insert.  ' \
                               'Use `median` to use the median of the matched left and right ' \
                               'edge pairs, `nearest` to use the length of the nearest slit, ' \
                               'or `gap` to offset by a fixed gap width from the next slit edge.'

        defaults['gap_offset'] = 5.
        dtypes['gap_offset'] = [int, float]
        descr['gap_offset'] = 'Offset (pixels) used for the slit edge gap width when inserting ' \
                              'slit edges (see `sync_center`) or when nudging predicted slit ' \
                              'edges to avoid slit overlaps.  This should be larger than ' \
                              '`minimum_slit_gap` when converted to arcseconds.'
        
        defaults['sync_to_edge'] = True
        dtypes['sync_to_edge'] = bool
        descr['sync_to_edge'] = 'If adding a first left edge or a last right edge, ignore ' \
                                '`center_mode` for these edges and place them at the edge of ' \
                                'the detector (with the relevant shape).'

#        defaults['minimum_slit_length'] = 6.
        dtypes['minimum_slit_length'] = [int, float]
        descr['minimum_slit_length'] = 'Minimum slit length in arcsec.  Slit lengths are ' \
                                       'determined by the median difference between the left ' \
                                       'and right edge locations for the unmasked trace ' \
                                       'locations.  Short slits are masked or clipped.  ' \
                                       'If None, no minimum slit length applied.'

#        defaults['length_range'] = 0.3
        dtypes['length_range'] = [int, float]
        descr['length_range'] = 'Allowed range in slit length compared to the median slit ' \
                                'length.  For example, a value of 0.3 means that slit lengths ' \
                                'should not vary more than 30%.  Relatively shorter or longer ' \
                                'slits are masked or clipped.  Most useful for echelle or ' \
                                'multi-slit data where the slits should have similar or ' \
                                'identical lengths.'

        # TODO: Define this in pixels instead of arcsec?
        dtypes['minimum_slit_gap'] = [int, float]
        descr['minimum_slit_gap'] = 'Minimum slit gap in arcsec.  Gaps between slits are ' \
                                    'determined by the median difference between the right ' \
                                    'and left edge locations of adjacent slits.  Slits with ' \
                                    'small gaps are merged by removing the intervening traces.' \
                                    'If None, no minimum slit gap is applied.  This should be ' \
                                    'smaller than `gap_offset` when converted to pixels.'

        defaults['clip'] = True
        dtypes['clip'] = bool
        descr['clip'] = 'Instead of just masking bad slit trace edges, remove them.'

        defaults['sync_clip'] = True
        dtypes['sync_clip'] = bool
        descr['sync_clip'] = 'For synchronized edges specifically, remove both edge traces, ' \
                             'even if only one is selected for removal.'

        # TODO: Make these mask registration parameters a separate
        # (nested) parameter set? Would making saving the paramters to
        # the master file header annoying ...
        dtypes['mask_reg_maxiter'] = int
        descr['mask_reg_maxiter'] = 'Maximum number of fit iterations to perform for ' \
                                    'registering slit-mask design and trace locations. If None, ' \
                                    'rejection iterations are performed until no points are ' \
                                    'rejected. If 1, only a single fit is performed without any ' \
                                    'rejection.'

        dtypes['mask_reg_maxsep'] = [int, float]
        descr['mask_reg_maxsep'] = 'Maximum allowed separation between the calibrated ' \
                                   'coordinates of the designed slit position in pixels and the ' \
                                   'matched trace. If None, rejection is done iteratively using ' \
                                   'sigma clipping.  See mask_reg_sigrej.'
        
        defaults['mask_reg_sigrej'] = 5
        dtypes['mask_reg_sigrej'] = [int, float]
        descr['mask_reg_sigrej'] = 'Number of sigma for sigma-clipping during rejection ' \
                                   'iterations during the slit-mask design registration. If ' \
                                   'None, uses default set by `astropy.stats.sigma_clipped_stats`.'

        defaults['ignore_alignment'] = False
        dtypes['ignore_alignment'] = bool
        descr['ignore_alignment'] = 'Ignore any slit-mask designs identified as alignment slits.'

#        # Force trim to be a tuple
#        if pars['trim'] is not None and not isinstance(pars['trim'], tuple):
#            try:
#                pars['trim'] = tuple(pars['trim'])
#            except:
#                raise TypeError('Could not convert provided trim to a tuple.')
#        defaults['trim'] = (0,0)
#        dtypes['trim'] = tuple
#        descr['trim'] = 'How much to trim off each edge of each slit.  Each number should be 0 ' \
#                        'or positive'

        # TODO: Describe better where and how this is used.  It's not
        # actually used in the construction of the nominal slit edges,
        # but only in subsequent use of the slits (e.g., flat-fielding)
        defaults['pad'] = 0
        dtypes['pad'] = int
        descr['pad'] = 'Integer number of pixels to consider beyond the slit edges when ' \
                       'selecting pixels that are \'on\' the slit.'

#        defaults['single'] = []
#        dtypes['single'] = list
#        descr['single'] = 'Add a single, user-defined slit based on its location on each ' \
#                          'detector.  Syntax is a list of values, 2 per detector, that define ' \
#                          'the slit according to column values.  The second value (for the ' \
#                          'right edge) must be greater than 0 to be applied.  LRISr example: ' \
#                          'setting single = -1, -1, 7, 295 means the code will skip the ' \
#                          'user-definition for the first detector but adds one for the second. ' \
#                          ' None means no user-level slits defined.'

        dtypes['add_slits'] = [str, list]
        descr['add_slits'] = 'Add one or more user-defined slits.  The syntax to define a ' \
                             'slit to add is: \'det:spec:spat_left:spat_right\' where ' \
                             'det=detector, spec=spectral pixel, spat_left=spatial pixel of ' \
                             'left slit boundary, and spat_righ=spatial pixel of right slit ' \
                             'boundary.  For example, \'2:2000:2121:2322,3:2000:1201:1500\' ' \
                             'will add a slit to detector 2 passing through spec=2000 ' \
                             'extending spatially from 2121 to 2322 and another on detector 3 ' \
                             'at spec=2000 extending from 1201 to 1500.'

        dtypes['rm_slits'] = [str, list]
        descr['rm_slits'] = 'Remove one or more user-specified slits.  The syntax used to ' \
                            'define a slit to remove is: \'det:spec:spat\' where det=detector, ' \
                            'spec=spectral pixel, spat=spatial pixel.  For example, ' \
                            '\'2:2000:2121,3:2000:1500\' will remove the slit on detector 2 ' \
                            'that contains pixel (spat,spec)=(2000,2121) and on detector 3 ' \
                            'that contains pixel (2000,2121).'

        # Instantiate the parameter set
        super(EdgeTracePar, self).__init__(list(pars.keys()), values=list(pars.values()),
                                           defaults=list(defaults.values()),
                                           options=list(options.values()),
                                           dtypes=list(dtypes.values()),
                                           descr=list(descr.values()))
        self.validate()

    @classmethod
    def from_dict(cls, cfg):
        # TODO Please provide docs
        k = numpy.array([*cfg.keys()])
        parkeys = ['filt_iter', 'sobel_mode', 'edge_thresh', 'follow_span', 'det_min_spec_length',
                   'valid_flux_thresh', 'max_shift_abs', 'max_shift_adj', 'max_spat_error',
                   'match_tol', 'fit_function', 'fit_order', 'fit_maxdev', 'fit_maxiter',
                   'fit_niter', 'fit_min_spec_length', 'auto_pca', 'left_right_pca',
                   'pca_min_edges', 'pca_n', 'pca_var_percent', 'pca_function', 'pca_order',
                   'pca_sigrej', 'pca_maxrej', 'pca_maxiter', 'smash_range', 'edge_detect_clip',
                   'trace_median_frac', 'trace_thresh', 'fwhm_uniform', 'niter_uniform',
                   'fwhm_gaussian', 'niter_gaussian', 'det_buffer', 'max_nudge', 'sync_predict',
                   'sync_center', 'gap_offset', 'sync_to_edge', 'minimum_slit_length',
                   'length_range', 'minimum_slit_gap', 'clip', 'sync_clip', 'mask_reg_maxiter',
                   'mask_reg_maxsep', 'mask_reg_sigrej', 'ignore_alignment', 'pad', 'add_slits',
                   'rm_slits']

        badkeys = numpy.array([pk not in parkeys for pk in k])
        if numpy.any(badkeys):
            raise ValueError('{0} not recognized key(s) for EdgeTracePar.'.format(k[badkeys]))

        kwargs = {}
        for pk in parkeys:
            kwargs[pk] = cfg[pk] if pk in k else None
        return cls(**kwargs)

    @staticmethod
    def valid_functions():
        """
        Return the list of valid functions to use for slit tracing.
        """
        return ['polynomial', 'legendre', 'chebyshev']

    @staticmethod
    def valid_sobel_modes():
        """Return the valid sobel modes."""
        return ['nearest', 'constant']

    @staticmethod
    def valid_predict_modes():
        """Return the valid trace prediction modes."""
        return ['pca', 'nearest']

    @staticmethod
    def valid_center_modes():
        """Return the valid center prediction modes."""
        return ['median', 'nearest', 'gap']

    def validate(self):
        """Validate the parameter set."""
        if not self['auto_pca'] and self['sync_predict'] == 'pca':
            warnings.warn('sync_predict cannot be pca if auto_pca is False.  Setting to nearest.')
            self['sync_predict'] = 'nearest'


class WaveTiltsPar(ParSet):
    """
    The parameter set used to hold arguments for tracing the
    monochromatic tilt along the slit.
    
    For a table with the current keywords, defaults, and descriptions,
    see :ref:`pypeitpar`.

    .. todo::
        Changed to reflect wavetilts.py settings.  Was `yorder`
        previously `disporder`?  If so, I think I prefer the generality
        of `disporder`...
    """
    def __init__(self, idsonly=None, tracethresh=None, sig_neigh=None, nfwhm_neigh=None,
                 maxdev_tracefit=None, sigrej_trace=None, spat_order=None, spec_order=None,
                 func2d=None, maxdev2d=None, sigrej2d=None, rm_continuum=None, cont_rej=None,
                 minmax_extrap=None):

        # Grab the parameter names and values from the function
        # arguments
        args, _, _, values = inspect.getargvalues(inspect.currentframe())
        pars = OrderedDict([(k,values[k]) for k in args[1:]])      # "1:" to skip 'self'

        # Initialize the other used specifications for this parameter
        # set
        defaults = OrderedDict.fromkeys(pars.keys())
        options = OrderedDict.fromkeys(pars.keys())
        dtypes = OrderedDict.fromkeys(pars.keys())
        descr = OrderedDict.fromkeys(pars.keys())

        # Fill out parameter specifications.  Only the values that are
        # *not* None (i.e., the ones that are defined) need to be set

        #maxdev_tracefit = 1.0,
        #sigrej_trace = 3.0, max_badpix_frac = 0.20, tcrude_nave = 5,
        #npca = 1, coeff_npoly_pca = 1, sigrej_pca = 2.0,

        defaults['idsonly'] = False
        dtypes['idsonly'] = bool
        descr['idsonly'] = 'Only use the arc lines that have an identified wavelength to trace ' \
                           'tilts (CURRENTLY NOT USED!)'

        defaults['tracethresh'] = 20.
        dtypes['tracethresh'] = [int, float, list, numpy.ndarray]
        descr['tracethresh'] = 'Significance threshold for arcs to be used in tracing wavelength tilts. ' \
                               'This can be a single number or a list/array providing the value for each slit/order.'


        defaults['sig_neigh'] = 10.
        dtypes['sig_neigh'] = [int, float]
        descr['sig_neigh'] = 'Significance threshold for arcs to be used in line identification for the purpose of identifying neighboring lines.' \
                             'The tracethresh parameter above determines the significance threshold of lines that will be traced, but these lines' \
                             ' must be at least nfwhm_neigh fwhm away from neighboring lines. This parameter determines the significance above which' \
                             ' a line must be to be considered a possible colliding neighbor. A low value of sig_neigh will result in an overall' \
                             ' larger number of lines, which will result in more lines above tracethresh getting rejected'

        defaults['nfwhm_neigh'] = 3.0
        dtypes['nfwhm_neigh'] = [int, float]
        descr['nfwhm_neigh'] = 'Required separation between neighboring arc lines for them to be considered for tilt tracing in units of the ' \
                               'the spectral fwhm (see wavelength parset where fwhm is defined)'

        defaults['maxdev_tracefit'] = 0.2
        dtypes['maxdev_tracefit'] = [int, float]
        descr['maxdev_tracefit'] = 'Maximum absolute deviation (in units of fwhm) for the legendre polynomial fits to individual ' \
                                   'arc line tilt fits during iterative trace fitting (flux weighted, then gaussian weighted)'

        defaults['sigrej_trace'] = 3.0
        dtypes['sigrej_trace'] = [int, float]
        descr['sigrej_trace'] = 'Outlier rejection significance to determine which traced arc lines should be included in the global fit'

        defaults['spat_order'] = 3
        dtypes['spat_order'] = [int, float, list, numpy.ndarray]
        descr['spat_order'] = 'Order of the legendre polynomial to be fit to the the tilt of an arc line. This parameter determines' \
                              'both the orer of the *individual* arc line tilts, as well as the order of the spatial direction of the' \
                              '2d legendre polynomial (spatial, spectral) that is fit to obtain a global solution for the tilts across the' \
                              'slit/order. This can be a single number or a list/array providing the value for each slit'

        defaults['spec_order'] = 4
        dtypes['spec_order'] = [int, float, list, numpy.ndarray]
        descr['spec_order'] = 'Order of the spectral direction of the 2d legendre polynomial (spatial, spectral) that is ' \
                              'fit to obtain a global solution for the tilts across the slit/order. ' \
                              'This can be a single number or a list/array providing the value for each slit'


        defaults['minmax_extrap'] = [150., 1000.]
        dtypes['minmax_extrap'] = [list, numpy.ndarray]
        descr['minmax_extrap'] = 'Sets how far below the last measured tilt line is extrapolated in tracewave.fit_tilts()'

        defaults['func2d'] = 'legendre2d'
        dtypes['func2d'] = str
        descr['func2d'] = 'Type of function for 2D fit'

        defaults['maxdev2d'] = 0.25
        dtypes['maxdev2d'] = [int, float]
        descr['maxdev2d'] = 'Maximum absolute deviation (in units of fwhm) rejection threshold used to determines which pixels in global 2d fits to ' \
                            'arc line tilts are rejected because they deviate from the model by more than this value'

        defaults['sigrej2d'] = 3.0
        dtypes['sigrej2d'] = [int, float]
        descr['sigrej2d'] = 'Outlier rejection significance determining which pixels on a fit to an arc line tilt ' \
                            'are rejected by the global 2D fit'

        defaults['rm_continuum'] = False
        dtypes['rm_continuum'] = bool
        descr['rm_continuum'] = 'Before tracing the line center at each spatial position, ' \
                                'remove any low-order continuum in the 2D spectra.'

        # TODO: Replace these with relevant parameters from
        # arc.iter_continuum
#        defaults['cont_function'] = 'legendre'
#        dtypes['cont_function'] = str
#        descr['cont_function'] = 'Function type used to fit the continuum to be removed.'
#
#        defaults['cont_order'] = 3
#        dtypes['cont_order'] = int
#        descr['cont_order'] = 'Order of the function used to fit the continuum to be removed.'

        defaults['cont_rej'] = [3, 1.5]
        dtypes['cont_rej'] = [int, float, list, numpy.ndarray]
        descr['cont_rej'] = 'The sigma threshold for rejection.  Can be a single number or two ' \
                            'numbers that give the low and high sigma rejection, respectively.'

        # Right now this is not used the fits are hard wired to be legendre for the individual fits.
        #defaults['function'] = 'legendre'
        # TODO: Allowed values?
        #dtypes['function'] = str
        #descr['function'] = 'Type of function for arc line fits'

        #defaults['yorder'] = 4
        #dtypes['yorder'] = int
        #descr['yorder'] = 'Order of the polynomial function to be used to fit the tilts ' \
        #                  'along the y direction.'


        #defaults['method'] = 'spca'
        #options['method'] = WaveTiltsPar.valid_methods()
        #dtypes['method'] = str
        #descr['method'] = 'Method used to trace the tilt of the slit along an order.  ' \
        #                  'Options are: {0}'.format(', '.join(options['method']))

        # TODO: Need to add checks that check params against method
        #defaults['params'] = [ 1, 1, 0 ]
        #dtypes['params'] = [ int, list ]
        #descr['params'] = 'Parameters to use for the provided method.  TODO: Need more explanation'

        # Instantiate the parameter set
        super(WaveTiltsPar, self).__init__(list(pars.keys()),
                                           values=list(pars.values()),
                                           defaults=list(defaults.values()),
                                           options=list(options.values()),
                                           dtypes=list(dtypes.values()),
                                           descr=list(descr.values()))
        self.validate()

    @classmethod
    def from_dict(cls, cfg):
        k = numpy.array([*cfg.keys()])
        parkeys = ['idsonly', 'tracethresh', 'sig_neigh', 'maxdev_tracefit', 'sigrej_trace',
                   'nfwhm_neigh', 'spat_order', 'spec_order', 'func2d', 'maxdev2d', 'sigrej2d',
                   'rm_continuum', 'cont_rej', 'minmax_extrap'] #'cont_function', 'cont_order',

        badkeys = numpy.array([pk not in parkeys for pk in k])
        if numpy.any(badkeys):
            raise ValueError('{0} not recognized key(s) for WaveTiltsPar.'.format(k[badkeys]))

        kwargs = {}
        for pk in parkeys:
            kwargs[pk] = cfg[pk] if pk in k else None
        return cls(**kwargs)


    def validate(self):
        if hasattr(self.data['cont_rej'], '__len__'):
            if len(self.data['cont_rej']) != 2:
                raise ValueError('Continuum rejection threshold must be a single number or a '
                                 'two-element list/array.')

    #@staticmethod
    #def valid_methods():
    #    """
    #    Return the valid methods to use for tilt tracing.
    #    """
    #    return [ 'pca', 'spca', 'spline', 'interp', 'perp', 'zero' ]

#    def validate(self):
#        # Convert param to list
#        if isinstance(self.data['params'], int):
#            self.data['params'] = [self.data['params']]
#        pass


class ReducePar(ParSet):
    """
    The parameter set used to hold arguments for sky subtraction, object
    finding and extraction in the Reduce class

    For a table with the current keywords, defaults, and descriptions,
    see :ref:`pypeitpar`.
    """

    def __init__(self, findobj=None, skysub=None, extraction=None, cube=None):

        # Grab the parameter names and values from the function
        # arguments
        args, _, _, values = inspect.getargvalues(inspect.currentframe())
        pars = OrderedDict([(k, values[k]) for k in args[1:]])  # "1:" to skip 'self'

        # Initialize the other used specifications for this parameter
        # set
        defaults = OrderedDict.fromkeys(pars.keys())
        options = OrderedDict.fromkeys(pars.keys())
        dtypes = OrderedDict.fromkeys(pars.keys())
        descr = OrderedDict.fromkeys(pars.keys())

        # Fill out parameter specifications.  Only the values that are
        # *not* None (i.e., the ones that are defined) need to be set
        defaults['findobj'] = FindObjPar()
        dtypes['findobj'] = [ ParSet, dict ]
        descr['findobj'] = 'Parameters for the find object and tracing algorithms'

        defaults['skysub'] = SkySubPar()
        dtypes['skysub'] = [ ParSet, dict ]
        descr['skysub'] = 'Parameters for sky subtraction algorithms'

        defaults['extraction'] = ExtractionPar()
        dtypes['extraction'] = [ ParSet, dict ]
        descr['extraction'] = 'Parameters for extraction algorithms'

        defaults['cube'] = CubePar()
        dtypes['cube'] = [ ParSet, dict ]
        descr['cube'] = 'Parameters for cube generation algorithms'

        # Instantiate the parameter set
        super(ReducePar, self).__init__(list(pars.keys()),
                                             values=list(pars.values()),
                                             defaults=list(defaults.values()),
                                             options=list(options.values()),
                                             dtypes=list(dtypes.values()),
                                             descr=list(descr.values()))
        self.validate()

    @classmethod
    def from_dict(cls, cfg):
        k = numpy.array([*cfg.keys()])

        allkeys = ['findobj', 'skysub', 'extraction', 'cube']
        badkeys = numpy.array([pk not in allkeys for pk in k])
        if numpy.any(badkeys):
            raise ValueError('{0} not recognized key(s) for ReducePar.'.format(k[badkeys]))

        kwargs = {}
        # Keywords that are ParSets
        pk = 'findobj'
        kwargs[pk] = FindObjPar.from_dict(cfg[pk]) if pk in k else None
        pk = 'skysub'
        kwargs[pk] = SkySubPar.from_dict(cfg[pk]) if pk in k else None
        pk = 'extraction'
        kwargs[pk] = ExtractionPar.from_dict(cfg[pk]) if pk in k else None
        pk = 'cube'
        kwargs[pk] = CubePar.from_dict(cfg[pk]) if pk in k else None

        return cls(**kwargs)

    def validate(self):
        pass


class FindObjPar(ParSet):
    """
    The parameter set used to hold arguments for functionality relevant
    to finding and tracing objects.

    For a table with the current keywords, defaults, and descriptions,
    see :ref:`pypeitpar`.
    """

    def __init__(self, trace_npoly=None, sig_thresh=None, find_trim_edge=None, find_cont_fit=None,
                 find_npoly_cont=None, find_maxdev=None, find_extrap_npoly=None, maxnumber=None,
                 find_fwhm=None, ech_find_max_snr=None, ech_find_min_snr=None,
                 ech_find_nabove_min_snr=None, skip_second_find=None):
        # Grab the parameter names and values from the function
        # arguments
        args, _, _, values = inspect.getargvalues(inspect.currentframe())
        pars = OrderedDict([(k, values[k]) for k in args[1:]])  # "1:" to skip 'self'

        # Initialize the other used specifications for this parameter
        # set
        defaults = OrderedDict.fromkeys(pars.keys())
        options = OrderedDict.fromkeys(pars.keys())
        dtypes = OrderedDict.fromkeys(pars.keys())
        descr = OrderedDict.fromkeys(pars.keys())

        # Fill out parameter specifications.  Only the values that are
        # *not* None (i.e., the ones that are defined) need to be set
        defaults['trace_npoly'] = 5
        dtypes['trace_npoly'] = int
        descr['trace_npoly'] = 'Order of legendre polynomial fits to object traces.'

        defaults['maxnumber'] = 10
        dtypes['maxnumber'] = int
        descr['maxnumber'] = 'Maximum number of objects to extract in a science frame.  Use ' \
                             'None for no limit.'

        defaults['sig_thresh'] = 10.0
        dtypes['sig_thresh'] = [int, float]
        descr['sig_thresh'] = 'Significance threshold for object finding.'

        defaults['find_trim_edge'] = [5,5]
        dtypes['find_trim_edge'] = list
        descr['find_trim_edge'] = 'Trim the slit by this number of pixels left/right before finding objects'

        defaults['find_cont_fit'] = True
        dtypes['find_cont_fit'] = bool
        descr['find_cont_fit'] = 'Fit a continuum to the illumination pattern across the trace rectified image' \
                                 ' (masking objects) when searching for peaks to initially identify objects'

        defaults['find_npoly_cont'] = 1
        dtypes['find_npoly_cont'] = int
        descr['find_npoly_cont'] = 'Polynomial order for fitting continuum to the illumination pattern across the trace rectified image' \
                                   ' (masking objects) when searching for peaks to initially identify objects'

        defaults['find_extrap_npoly'] = 3
        dtypes['find_extrap_npoly'] = int
        descr['find_extrap_npoly'] = 'Polynomial order used for trace extrapolation'

        defaults['find_maxdev'] = 2.0
        dtypes['find_maxdev'] = [int, float]
        descr['find_maxdev'] = 'Maximum deviation of pixels from polynomial fit to trace used to reject bad pixels in trace fitting.'

        defaults['find_fwhm'] = 5.0
        dtypes['find_fwhm'] = [int, float]
        descr['find_fwhm'] = 'Indicates roughly the fwhm of objects in pixels for object finding'

        defaults['ech_find_max_snr'] = 1.0
        dtypes['ech_find_max_snr'] = [int, float]
        descr['ech_find_max_snr'] = 'Criteria for keeping echelle objects. They must either have a maximum S/N across all the orders greater than this value' \
                                    ' or satisfy the min_snr criteria described by the min_snr parameters'

        defaults['ech_find_min_snr'] = 0.3
        dtypes['ech_find_min_snr'] = [int, float]
        descr['ech_find_min_snr'] = 'Criteria for keeping echelle objects. They must either have a maximum S/N across all the orders greater than ech_find_max_snr,  value' \
                                    ' or they must have S/N > ech_find_min_snr on >= ech_find_nabove_min_snr orders'

        defaults['ech_find_nabove_min_snr'] = 2
        dtypes['ech_find_nabove_min_snr'] = int
        descr['ech_find_nabove_min_snr'] = 'Criteria for keeping echelle objects. They must either have a maximum S/N across all the orders greater than ech_find_max_snr,  value' \
                                           ' or they must have S/N > ech_find_min_snr on >= ech_find_nabove_min_snr orders'

        defaults['skip_second_find'] = False
        dtypes['skip_second_find'] = bool
        descr['skip_second_find'] = 'Only perform one round of object finding (mainly for quick_look)'

        # Instantiate the parameter set
        super(FindObjPar, self).__init__(list(pars.keys()),
                                        values=list(pars.values()),
                                        defaults=list(defaults.values()),
                                        options=list(options.values()),
                                        dtypes=list(dtypes.values()),
                                        descr=list(descr.values()))
        self.validate()

    @classmethod
    def from_dict(cls, cfg):
        k = numpy.array([*cfg.keys()])

        # Basic keywords
        parkeys = ['trace_npoly', 'sig_thresh', 'find_trim_edge',
                   'find_cont_fit', 'find_npoly_cont',
                   'find_extrap_npoly', 'maxnumber',
                   'find_maxdev', 'find_fwhm', 'ech_find_max_snr',
                   'ech_find_min_snr', 'ech_find_nabove_min_snr', 'skip_second_find']

        badkeys = numpy.array([pk not in parkeys for pk in k])
        if numpy.any(badkeys):
            raise ValueError('{0} not recognized key(s) for FindObjPar.'.format(k[badkeys]))

        kwargs = {}
        for pk in parkeys:
            kwargs[pk] = cfg[pk] if pk in k else None
        return cls(**kwargs)

    def validate(self):
        pass


class SkySubPar(ParSet):
    """
    The parameter set used to hold arguments for functionality relevant
    to sky subtraction.

    For a table with the current keywords, defaults, and descriptions,
    see :ref:`pypeitpar`.
    """

    def __init__(self, bspline_spacing=None, sky_sigrej=None, global_sky_std=None, no_poly=None,
                 user_regions=None, ref_slit=None, joint_fit=None, load_mask=None):
        # Grab the parameter names and values from the function
        # arguments
        args, _, _, values = inspect.getargvalues(inspect.currentframe())
        pars = OrderedDict([(k, values[k]) for k in args[1:]])  # "1:" to skip 'self'

        # Initialize the other used specifications for this parameter
        # set
        defaults = OrderedDict.fromkeys(pars.keys())
        options = OrderedDict.fromkeys(pars.keys())
        dtypes = OrderedDict.fromkeys(pars.keys())
        descr = OrderedDict.fromkeys(pars.keys())

        # Fill out parameter specifications.  Only the values that are
        # *not* None (i.e., the ones that are defined) need to be set
        defaults['bspline_spacing'] = 0.6
        dtypes['bspline_spacing'] = [int, float]
        descr['bspline_spacing'] = 'Break-point spacing for the bspline sky subtraction fits.'

        defaults['sky_sigrej'] = 3.0
        dtypes['sky_sigrej'] = float
        descr['sky_sigrej'] = 'Rejection parameter for local sky subtraction'

        defaults['global_sky_std'] = True
        dtypes['global_sky_std'] = bool
        descr['global_sky_std'] = 'Global sky subtraction will be performed on standard stars. This should be turned' \
                                  'off for example for near-IR reductions with narrow slits, since bright standards can' \
                                  'fill the slit causing global sky-subtraction to fail. In these situations we go ' \
                                  'straight to local sky-subtraction since it is designed to deal with such situations'

        defaults['no_poly'] = False
        dtypes['no_poly'] = bool
        descr['no_poly'] = 'Turn off polynomial basis (Legendre) in global sky subtraction'

<<<<<<< HEAD
        defaults['user_regions'] = ''
=======
        defaults['user_regions'] = None
>>>>>>> 3dafb933
        dtypes['user_regions'] = str
        descr['user_regions'] = 'A user-defined sky regions mask can be set using this keyword. To allow' \
                                'the code to identify the sky regions automatically, set this variable to' \
                                'an empty string. If you wish to set the sky regions, The text should be' \
                                'a comma separated list of percentages to apply to _all_ slits' \
                                ' For example: The following string   :10,35:65,80:   would select the' \
                                'first 10%, the inner 30%, and the final 20% of _all_ slits.'

        defaults['load_mask'] = False
        dtypes['load_mask'] = bool
        descr['load_mask'] = 'Load a user-defined sky regions mask to be used for the sky regions. Note,' \
                             'if you set this to True, you must first run the pypeit_skysub_regions GUI' \
                             'to manually select and store the regions to file.'

        defaults['ref_slit'] = -1
        dtypes['ref_slit'] = int
        descr['ref_slit'] = 'Reference slit to be used for relative sky and flux calibration.' \
                            'You need to set joint_fit=True for the reference slit to be used.' \
                            'If this value is set to a negative number, the reference slit will' \
                            'be set to the slit that contains the most flux from the standard star.'

        defaults['joint_fit'] = False
        dtypes['joint_fit'] = bool
        descr['joint_fit'] = 'Perform a simultaneous joint fit to sky regions using all available slits.'

        # Instantiate the parameter set
        super(SkySubPar, self).__init__(list(pars.keys()),
                                        values=list(pars.values()),
                                        defaults=list(defaults.values()),
                                        options=list(options.values()),
                                        dtypes=list(dtypes.values()),
                                        descr=list(descr.values()))
        self.validate()

    @classmethod
    def from_dict(cls, cfg):
        k = numpy.array([*cfg.keys()])

        # Basic keywords
        parkeys = ['bspline_spacing', 'sky_sigrej', 'global_sky_std', 'no_poly', 'user_regions', 'load_mask', 'ref_slit', 'joint_fit']

        badkeys = numpy.array([pk not in parkeys for pk in k])
        if numpy.any(badkeys):
            raise ValueError('{0} not recognized key(s) for SkySubPar.'.format(k[badkeys]))

        kwargs = {}
        for pk in parkeys:
            kwargs[pk] = cfg[pk] if pk in k else None
        return cls(**kwargs)

    def validate(self):
        pass


class ExtractionPar(ParSet):
    """
    The parameter set used to hold arguments for functionality relevant
    to extraction.

    For a table with the current keywords, defaults, and descriptions,
    see :ref:`pypeitpar`.
    """

    def __init__(self, boxcar_radius=None, std_prof_nsigma=None, sn_gauss=None,
                 model_full_slit=None, manual=None, skip_optimal=None,
                 use_2dmodel_mask=None):

        # Grab the parameter names and values from the function
        # arguments
        args, _, _, values = inspect.getargvalues(inspect.currentframe())
        pars = OrderedDict([(k, values[k]) for k in args[1:]])  # "1:" to skip 'self'

        # Check the manual input
        if manual is not None:
            if not isinstance(manual, (ParSet, dict, list)):
                raise TypeError('Manual extraction input must be a ParSet, dictionary, or list.')
            _manual = [manual] if isinstance(manual, (ParSet, dict)) else manual
            pars['manual'] = _manual

        # Initialize the other used specifications for this parameter
        # set
        defaults = OrderedDict.fromkeys(pars.keys())
        options = OrderedDict.fromkeys(pars.keys())
        dtypes = OrderedDict.fromkeys(pars.keys())
        descr = OrderedDict.fromkeys(pars.keys())

        # Fill out parameter specifications.  Only the values that are
        # *not* None (i.e., the ones that are defined) need to be set

        # Boxcar Parameters
        defaults['boxcar_radius'] = 1.5
        dtypes['boxcar_radius'] = [int, float]
        descr['boxcar_radius'] = 'Boxcar radius in arcseconds used for boxcar extraction'

        defaults['skip_optimal'] = False
        dtypes['skip_optimal'] = bool
        descr['skip_optimal'] = 'Perform boxcar extraction only (i.e. skip Optimal and local skysub)'

        defaults['std_prof_nsigma'] = 30.
        dtypes['std_prof_nsigma'] = float
        descr['std_prof_nsigma'] = 'prof_nsigma parameter for Standard star extraction.  Prevents undesired rejection.'

        defaults['sn_gauss'] = 4.0
        dtypes['sn_gauss'] = [int, float]
        descr['sn_gauss'] = 'S/N threshold for performing the more sophisticated optimal extraction which performs a ' \
                            'b-spline fit to the object profile. For S/N < sn_gauss the code will simply optimal extract' \
                            'with a Gaussian with FWHM determined from the object finding.'

        defaults['model_full_slit'] = False
        dtypes['model_full_slit'] = bool
        descr['model_full_slit'] = 'If True local sky subtraction will be performed on the entire slit. If False, local sky subtraction will ' \
                                   'be applied to only a restricted region around each object. This should be set to True for either multislit ' \
                                   'observations using narrow slits or echelle observations with narrow slits'

        defaults['use_2dmodel_mask'] = True
        dtypes['use_2dmodel_mask'] = bool
        descr['use_2dmodel_mask'] = 'Mask pixels rejected during profile fitting when extracting.' \
                             'Turning this off may help with bright emission lines.'


        dtypes['manual'] = list
        descr['manual'] = 'List of manual extraction parameter sets'

        # Instantiate the parameter set
        super(ExtractionPar, self).__init__(list(pars.keys()),
                                        values=list(pars.values()),
                                        defaults=list(defaults.values()),
                                        options=list(options.values()),
                                        dtypes=list(dtypes.values()),
                                        descr=list(descr.values()))
        self.validate()

    @classmethod
    def from_dict(cls, cfg):
        k = numpy.array([*cfg.keys()])

        # Basic keywords
        parkeys = ['boxcar_radius', 'std_prof_nsigma', 'sn_gauss', 'model_full_slit', 'manual',
                   'skip_optimal', 'use_2dmodel_mask']

        badkeys = numpy.array([pk not in parkeys for pk in k])
        if numpy.any(badkeys):
            raise ValueError('{0} not recognized key(s) for ExtractionPar.'.format(k[badkeys]))

        kwargs = {}
        for pk in parkeys:
            kwargs[pk] = cfg[pk] if pk in k else None
        kwargs['manual'] = util.get_parset_list(cfg, 'manual', ManualExtractionPar)
        return cls(**kwargs)

    def validate(self):
        pass


class CalibrationsPar(ParSet):
    """
    The superset of parameters used to calibrate the science data.
    
    Note that there are specific defaults for each frame group that are
    different from the defaults of the abstracted :class:`FrameGroupPar`
    class.

    For a table with the current keywords, defaults, and descriptions,
    see :ref:`pypeitpar`.
    """
    def __init__(self, master_dir=None, setup=None, bpm_usebias=None, biasframe=None,
                 darkframe=None, arcframe=None, tiltframe=None, pixelflatframe=None,
                 pinholeframe=None, alignframe=None, alignment=None, traceframe=None,
                 illumflatframe=None,
                 standardframe=None, flatfield=None, wavelengths=None, slitedges=None, tilts=None,
                 raise_chk_error=None):


        # Grab the parameter names and values from the function
        # arguments
        args, _, _, values = inspect.getargvalues(inspect.currentframe())
        pars = OrderedDict([(k,values[k]) for k in args[1:]])      # "1:" to skip 'self'

        # Initialize the other used specifications for this parameter
        # set
        defaults = OrderedDict.fromkeys(pars.keys())
        options = OrderedDict.fromkeys(pars.keys())
        dtypes = OrderedDict.fromkeys(pars.keys())
        descr = OrderedDict.fromkeys(pars.keys())

        # Fill out parameter specifications.  Only the values that are
        # *not* None (i.e., the ones that are defined) need to be set
        defaults['master_dir'] = 'Masters'
        dtypes['master_dir'] = str
        descr['master_dir'] = 'If provided, it should be the name of the folder to ' \
                          'write master files. NOT A PATH. '

        dtypes['setup'] = str
        descr['setup'] = 'If masters=\'force\', this is the setup name to be used: e.g., ' \
                         'C_02_aa .  The detector number is ignored but the other information ' \
                         'must match the Master Frames in the master frame folder.'

        defaults['raise_chk_error'] = True
        dtypes['raise_chk_error'] = bool
        descr['raise_chk_error'] = 'Raise an error if the calibration check fails'

        defaults['bpm_usebias'] = False
        dtypes['bpm_usebias'] = bool
        descr['bpm_usebias'] = 'Make a bad pixel mask from bias frames? Bias frames must be provided.'

        # Calibration Frames
        defaults['biasframe'] = FrameGroupPar(frametype='bias',
                                              process=ProcessImagesPar(apply_gain=False,
                                                                       use_biasimage=False,
                                                                       use_pixelflat=False,
                                                                       use_illumflat=False))
        dtypes['biasframe'] = [ ParSet, dict ]
        descr['biasframe'] = 'The frames and combination rules for the bias correction'

        defaults['darkframe'] = FrameGroupPar(frametype='dark',
                                              process=ProcessImagesPar(use_biasimage=False,
                                                                       use_overscan=False,
                                                                       apply_gain=False,
                                                                       use_pixelflat = False,
                                                                       use_illumflat = False))
        dtypes['darkframe'] = [ ParSet, dict ]
        descr['darkframe'] = 'The frames and combination rules for the dark-current correction'

        # JFH Turning off masking of saturated pixels which causes headaches becauase it was being done unintelligently
        defaults['pixelflatframe'] = FrameGroupPar(frametype='pixelflat',
                                                   process=ProcessImagesPar(satpix='nothing',
                                                                            use_pixelflat=False,
                                                                            use_illumflat=False))
        dtypes['pixelflatframe'] = [ ParSet, dict ]
        descr['pixelflatframe'] = 'The frames and combination rules for the pixel flat'

        defaults['illumflatframe'] = FrameGroupPar(frametype='illumflat',
                                                   process=ProcessImagesPar(satpix='nothing',
                                                                            use_pixelflat=False,
                                                                            use_illumflat=False))
        dtypes['illumflatframe'] = [ ParSet, dict ]
        descr['illumflatframe'] = 'The frames and combination rules for the illumination flat'

        defaults['pinholeframe'] = FrameGroupPar(frametype='pinhole')
        dtypes['pinholeframe'] = [ ParSet, dict ]
        descr['pinholeframe'] = 'The frames and combination rules for the pinholes'

        defaults['alignframe'] = FrameGroupPar(frametype='align',
                                               process=ProcessImagesPar(satpix='nothing',
                                                                        sigrej=-1,
                                                                        use_pixelflat=False,
                                                                        use_illumflat=False))
        dtypes['alignframe'] = [ ParSet, dict ]
        descr['alignframe'] = 'The frames and combination rules for the align frames'

        defaults['arcframe'] = FrameGroupPar(frametype='arc',
                                             process=ProcessImagesPar(sigrej=-1,
                                                                      use_pixelflat=False,
                                                                      use_illumflat=False))
        dtypes['arcframe'] = [ ParSet, dict ]
        descr['arcframe'] = 'The frames and combination rules for the wavelength calibration'

        defaults['tiltframe'] = FrameGroupPar(frametype='tilt',
                                              process=ProcessImagesPar(sigrej=-1,
                                              use_pixelflat=False,
                                              use_illumflat=False))
        dtypes['tiltframe'] = [ ParSet, dict ]
        descr['tiltframe'] = 'The frames and combination rules for the wavelength tilts'

        defaults['traceframe'] = FrameGroupPar(frametype='trace',
                                               # Note that CR masking is found to be too problematic!!
                                               process=ProcessImagesPar(use_pixelflat=False,
                                                                        use_illumflat=False))

        dtypes['traceframe'] = [ ParSet, dict ]
        descr['traceframe'] = 'The frames and combination rules for images used for slit tracing'

        defaults['standardframe'] = FrameGroupPar(frametype='standard',
                                                  process=ProcessImagesPar(mask_cr=True))
        dtypes['standardframe'] = [ ParSet, dict ]
        descr['standardframe'] = 'The frames and combination rules for the spectrophotometric ' \
                                 'standard observations'

        defaults['alignment'] = AlignPar()
        dtypes['alignment'] = [ ParSet, dict ]
        descr['alignment'] = 'Define the procedure for the alignment of traces'

        defaults['flatfield'] = FlatFieldPar()
        dtypes['flatfield'] = [ ParSet, dict ]
        descr['flatfield'] = 'Parameters used to set the flat-field procedure'

        defaults['wavelengths'] = WavelengthSolutionPar()
        dtypes['wavelengths'] = [ ParSet, dict ]
        descr['wavelengths'] = 'Parameters used to derive the wavelength solution'

        defaults['slitedges'] = EdgeTracePar()
        dtypes['slitedges'] = [ ParSet, dict ]
        descr['slitedges'] = 'Slit-edge tracing parameters'

        defaults['tilts'] = WaveTiltsPar()
        dtypes['tilts'] = [ ParSet, dict ]
        descr['tilts'] = 'Define how to trace the slit tilts using the trace frames'

        # Instantiate the parameter set
        super(CalibrationsPar, self).__init__(list(pars.keys()),
                                              values=list(pars.values()),
                                              defaults=list(defaults.values()),
                                              options=list(options.values()),
                                              dtypes=list(dtypes.values()),
                                              descr=list(descr.values()))
        #self.validate()

    @classmethod
    def from_dict(cls, cfg):
        k = numpy.array([*cfg.keys()])

        # Basic keywords
        parkeys = [ 'master_dir', 'setup', 'bpm_usebias', 'raise_chk_error']

        allkeys = parkeys + ['biasframe', 'darkframe', 'arcframe', 'tiltframe', 'pixelflatframe',
                             'illumflatframe',
                             'pinholeframe', 'alignframe', 'alignment', 'traceframe', 'standardframe', 'flatfield',
                             'wavelengths', 'slitedges', 'tilts']
        badkeys = numpy.array([pk not in allkeys for pk in k])
        if numpy.any(badkeys):
            raise ValueError('{0} not recognized key(s) for CalibrationsPar.'.format(k[badkeys]))

        kwargs = {}
        for pk in parkeys:
            kwargs[pk] = cfg[pk] if pk in k else None

        # Keywords that are ParSets
        pk = 'biasframe'
        kwargs[pk] = FrameGroupPar.from_dict('bias', cfg[pk]) if pk in k else None
        pk = 'darkframe'
        kwargs[pk] = FrameGroupPar.from_dict('dark', cfg[pk]) if pk in k else None
        pk = 'arcframe'
        kwargs[pk] = FrameGroupPar.from_dict('arc', cfg[pk]) if pk in k else None
        pk = 'tiltframe'
        kwargs[pk] = FrameGroupPar.from_dict('tilt', cfg[pk]) if pk in k else None
        pk = 'pixelflatframe'
        kwargs[pk] = FrameGroupPar.from_dict('pixelflat', cfg[pk]) if pk in k else None
        pk = 'illumflatframe'
        kwargs[pk] = FrameGroupPar.from_dict('illumflat', cfg[pk]) if pk in k else None
        pk = 'pinholeframe'
        kwargs[pk] = FrameGroupPar.from_dict('pinhole', cfg[pk]) if pk in k else None
        pk = 'alignframe'
        kwargs[pk] = FrameGroupPar.from_dict('align', cfg[pk]) if pk in k else None
        pk = 'alignment'
        kwargs[pk] = AlignPar.from_dict(cfg[pk]) if pk in k else None
        pk = 'traceframe'
        kwargs[pk] = FrameGroupPar.from_dict('trace', cfg[pk]) if pk in k else None
        pk = 'standardframe'
        kwargs[pk] = FrameGroupPar.from_dict('standard', cfg[pk]) if pk in k else None
        pk = 'flatfield'
        kwargs[pk] = FlatFieldPar.from_dict(cfg[pk]) if pk in k else None
        pk = 'wavelengths'
        kwargs[pk] = WavelengthSolutionPar.from_dict(cfg[pk]) if pk in k else None
        pk = 'slitedges'
        kwargs[pk] = EdgeTracePar.from_dict(cfg[pk]) if pk in k else None
        pk = 'tilts'
        kwargs[pk] = WaveTiltsPar.from_dict(cfg[pk]) if pk in k else None

        return cls(**kwargs)

    # TODO: Perform extensive checking that the parameters are valid for
    # the Calibrations class.  May not be necessary because validate will
    # be called for all the sub parameter sets, but this can do higher
    # level checks, if necessary.

    # JFH I'm not sure what to do about this function? Commentingo out for now.
    #def validate(self):
    #    if self.data['masters'] == 'force' \
    #            and (self.data['setup'] is None or len(self.data['setup']) == 0):
    #        raise ValueError('When forcing use of master frames, you must specify the setup to '
    #                         'be used using the \'setup\' keyword.')

#-----------------------------------------------------------------------------
# Parameters superset
class PypeItPar(ParSet):
    """
    The superset of parameters used by PypeIt.
    
    This is a single object used as a container for all the
    user-specified arguments used by PypeIt.
    
    To get the default parameters for a given spectrograph, e.g.::

        from pypeit.spectrographs.util import load_spectrograph

        spectrograph = load_spectrograph('shane_kast_blue')
        par = spectrograph.default_pypeit_par()

    If the user has a set of configuration alterations to be read from a
    pypeit file, e.g.::

        from pypeit.par.util import parse_pypeit_file
        from pypeit.spectrographs.util import load_spectrograph
        from pypeit.par import PypeItPar

        spectrograph = load_spectrograph('shane_kast_blue')
        spec_cfg_lines = spectrograph.default_pypeit_par().to_config()
        user_cfg_lines = parse_pypeit_file('myrdx.pypeit')[0]
        par = PypeItPar.from_cfg_lines(cfg_lines=spec_cfg_lines,
                                      merge_with=user_cfg_lines)

    To write the configuration of a given instance of :class:`PypeItPar`,
    use the :func:`to_config` function::
        
        par.to_config('mypypeitpar.cfg')

    For a table with the current keywords, defaults, and descriptions,
    see :ref:`pypeitpar`.
    """
    def __init__(self, rdx=None, calibrations=None, scienceframe=None, reduce=None,
                 flexure=None, fluxcalib=None, coadd1d=None, coadd2d=None, sensfunc=None, tellfit=None):

        # Grab the parameter names and values from the function
        # arguments
        args, _, _, values = inspect.getargvalues(inspect.currentframe())
        pars = OrderedDict([(k,values[k]) for k in args[1:]])      # "1:" to skip 'self'

        # Initialize the other used specifications for this parameter
        # set
        defaults = OrderedDict.fromkeys(pars.keys())
        dtypes = OrderedDict.fromkeys(pars.keys())
        descr = OrderedDict.fromkeys(pars.keys())

        # Fill out parameter specifications.  Only the values that are
        # *not* None (i.e., the ones that are defined) need to be set
        defaults['rdx'] = ReduxPar()
        dtypes['rdx'] = [ ParSet, dict ]
        descr['rdx'] = 'PypeIt reduction rules.'

#        defaults['baseprocess'] = ProcessImagesPar()
#        dtypes['baseprocess'] = [ ParSet, dict ]
#        descr['baseprocess'] = 'Default-level parameters used when processing all images'

        defaults['calibrations'] = CalibrationsPar()
        dtypes['calibrations'] = [ ParSet, dict ]
        descr['calibrations'] = 'Parameters for the calibration algorithms'

        defaults['scienceframe'] = FrameGroupPar(frametype='science',
                                                 process=ProcessImagesPar(mask_cr=True))
        dtypes['scienceframe'] = [ ParSet, dict ]
        descr['scienceframe'] = 'The frames and combination rules for the science observations'

        defaults['reduce'] = ReducePar()
        dtypes['reduce'] = [ParSet, dict]
        descr['reduce'] = 'Parameters determining sky-subtraction, object finding, and ' \
                                'extraction'

        # Flexure is turned OFF by default
        defaults['flexure'] = FlexurePar()
        dtypes['flexure'] = [ParSet, dict]
        descr['flexure'] = 'Parameters used by the flexure-correction procedure.  Flexure ' \
                           'corrections are not performed by default.  To turn on, either ' \
                           'set the parameters in the \'flexure\' parameter group or set ' \
                           '\'flexure = True\' in the \'rdx\' parameter group to use the ' \
                           'default flexure-correction parameters.'

        # Flux calibration is turned OFF by default
        defaults['fluxcalib'] = FluxCalibratePar()
        dtypes['fluxcalib'] = [ParSet, dict]
        descr['fluxcalib'] = 'Parameters used by the flux-calibration procedure.  Flux ' \
                             'calibration is not performed by default.  To turn on, either ' \
                             'set the parameters in the \'fluxcalib\' parameter group or set ' \
                             '\'fluxcalib = True\' in the \'rdx\' parameter group to use the ' \
                             'default flux-calibration parameters.'


        # Coadd1D
        defaults['coadd1d'] = Coadd1DPar()
        dtypes['coadd1d'] = [ParSet, dict]
        descr['coadd1d'] = 'Par set to control 1D coadds.  Only used in the after-burner script.'


        # Coadd2D
        defaults['coadd2d'] = Coadd2DPar()
        dtypes['coadd2d'] = [ParSet, dict]
        descr['coadd2d'] = 'Par set to control 2D coadds.  Only used in the after-burner script.'


        # Sensfunc
        defaults['sensfunc'] = SensFuncPar()
        dtypes['sensfunc'] = [ParSet, dict]
        descr['sensfunc'] = 'Par set to control sensitivity function computation.  Only used in the after-burner script.'

        # Telluric Fit
        defaults['tellfit'] = TellFitPar()
        dtypes['tellfit'] = [ParSet, dict]
        descr['tellfit'] = 'Par set to control telluric fitting.  Only used in the after-burner script.'


        # Instantiate the parameter set
        super(PypeItPar, self).__init__(list(pars.keys()),
                                       values=list(pars.values()),
                                       defaults=list(defaults.values()),
                                       dtypes=list(dtypes.values()),
                                       descr=list(descr.values()))

        self.validate()

    @classmethod
    def from_cfg_file(cls, cfg_file=None, merge_with=None, evaluate=True):
        """
        Construct the parameter set using a configuration file.

        Note that::

            default = PypeItPar()
            nofile = PypeItPar.from_cfg_file()
            assert default.data == nofile.data, 'This should always pass.'

        Args:
            cfg_file (:obj:`str`, optional):
                The name of the configuration file that defines the
                default parameters.  This can be used to load a pypeit
                config file from a previous run that was constructed and
                output by pypeit.  This has to contain the full set of
                parameters, not just the subset you want to change.  For
                the latter, use `merge_with` to provide one or more
                config files to merge with the defaults to construct the
                full parameter set.
            merge_with (:obj:`str`, :obj:`list`, optional):
                One or more config files with the modifications to
                either default parameters (`cfg_file` is None) or
                the parameters provided by `cfg_file`.  The
                modifications are performed in series so the list order
                of the config files is important.
            evaluate (:obj:`bool`, optional):
                Evaluate the values in the config object before
                assigning them in the subsequent parameter sets.  The
                parameters in the config file are *always* read as
                strings, so this should almost always be true; however,
                see the warning below.
                
        .. warning::

            When `evaluate` is true, the function runs `eval()` on
            all the entries in the `ConfigObj` dictionary, done using
            :func:`_recursive_dict_evaluate`.  This has the potential to
            go haywire if the name of a parameter unintentionally
            happens to be identical to an imported or system-level
            function.  Of course, this can be useful by allowing one to
            define the function to use as a parameter, but it also means
            one has to be careful with the values that the parameters
            should be allowed to have.  The current way around this is
            to provide a list of strings that should be ignored during
            the evaluation, done using :func:`_eval_ignore`.

        .. todo::
            Allow the user to add to the ignored strings.

        Returns:
            :class:`pypeit.par.core.PypeItPar`: The instance of the
            parameter set.
        """
        # Get the base parameters in a ConfigObj instance
        cfg = ConfigObj(PypeItPar().to_config() if cfg_file is None else cfg_file)

        # Get the list of other configuration parameters to merge it with
        _merge_with = [] if merge_with is None else \
                        ([merge_with] if isinstance(merge_with, str) else merge_with)
        merge_cfg = ConfigObj()
        for f in _merge_with:
            merge_cfg.merge(ConfigObj(f))

        # Merge with the defaults
        cfg.merge(merge_cfg)

        # Evaluate the strings if requested
        if evaluate:
            cfg = util.recursive_dict_evaluate(cfg)
        
        # Instantiate the object based on the configuration dictionary
        return cls.from_dict(cfg)

    @classmethod
    def from_cfg_lines(cls, cfg_lines=None, merge_with=None, evaluate=True):
        """
        Construct the parameter set using the list of string lines read
        from a config file.

        Note that::

            default = PypeItPar()
            nofile = PypeItPar.from_cfg_lines()
            assert default.data == nofile.data, 'This should always pass.'

        Args:
            cfg_lines (:obj:`list`, optional):
                A list of strings with lines read, or made to look like
                they are, from a configuration file.  This can be used
                to load lines from a previous run of pypeit that was
                constructed and output by pypeit.  This has to contain
                the full set of parameters, not just the subset to
                change.  For the latter, leave this as the default value
                (None) and use `merge_with` to provide a set of
                lines to merge with the defaults to construct the full
                parameter set.
            merge_with (:obj:`list`, optional):
                A list of strings with lines read, or made to look like
                they are, from a configuration file that should be
                merged with the lines provided by `cfg_lines`, or the
                default parameters.
            evaluate (:obj:`bool`, optional):
                Evaluate the values in the config object before
                assigning them in the subsequent parameter sets.  The
                parameters in the config file are *always* read as
                strings, so this should almost always be true; however,
                see the warning below.
                
        .. warning::

            When `evaluate` is true, the function runs `eval()` on
            all the entries in the `ConfigObj` dictionary, done using
            :func:`_recursive_dict_evaluate`.  This has the potential to
            go haywire if the name of a parameter unintentionally
            happens to be identical to an imported or system-level
            function.  Of course, this can be useful by allowing one to
            define the function to use as a parameter, but it also means
            one has to be careful with the values that the parameters
            should be allowed to have.  The current way around this is
            to provide a list of strings that should be ignored during
            the evaluation, done using :func:`_eval_ignore`.

        .. todo::
            Allow the user to add to the ignored strings.

        Returns:
            :class:`pypeit.par.core.PypeItPar`: The instance of the
            parameter set.
        """
        # Get the base parameters in a ConfigObj instance
        cfg = ConfigObj(PypeItPar().to_config() if cfg_lines is None else cfg_lines)

        # Merge in additional parameters
        if merge_with is not None:
            cfg.merge(ConfigObj(merge_with))

        # Evaluate the strings if requested
        if evaluate:
            cfg = util.recursive_dict_evaluate(cfg)

        # Instantiate the object based on the configuration dictionary
        return cls.from_dict(cfg)

    @classmethod
    def from_pypeit_file(cls, ifile, evaluate=True):
        """
        Construct the parameter set using a pypeit file.
        
        Args:
            ifile (str):
                Name of the pypeit file to read.  Expects to find setup
                and data blocks in the file.  See docs.
            evaluate (:obj:`bool`, optional):
                Evaluate the values in the config object before
                assigning them in the subsequent parameter sets.  The
                parameters in the config file are *always* read as
                strings, so this should almost always be true; however,
                see the warning below.
                
        .. warning::

            When `evaluate` is true, the function runs `eval()` on
            all the entries in the `ConfigObj` dictionary, done using
            :func:`_recursive_dict_evaluate`.  This has the potential to
            go haywire if the name of a parameter unintentionally
            happens to be identical to an imported or system-level
            function.  Of course, this can be useful by allowing one to
            define the function to use as a parameter, but it also means
            one has to be careful with the values that the parameters
            should be allowed to have.  The current way around this is
            to provide a list of strings that should be ignored during
            the evaluation, done using :func:`_eval_ignore`.

        .. todo::
            Allow the user to add to the ignored strings.

        Returns:
            :class:`pypeit.par.core.PypeItPar`: The instance of the
            parameter set.
        """
        # TODO: Need to include instrument-specific defaults somewhere...
        return cls.from_cfg_lines(merge_with=util.pypeit_config_lines(ifile), evaluate=evaluate)

    @classmethod
    def from_dict(cls, cfg):
        k = numpy.array([*cfg.keys()])

        allkeys = ['rdx', 'calibrations', 'scienceframe', 'reduce', 'flexure', 'fluxcalib',
                   'coadd1d', 'coadd2d', 'sensfunc', 'baseprocess', 'tellfit']
        badkeys = numpy.array([pk not in allkeys for pk in k])
        if numpy.any(badkeys):
            raise ValueError('{0} not recognized key(s) for PypeItPar.'.format(k[badkeys]))

        kwargs = {}

        pk = 'rdx'
        kwargs[pk] = ReduxPar.from_dict(cfg[pk]) if pk in k else None

        pk = 'calibrations'
        kwargs[pk] = CalibrationsPar.from_dict(cfg[pk]) if pk in k else None

        pk = 'scienceframe'
        kwargs[pk] = FrameGroupPar.from_dict('science', cfg[pk]) if pk in k else None

        pk = 'reduce'
        kwargs[pk] = ReducePar.from_dict(cfg[pk]) if pk in k else None

        # Allow flexure to be turned on using cfg['rdx']
        pk = 'flexure'
        default = FlexurePar()
        kwargs[pk] = FlexurePar.from_dict(cfg[pk]) if pk in k else default

        # Allow flux calibration to be turned on using cfg['rdx']
        pk = 'fluxcalib'
        default = FluxCalibratePar() \
                        if pk in cfg['rdx'].keys() and cfg['rdx']['fluxcalib'] else None
        kwargs[pk] = FluxCalibratePar.from_dict(cfg[pk]) if pk in k else default

        # Allow coadd1d  to be turned on using cfg['rdx']
        pk = 'coadd1d'
        default = Coadd1DPar() \
                        if pk in cfg['rdx'].keys() and cfg['rdx']['coadd1d'] else None
        kwargs[pk] = Coadd1DPar.from_dict(cfg[pk]) if pk in k else default

        # Allow coadd2d  to be turned on using cfg['rdx']
        pk = 'coadd2d'
        default = Coadd2DPar() \
                        if pk in cfg['rdx'].keys() and cfg['rdx']['coadd2d'] else None
        kwargs[pk] = Coadd2DPar.from_dict(cfg[pk]) if pk in k else default

        # Allow coadd2d  to be turned on using cfg['rdx']
        pk = 'sensfunc'
        default = SensFuncPar() \
                        if pk in cfg['rdx'].keys() and cfg['rdx']['sensfunc'] else None
        kwargs[pk] = SensFuncPar.from_dict(cfg[pk]) if pk in k else default

        # Allow tellfit to be turned on using cfg['rdx']
        pk = 'tellfit'
        default = TellFitPar() \
                        if pk in cfg['rdx'].keys() and cfg['rdx']['tellfit'] else None
        kwargs[pk] = TellFitPar.from_dict(cfg[pk]) if pk in k else default

        if 'baseprocess' not in k:
            return cls(**kwargs)

        # Include any alterations to the basic processing of *all*
        # images
        self = cls(**kwargs)
        baseproc = ProcessImagesPar.from_dict(cfg['baseprocess'])
        self.sync_processing(baseproc)
        return self

    def reset_all_processimages_par(self, **kwargs):
        """
        Set all of the ProcessImagesPar objects to have the input setting

        e.g.

        par.reset_all_processimages_par(use_illumflat=False)

        Args:
            **kwargs:
        """
        # Calibrations
        for _key in self['calibrations'].keys():
            if isinstance(self['calibrations'][_key], ParSet) and 'process' in self['calibrations'][_key].keys():
                for key,value in kwargs.items():
                    self['calibrations'][_key]['process'][key] = value
        # Science frame
        for _key in self.keys():
            if isinstance(self[_key], ParSet) and 'process' in self[_key].keys():
                for key,value in kwargs.items():
                    self[_key]['process'][key] = value

    def sync_processing(self, proc_par):
        """
        Sync the processing of all the frame types based on the input
        ProcessImagesPar parameters.

        The parameters are merged in sequence starting from the
        parameter defaults, then including global adjustments provided
        by ``process``, and ending with the parameters that may have
        already been changed for each frame.

        This function can be used at anytime, but is most useful with
        the from_dict method where a ``baseprocess`` group can be
        supplied to change the processing parameters for all frames away
        from the defaults.

        Args:
            proc_par (:class:`ProcessImagesPar`):
                Effectively a new set of default image processing
                parameters for all frames.

        Raises:
            TypeError:
                Raised if the provided parameter set is not an instance
                of :class:`ProcessImagesPar`.
        """
        # Checks
        if not isinstance(proc_par, ProcessImagesPar):
            raise TypeError('Must provide an instance of ProcessImagesPar')
        
        # All the relevant ParSets are already ProcessImagesPar objects,
        # so we can work directly with the internal dictionaries.

        # Find the keys in the input that are different from the default
        default = ProcessImagesPar()
        base_diff = [ k for k in proc_par.keys() if default[k] != proc_par[k] ]

        # Calibration frames
        frames = [ f for f in self['calibrations'].keys() if 'frame' in f ]
        for f in frames:
            # Find the keys in self that are the same as the default
            frame_same = [ k for k in proc_par.keys() 
                            if self['calibrations'][f]['process'].data[k] == default[k] ]
            to_change = list(set(base_diff) & set(frame_same))
            for k in to_change:
                self['calibrations'][f]['process'].data[k] = proc_par[k]
            
        # Science frames
        frame_same = [ k for k in proc_par.keys() 
                            if self['scienceframe']['process'].data[k] == default[k] ]
        to_change = list(set(base_diff) & set(frame_same))
        for k in to_change:
            self['scienceframe']['process'].data[k] = proc_par[k]

    # TODO: Perform extensive checking that the parameters are valid for
    # a full run of PYPIT.  May not be necessary because validate will
    # be called for all the sub parameter sets, but this can do higher
    # level checks, if necessary.
    def validate(self):
        pass

#-----------------------------------------------------------------------------
# Instrument parameters

# TODO: This should probably get moved to spectrograph.py
#class DetectorPar(ParSet):
#    """
#    The parameters used to define the salient properties of an
#    instrument detector.
#
#    These parameters should be *independent* of any specific use of the
#    detector, and are used in the definition of the instruments served
#    by PypeIt.
#
#    To see the list of instruments served, a table with the the current
#    keywords, defaults, and descriptions for the :class:`DetectorPar`
#    class, and an explanation of how to define a new instrument, see
#    :ref:`instruments`.
#    """
#    def __init__(self, dataext=None, specaxis=None, specflip=None, spatflip=None, xgap=None,
#                 ygap=None, ysize=None, platescale=None, darkcurr=None, saturation=None,
#                 mincounts=None, nonlinear=None, numamplifiers=None, gain=None, ronoise=None,
#                 datasec=None, oscansec=None, suffix=None, det=None):
#
#        # Grab the parameter names and values from the function
#        # arguments
#        args, _, _, values = inspect.getargvalues(inspect.currentframe())
#        pars = OrderedDict([(k,values[k]) for k in args[1:]])
#
#        # Initialize the other used specifications for this parameter
#        # set
#        defaults = OrderedDict.fromkeys(pars.keys())
#        options = OrderedDict.fromkeys(pars.keys())
#        dtypes = OrderedDict.fromkeys(pars.keys())
#        descr = OrderedDict.fromkeys(pars.keys())
#
#        # Fill out parameter specifications.  Only the values that are
#        # *not* None (i.e., the ones that are defined) need to be set
#        defaults['dataext'] = 0
#        dtypes['dataext'] = int
#        descr['dataext'] = 'Index of fits extension containing data'
#
#        # TODO: Should this be detector-specific, or camera-specific?
#        defaults['specaxis'] = 0
#        options['specaxis'] = [ 0, 1]
#        dtypes['specaxis'] = int
#        descr['specaxis'] = 'Spectra are dispersed along this axis. Allowed values are 0 ' \
#                            '(first dimension for a numpy array shape) or 1 (second dimension ' \
#                            'for numpy array shape)'
#
#
#        defaults['specflip'] = False
#        dtypes['specflip'] = bool
#        descr['specflip'] = 'If this is True then the dispersion dimension (specificed by ' \
#                            'the specaxis) will be flipped.  PypeIt expects wavelengths to ' \
#                            'increase with increasing pixel number.  If this is not the case ' \
#                            'for this instrument, set specflip to True.'
#
#        defaults['spatflip'] = False
#        dtypes['spatflip'] = bool
#        descr['spatflip'] = 'If this is True then the spatial dimension will be flipped.  ' \
#                            'PypeIt expects echelle orders to increase with increasing pixel ' \
#                            'number.  I.e., setting spatflip=True can reorder images so that ' \
#                            'blue orders appear on the left and red orders on the right.'
#
#        defaults['xgap'] = 0.0
#        dtypes['xgap'] = [int, float]
#        descr['xgap'] = 'Gap between the square detector pixels (expressed as a fraction of the ' \
#                        'x pixel size -- x is predominantly the dispersion axis)'
#
#        defaults['ygap'] = 0.0
#        dtypes['ygap'] = [int, float]
#        descr['ygap'] = 'Gap between the square detector pixels (expressed as a fraction of the ' \
#                        'y pixel size -- x is predominantly the dispersion axis)'
#
#        defaults['ysize'] = 1.0
#        dtypes['ysize'] = [int, float]
#        descr['ysize'] = 'The size of a pixel in the y-direction as a multiple of the x pixel ' \
#                         'size (i.e. xsize = 1.0 -- x is predominantly the dispersion axis)'
#
#        defaults['platescale'] = 0.135
#        dtypes['platescale'] = [int, float]
#        descr['platescale'] = 'arcsec per pixel in the spatial dimension for an unbinned pixel'
#
#        defaults['darkcurr'] = 0.0
#        dtypes['darkcurr'] = [int, float]
#        descr['darkcurr'] = 'Dark current (e-/hour)'
#
#        defaults['saturation'] = 65535.0
#        dtypes['saturation'] = [ int, float ]
#        descr['saturation'] = 'The detector saturation level'
#
#        defaults['mincounts'] = -1000.0
#        dtypes['mincounts'] = [ int, float ]
#        descr['mincounts'] = 'Counts in a pixel below this value will be ignored as being unphysical'
#
#
#        defaults['nonlinear'] = 0.86
#        dtypes['nonlinear'] = [ int, float ]
#        descr['nonlinear'] = 'Percentage of detector range which is linear (i.e. everything ' \
#                             'above nonlinear*saturation will be flagged as saturated)'
#
#        # gain, ronoise, datasec, and oscansec must be lists if there is
#        # more than one amplifier
#        defaults['numamplifiers'] = 1
#        dtypes['numamplifiers'] = int
#        descr['numamplifiers'] = 'Number of amplifiers'
#
#        defaults['gain'] = 1.0 if pars['numamplifiers'] is None else [1.0]*pars['numamplifiers']
#        dtypes['gain'] = [ int, float, list ]
#        descr['gain'] = 'Inverse gain (e-/ADU). A list should be provided if a detector ' \
#                        'contains more than one amplifier.'
#
#        defaults['ronoise'] = 4.0 if pars['numamplifiers'] is None else [4.0]*pars['numamplifiers']
#        dtypes['ronoise'] = [ int, float, list ]
#        descr['ronoise'] = 'Read-out noise (e-). A list should be provided if a detector ' \
#                           'contains more than one amplifier.'
#
#        # TODO: Allow for None, such that the entire image is the data
#        # section
#        defaults['datasec'] = 'DATASEC' if pars['numamplifiers'] is None \
#                                        else ['DATASEC']*pars['numamplifiers']
#        dtypes['datasec'] = [str, list]
#        descr['datasec'] = 'Either the data sections or the header keyword where the valid ' \
#                           'data sections can be obtained, one per amplifier. If defined ' \
#                           'explicitly should be in FITS format (e.g., [1:2048,10:4096]).'
#
#        # TODO: Allow for None, such that there is no overscan region
#        defaults['oscansec'] = 'BIASSEC' if pars['numamplifiers'] is None \
#                                        else ['BIASSEC']*pars['numamplifiers']
#        dtypes['oscansec'] = [str, list, type(None)]
#        descr['oscansec'] = 'Either the overscan section or the header keyword where the valid ' \
#                            'data sections can be obtained, one per amplifier. If defined ' \
#                            'explicitly should be in FITS format (e.g., [1:2048,10:4096]).'
#
#        # TODO: Allow this to be None?
#        defaults['suffix'] = ''
#        dtypes['suffix'] = str
#        descr['suffix'] = 'Suffix to be appended to all saved calibration and extraction frames.'
#
#        defaults['det'] = 1
#        dtypes['det'] = int
#        descr['det'] = 'PypeIt designation for detector number.  1 based indexing'
#
#        # Instantiate the parameter set
#        super(DetectorPar, self).__init__(list(pars.keys()),
#                                          values=list(pars.values()),
#                                          defaults=list(defaults.values()),
#                                          options=list(options.values()),
#                                          dtypes=list(dtypes.values()),
#                                          descr=list(descr.values()))
#        self.validate()
#
#    @classmethod
#    def from_dict(cls, cfg):
#        k = numpy.array([*cfg.keys()])
#        parkeys = ['dataext', 'specaxis', 'specflip', 'spatflip','xgap', 'ygap', 'ysize',
#                   'platescale', 'darkcurr', 'saturation', 'mincounts','nonlinear',
#                   'numamplifiers', 'gain', 'ronoise', 'datasec', 'oscansec', 'suffix',
#                   'det']
#
#        badkeys = numpy.array([pk not in parkeys for pk in k])
#        if numpy.any(badkeys):
#            raise ValueError('{0} not recognized key(s) for DetectorPar.'.format(k[badkeys]))
#
#        kwargs = {}
#        for pk in parkeys:
#            kwargs[pk] = cfg[pk] if pk in k else None
#        return cls(**kwargs)
#
#    def validate(self):
#        """
#        Check the parameters are valid for the provided method.
#        """
#        if self.data['numamplifiers'] > 1:
#            keys = [ 'gain', 'ronoise', 'datasec', 'oscansec' ]
#            dtype = [ (int, float), (int, float), str, (str, None) ]
#            for i in range(len(keys)):
#                if self.data[keys[i]] is None:
#                    continue
#                if not isinstance(self.data[keys[i]], list) \
#                        or len(self.data[keys[i]]) != self.data['numamplifiers']:
#                    raise ValueError('Provided {0} does not match amplifiers.'.format(keys[i]))
#
#            for j in range(self.data['numamplifiers']):
#                if self.data[keys[i]] is not None \
#                        and not isinstance(self.data[keys[i]][j], dtype[i]):
#                    TypeError('Incorrect type for {0}; should be {1}'.format(keys[i], dtype[i]))

# TODO: This should get moved to telescopes.py
class TelescopePar(ParSet):
    """
    The parameters used to define the salient properties of a telescope.

    These parameters should be *independent* of any specific use of the
    telescope.  They and are used by the :mod:`pypeit.telescopes` module
    to define the telescopes served by PypeIt, and kept as part of the
    :class:`pypeit.spectrographs.spectrograph.Spectrograph` definition of
    the instruments served by PypeIt.

    To see the list of instruments served, a table with the the current
    keywords, defaults, and descriptions for the :class:`TelescopePar`
    class, and an explanation of how to define a new instrument, see
    :ref:`instruments`.
    """
    def __init__(self, name=None, longitude=None, latitude=None, elevation=None, fratio=None,
                 diameter=None):

        # Grab the parameter names and values from the function
        # arguments
        args, _, _, values = inspect.getargvalues(inspect.currentframe())
        pars = OrderedDict([(k,values[k]) for k in args[1:]])

        # Initialize the other used specifications for this parameter
        # set
        defaults = OrderedDict.fromkeys(pars.keys())
        options = OrderedDict.fromkeys(pars.keys())
        dtypes = OrderedDict.fromkeys(pars.keys())
        descr = OrderedDict.fromkeys(pars.keys())

        # Fill out parameter specifications.  Only the values that are
        # *not* None (i.e., the ones that are defined) need to be set
        defaults['name'] = 'KECK'
        options['name'] = TelescopePar.valid_telescopes()
        dtypes['name'] = str
        descr['name'] = 'Name of the telescope used to obtain the observations.  ' \
                        'Options are: {0}'.format(', '.join(options['name']))
        
        dtypes['longitude'] = [int, float]
        descr['longitude'] = 'Longitude of the telescope on Earth in degrees.'

        dtypes['latitude'] = [int, float]
        descr['latitude'] = 'Latitude of the telescope on Earth in degrees.'

        dtypes['elevation'] = [int, float]
        descr['elevation'] = 'Elevation of the telescope in m'

        dtypes['fratio'] = [int, float]
        descr['fratio'] = 'f-ratio of the telescope'

        dtypes['diameter'] = [int, float]
        descr['diameter'] = 'Diameter of the telescope in m'

        # Instantiate the parameter set
        super(TelescopePar, self).__init__(list(pars.keys()),
                                           values=list(pars.values()),
                                           defaults=list(defaults.values()),
                                           options=list(options.values()),
                                           dtypes=list(dtypes.values()),
                                           descr=list(descr.values()))

        # Check the parameters match the method requirements
        self.validate()


    @classmethod
    def from_dict(cls, cfg):
        k = numpy.array([*cfg.keys()])
        parkeys = [ 'name', 'longitude', 'latitude', 'elevation', 'fratio', 'diameter' ]

        badkeys = numpy.array([pk not in parkeys for pk in k])
        if numpy.any(badkeys):
            raise ValueError('{0} not recognized key(s) for TelescopePar.'.format(k[badkeys]))

        kwargs = {}
        for pk in parkeys:
            kwargs[pk] = cfg[pk] if pk in k else None
        return cls(**kwargs)

    @staticmethod
    def valid_telescopes():
        """
        Return the valid telescopes.
        """
        return [ 'GEMINI-N','GEMINI-S', 'KECK', 'SHANE', 'WHT', 'APF', 'TNG', 'VLT', 'MAGELLAN', 'LBT', 'MMT', 'KPNO', 'NOT']

    def validate(self):
        pass

    def platescale(self):
        r"""
        Return the platescale of the telescope in arcsec per mm.

        Calculated as

        .. math::
            p = \frac{206265}{f D},

        where :math:`f` is the f-ratio and :math:`D` is the diameter.
        If either of these is not available, the function returns
        `None`.
        """
        return None if self['fratio'] is None or self['diameter'] is None \
                else 206265/self['fratio']/self['diameter']/1e3

<|MERGE_RESOLUTION|>--- conflicted
+++ resolved
@@ -1104,40 +1104,24 @@
                              'If the data uses fibres for all spaxels, set this to False.'
 
         defaults['cube_spat_num'] = None
-<<<<<<< HEAD
-        dtypes['cube_spat_num'] = [float, None]
-=======
         dtypes['cube_spat_num'] = [int, float]
->>>>>>> 3dafb933
         descr['cube_spat_num'] = 'Number of pixels in the spatial dimension. If None, the number of' \
                                  'pixels in the spatial direction of the slit will be used. If you' \
                                  'are reducing fibre IFU data, this parameter will be ignored'
 
         defaults['cube_wave_num'] = None
-<<<<<<< HEAD
-        dtypes['cube_wave_num'] = [float, None]
-=======
         dtypes['cube_wave_num'] = [int, float]
->>>>>>> 3dafb933
         descr['cube_wave_num'] = 'Number of pixels in the wavelength dimension. If None, the number' \
                                  'of pixels in the spectral direction on the raw science frame will' \
                                  'be used.'
 
         defaults['cube_wave_min'] = None
-<<<<<<< HEAD
-        dtypes['cube_wave_min'] = [float, None]
-=======
         dtypes['cube_wave_min'] = float
->>>>>>> 3dafb933
         descr['cube_wave_min'] = 'Minimum wavelength to use. If None, default is minimum wavelength' \
                                  'based on wavelength solution of all spaxels'
 
         defaults['cube_wave_max'] = None
-<<<<<<< HEAD
-        dtypes['cube_wave_max'] = [float, None]
-=======
         dtypes['cube_wave_max'] = float
->>>>>>> 3dafb933
         descr['cube_wave_max'] = 'Maximum wavelength to use. If None, default is maximum wavelength' \
                                  'based on wavelength solution of all spaxels'
 
@@ -3169,11 +3153,7 @@
         dtypes['no_poly'] = bool
         descr['no_poly'] = 'Turn off polynomial basis (Legendre) in global sky subtraction'
 
-<<<<<<< HEAD
-        defaults['user_regions'] = ''
-=======
         defaults['user_regions'] = None
->>>>>>> 3dafb933
         dtypes['user_regions'] = str
         descr['user_regions'] = 'A user-defined sky regions mask can be set using this keyword. To allow' \
                                 'the code to identify the sky regions automatically, set this variable to' \
