--- conflicted
+++ resolved
@@ -135,11 +135,7 @@
         # empty extension where the only added value is that PYP_SPEC is in the
         # header.  I deal with this by skipping PYP_SPEC in the list of keys and
         # adding it to the dictionaries of the simple objects; i.e., it's not
-<<<<<<< HEAD
-        # added to entries in `d`` that are themselves DataContainer objects
-=======
         # added to entries in `d` that are themselves DataContainer objects
->>>>>>> 73a4e06b
         # (because that causes havoc).
 
         d = []
@@ -409,11 +405,7 @@
         """
         illumflat_pixel, illumflat_illum = None, None
         pixelflat_finecorr, illumflat_finecorr = None, None
-<<<<<<< HEAD
-
-=======
         pixelflat_totalillum, illumflat_totalillum = None, None
->>>>>>> 73a4e06b
         if slits is None and self.calib_dir is not None or self.calib_key is not None:
             # If the slits are not defined, and the relevant attributes are set,
             # try to read the associated SlitTraceSet
@@ -1967,18 +1959,6 @@
     for key in keys:
         dd[key] = getattr(init_cls, key) if getattr(merge_cls, key) is None \
                     else getattr(merge_cls, key)
-<<<<<<< HEAD
-#    for key in keys:
-#        mrg = False
-#        val = None
-#        namespace = dict({'val': val, 'init_cls':init_cls, 'merge_cls':merge_cls, 'mrg':mrg})
-#        exec("val = init_cls.{0:s}".format(key), namespace)
-#        exec("mrg = merge_cls.{0:s} is not None".format(key), namespace)
-#        if namespace['mrg']:
-#            exec("val = merge_cls.{0:s}".format(key), namespace)
-#        dd[key] = namespace['val']
-=======
->>>>>>> 73a4e06b
     # Construct the merged class
     return FlatImages(**dd)
 
