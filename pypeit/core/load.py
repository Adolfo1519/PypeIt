--- conflicted
+++ resolved
@@ -17,183 +17,6 @@
 from pypeit import specobjs
 from pypeit import debugger
 
-<<<<<<< HEAD
-
-def load_headers(datlines, spectrograph, strict=True):
-    """ Load the header information for each fits file
-    The cards of interest are specified in the instrument settings file
-    A check of specific cards is performed if specified in settings
-
-    Parameters
-    ----------
-    datlines : list
-      Input (uncommented) lines specified by the user.
-      datlines contains the full data path to every
-      raw exposure provided by the user.
-
-    Returns
-    -------
-    fitstbl : Table
-      The relevant header information of all fits files
-    """
-    # FITS dict/table keys
-    head_keys = spectrograph.header_keys()
-    all_keys = []
-    for key in head_keys.keys():
-        all_keys += list(head_keys[key].keys())
-    # Init
-    fitsdict = dict({'directory': [], 'filename': [], 'utc': []})
-    headdict = {}
-    for k in range(spectrograph.numhead):
-        headdict[k] = []
-    whddict = dict({})
-    for k in all_keys:
-        fitsdict[k]=[]
-    numfiles = len(datlines)
-    # Loop on files
-    for i in range(numfiles):
-        # Try to open the fits file
-        headarr = spectrograph.get_headarr(datlines[i], strict=strict)
-        numhead = len(headarr)
-        # Save the headers into its dict
-        for k in range(numhead):
-            headdict[k].append(headarr[k].copy())
-        # Perform checks on each FITS file
-        # TODO: The check_headers function currently always passes!
-        # Needs to be implemented for each instrument.
-        # spectrograph.check_headers() should raise an exception with an
-        # appropriate message.
-        try:
-            spectrograph.check_headers(headarr)
-        except:
-            msgs.warn('File:' + msgs.newline() + datlines[i] + msgs.newline()
-                      + ' does not match the expected header format of instrument:'
-                      + msgs.newline() + '{0}'.format(spectrograph.spectrograph) + msgs.newline()
-                      + 'The file should be removed or you should pick a different instrument.')
-            numfiles -= 1
-            continue
-        # Now set the key values for each of the required keywords
-        dspl = datlines[i].split('/')
-        fitsdict['directory'].append('/'.join(dspl[:-1])+'/')
-        fitsdict['filename'].append(dspl[-1])
-        # Attempt to load a UTC
-        utcfound = False
-        for k in range(numhead):
-            if 'UTC' in headarr[k].keys():
-                utc = headarr[k]['UTC']
-                utcfound = True
-                break
-            elif 'UT' in headarr[k].keys():
-                utc = headarr[k]['UT']
-                utcfound = True
-                break
-        if utcfound:
-            fitsdict['utc'].append(utc)
-        else:
-            fitsdict['utc'].append('None') # Changed from None so it writes to disk
-            msgs.warn("UTC is not listed as a header keyword in file:"+msgs.newline()+datlines[i])
-        # Read binning-dependent detector properties here? (maybe read speed too)
-        # Now get the rest of the keywords
-
-        for head_idx in head_keys.keys():
-            for kw, hkey in head_keys[head_idx].items():
-                try:
-                    value = headarr[head_idx][hkey]
-                except KeyError: # Keyword not found in header
-                    if kw == 'binning':
-                        bin_x = None
-                        bin_y = None
-                        for kw_bin, hkey_bin in head_keys[head_idx].items():
-                            if kw_bin == 'binning_x':
-                                bin_x = headarr[head_idx][hkey_bin]
-                            if kw_bin == 'binning_y':
-                                bin_y = headarr[head_idx][hkey_bin]
-                        if bin_x is not None and bin_y is not None:
-                            value = "{},{}".format(bin_x,bin_y)
-                            msgs.warn("{:s} keyword set from binning_x and binning_y.".format(hkey))
-                        else:
-                            value = str('None')
-                            msgs.warn("{:s} keyword not in header. Setting to None".format(hkey))
-                    else:
-                        msgs.warn("{:s} keyword not in header. Setting to None".format(hkey))
-                        value = str('None')
-#                except IndexError:
-#                    debugger.set_trace()
-                # Convert the input time into hours -- Should we really do this here??
-                if kw == 'time':
-                    if spectrograph.timeunit == 's'  : value = float(value)/3600.0    # Convert seconds to hours
-                    elif spectrograph.timeunit == 'm'  : value = float(value)/60.0      # Convert minutes to hours
-                    elif spectrograph.timeunit in Time.FORMATS.keys() : # Astropy time format
-                        if spectrograph.timeunit in ['mjd']:
-                            try:
-                                ival = float(value)
-                            except:
-                                debugger.set_trace()
-                        else:
-                            ival = value
-                        tval = Time(ival, scale='tt', format=spectrograph.timeunit)
-                        # dspT = value.split('T')
-                        # dy,dm,dd = np.array(dspT[0].split('-')).astype(np.int)
-                        # th,tm,ts = np.array(dspT[1].split(':')).astype(np.float64)
-                        # r=(14-dm)/12
-                        # s,t=dy+4800-r,dm+12*r-3
-                        # jdn = dd + (153*t+2)/5 + 365*s + s/4 - 32083
-                        # value = jdn + (12.-th)/24 + tm/1440 + ts/86400 - 2400000.5  # THIS IS THE MJD
-                        value = tval.mjd * 24.0 # Put MJD in hours
-                    else:
-                        msgs.error('Bad time unit')
-                # Put the value in the keyword
-                typv = type(value)
-                if typv is int or typv is np.int_:
-                    fitsdict[kw].append(value)
-                elif typv is float or typv is np.float_:
-                    fitsdict[kw].append(value)
-                elif isinstance(value, str) or typv is np.string_:
-                    fitsdict[kw].append(value.strip())
-                elif typv is bool or typv is np.bool_:
-                    fitsdict[kw].append(value)
-                else:
-                    msgs.bug("I didn't expect a useful header ({0:s}) to contain type {1:s}".format(kw, typv).replace('<type ','').replace('>',''))
-        msgs.info("Successfully loaded headers for file:" + msgs.newline() + datlines[i])
-
-    # Check if any other settings require header values to be loaded
-    msgs.info("Checking spectrograph settings for required header information")
-    '''  # I HOPE THIS IS NO LONGER NEEDED
-    # Just use the header info from the last file
-    keylst = []
-    generate_updates(settings_spect.copy(), keylst, [], whddict, headarr)
-    '''
-
-    # Convert the fitsdict arrays into numpy arrays
-    for k in fitsdict.keys():
-        fitsdict[k] = np.array(fitsdict[k])
-    #
-    msgs.info("Headers loaded for {0:d} files successfully".format(numfiles))
-    if numfiles != len(datlines):
-        msgs.warn("Headers were not loaded for {0:d} files".format(len(datlines) - numfiles))
-    if numfiles == 0:
-        msgs.error("The headers could not be read from the input data files." + msgs.newline() +
-                   "Please check that the settings file matches the data.")
-    #  Might have to carry the headers around separately
-    #    as packing them into a table could be problematic..
-    #for key in headdict.keys():
-    #    fitsdict['head{:d}'.format(key)] = headdict[key]
-    # Return after creating a Table
-    fitstbl = Table(fitsdict)
-    fitstbl.sort('time')
-
-    # Add instrument (PYPIT name; mainly for saving late in the game)
-    fitstbl['instrume'] = spectrograph.spectrograph
-
-    # Instrument specific
-    spectrograph.add_to_fitstbl(fitstbl)
-
-    # Return
-    return fitstbl
-
-
-=======
->>>>>>> 6e749acc
 def load_extraction(name, frametype='<None>', wave=True):
     msgs.info('Loading a pre-existing {0} extraction frame:'.format(frametype)
                 + msgs.newline() + name)
