""" Module for finding patterns in arc line spectra
"""
from __future__ import (print_function, absolute_import, division, unicode_literals)

from scipy.ndimage.filters import gaussian_filter
<<<<<<< HEAD
from scipy.spatial import cKDTree
=======
from scipy import signal
from linetools import utils as ltu
from astropy.table import vstack
import copy
>>>>>>> a797d192
import numpy as np
import pdb

from pypeit.core.wavecal import kdtree_generator
from pypeit.core.wavecal import waveio
from pypeit.core.wavecal import patterns
from pypeit.core.wavecal import fitting
from pypeit.core.wavecal import utils
from pypeit.core.wavecal import qa

from pypeit import msgs


def basic(spec, lines, wv_cen, disp, min_ampl=300.,
          swv_uncertainty=350., pix_tol=2, plot_fil=None, min_nmatch=5,
          **kwargs):
    """ Basic algorithm to wavelength calibrate spectroscopic data

    Parameters
    ----------
    spec : ndarray
      Extracted 1D Arc Spectrum
    lines : list
      List of arc lamps on
    wv_cen : float
      Guess at central wavelength
    disp : float
      Dispersion A/pix
    min_ampl : float
      Minimum amplitude of the arc lines that will be used in the fit
    swv_uncertainty : float

    pix_tol : float
      Tolerance in units of pixels to match to
    plot_fil : str, optional
      Name of output file
    min_nmatch : int
      Minimum number of acceptable matches before a solution is deemed to be found
    Returns
    -------
    status : int
      If successful, status=1

    """

    # Init line-lists and wavelength 'guess'
    npix = spec.size
    wave = wv_cen + (np.arange(npix) - npix/2.)*disp

    line_lists = waveio.load_line_lists(lines, unknown=True)
    wvdata = line_lists['wave'].data  # NIST + Extra
    isrt = np.argsort(wvdata)
    wvdata = wvdata[isrt]

    # Find peaks
    all_tcent, cut_tcent, icut = utils.arc_lines_from_spec(spec, min_ampl=min_ampl)

    # Matching
    match_idx, scores = patterns.run_quad_match(cut_tcent, wave, wvdata,
                                                disp, swv_uncertainty=swv_uncertainty,
                                                pix_tol=pix_tol)

    # Check quadrants
    xquad = npix//4 + 1
    msgs.info("================================================================" + msgs.newline() +
              "Checking quadrants:" + msgs.newline() +
              "----------------------------------------------------------------")
    for jj in range(4):
        tc_in_q = (cut_tcent >= jj*xquad) & (cut_tcent < (jj+1)*xquad)
        cstat = '  quad {:d}: ndet={:d}'.format(jj, np.sum(tc_in_q))
        # Stats
        for key in ['Perf', 'Good', 'OK', 'Amb']:
            in_stat = scores[tc_in_q] == key
            cstat += ' {:s}={:d}'.format(key, np.sum(in_stat))
        # Print
            msgs.indent(cstat)
    msgs.indent("----------------------------------------------------------------")

    # Go for it!?
    mask = np.array([False]*len(all_tcent))
    IDs = []
    for kk,score in enumerate(scores):
        if score in ['Perf', 'Good', 'Ok']:
            mask[icut[kk]] = True
            uni, counts = np.unique(match_idx[kk]['matches'], return_counts=True)
            imx = np.argmax(counts)
            IDs.append(wvdata[uni[imx]])
    ngd_match = np.sum(mask)
    if ngd_match < min_nmatch:
        msgs.warn("Insufficient matches to continue")
        status = -1
        return status, ngd_match, match_idx, scores, None

    # Fit
    NIST_lines = line_lists['NIST'] > 0
    ifit = np.where(mask)[0]
    final_fit = fitting.iterative_fitting(spec, all_tcent, ifit,
                                          IDs, line_lists[NIST_lines], disp, plot_fil=plot_fil)
    # Return
    status = 1
    return status, ngd_match, match_idx, scores, final_fit


def semi_brute(spec, lines, wv_cen, disp, min_ampl=300.,
               outroot=None, debug=False, do_fit=True, verbose=False,
               fit_parm=None, min_nmatch=3, lowest_ampl=200.):
    """
    Parameters
    ----------
    spec
    lines
    wv_cen
    disp
    siglev
    min_ampl
    outroot
    debug
    do_fit
    verbose
    fit_parm
    min_nmatch
    lowest_ampl

    Returns
    -------
    best_dict : dict
    final_fit : dict

    """
    # imports
    from astropy.table import vstack
    from linetools import utils as ltu

    # Load line lists
    line_lists = waveio.load_line_lists(lines)
    unknwns = waveio.load_unknown_list(lines)

    npix = spec.size

    # Lines
    all_tcent, cut_tcent, icut = utils.arc_lines_from_spec(spec, min_ampl=min_ampl)

    # Best
    best_dict = dict(nmatch=0, ibest=-1, bwv=0., min_ampl=min_ampl, unknown=False,
                     pix_tol=1, ampl=min_ampl)

    # 3 things to fiddle:
    #  pix_tol -- higher for fewer lines  1/2
    #  unknowns -- on for fewer lines  off/on
    #  scoring -- weaken for more lines ??

    # Loop on unknowns
    #for unknown in [False, True]:
    for unknown in [True]:
        if unknown:
            tot_list = vstack([line_lists,unknwns])
        else:
            tot_list = line_lists
        wvdata = np.array(tot_list['wave'].data) # Removes mask if any
        wvdata.sort()
        sav_nmatch = best_dict['nmatch']

        # Loop on pix_tol
        for pix_tol in [1., 2.]:
            # Scan on wavelengths
            patterns.scan_for_matches(wv_cen, disp, npix, cut_tcent, wvdata,
                                      best_dict=best_dict, pix_tol=pix_tol)
            # Lower minimum amplitude
            ampl = min_ampl
            #pdb.set_trace()
            while(best_dict['nmatch'] < min_nmatch):
                ampl /= 2.
                if ampl < lowest_ampl:
                    break
                all_tcent, cut_tcent, icut = utils.arc_lines_from_spec(spec, min_ampl=ampl)
                patterns.scan_for_matches(wv_cen, disp, npix, cut_tcent, wvdata,
                                          best_dict=best_dict, pix_tol=pix_tol, ampl=ampl)

        #if debug:
        #    pdb.set_trace()
        # Save linelist?
        if best_dict['nmatch'] > sav_nmatch:
            best_dict['line_list'] = tot_list.copy()
            best_dict['unknown'] = unknown
            best_dict['ampl'] = ampl
            best_dict['pix_tol'] = pix_tol

    # Try to pick up some extras by turning off/on unknowns
    if best_dict['unknown']:
        tot_list = line_lists
    else:
        tot_list = vstack([line_lists,unknwns])
    wvdata = np.array(tot_list['wave'].data) # Removes mask if any
    wvdata.sort()
    tmp_dict = copy.deepcopy(best_dict)
    tmp_dict['nmatch'] = 0
    patterns.scan_for_matches(best_dict['bwv'], disp, npix, cut_tcent, wvdata,
                              best_dict=tmp_dict, pix_tol=best_dict['pix_tol'],
                              ampl=best_dict['ampl'], wvoff=1.)
    for kk,ID in enumerate(tmp_dict['IDs']):
        if (ID > 0.) and (best_dict['IDs'][kk] == 0.):
            best_dict['IDs'][kk] = ID
            best_dict['scores'][kk] = tmp_dict['scores'][kk]
            best_dict['mask'][kk] = True
            best_dict['midx'][kk] = tmp_dict['midx'][kk]
            best_dict['nmatch'] += 1
    #pdb.set_trace()

    if best_dict['nmatch'] == 0:
        msgs.info('---------------------------------------------------' + msgs.newline() +
                  'Report:' + msgs.newline() +
                  '  No matches!  Could be you input a bad wvcen or disp value' + msgs.newline() +
                  '---------------------------------------------------')
        return

    # Report
    msgs.info('---------------------------------------------------' + msgs.newline() +
              'Report:' + msgs.newline() +
              '  Number of lines recovered    = {:d}'.format(all_tcent.size) + msgs.newline() +
              '  Number of lines analyzed     = {:d}'.format(cut_tcent.size) + msgs.newline() +
              '  Number of acceptable matches = {:d}'.format(best_dict['nmatch']) + msgs.newline() +
              '  Best central wavelength      = {:g}A'.format(best_dict['bwv']) + msgs.newline() +
              '  Best solution used pix_tol   = {}'.format(best_dict['pix_tol']) + msgs.newline() +
              '  Best solution had unknown    = {}'.format(best_dict['unknown']) + msgs.newline())

    if debug:
        match_idx = best_dict['midx']
        for kk in match_idx.keys():
            uni, counts = np.unique(match_idx[kk]['matches'], return_counts=True)
            msgs.info('kk={}, {}, {}, {}'.format(kk, uni, counts, np.sum(counts)))

    # Write scores
    #out_dict = best_dict['scores']
    #jdict = ltu.jsonify(out_dict)
    #ltu.savejson(pargs.outroot+'.scores', jdict, easy_to_read=True, overwrite=True)

    # Write IDs
    if outroot is not None:
        out_dict = dict(pix=cut_tcent, IDs=best_dict['IDs'])
        jdict = ltu.jsonify(out_dict)
        ltu.savejson(outroot+'.json', jdict, easy_to_read=True, overwrite=True)
        msgs.info("Wrote: {:s}".format(outroot+'.json'))

    # Plot
    if outroot is not None:
        tmp_list = vstack([line_lists,unknwns])
        qa.match_qa(spec, cut_tcent, tmp_list, best_dict['IDs'], best_dict['scores'], outroot+'.pdf')
        msgs.info("Wrote: {:s}".format(outroot+'.pdf'))

    # Fit
    final_fit = None
    if do_fit:
        '''
        # Read in Full NIST Tables
        full_NIST = waveio.load_line_lists(lines, NIST=True)
        # KLUDGE!!!!!
        keep = full_NIST['wave'] > 8800.
        pdb.set_trace()
        line_lists = vstack([line_lists, full_NIST[keep]])
        '''
        #
        NIST_lines = line_lists['NIST'] > 0
        ifit = np.where(best_dict['mask'])[0]
        if outroot is not None:
            plot_fil = outroot+'_fit.pdf'
        else:
            plot_fil = None
        # Purge UNKNOWNS from ifit
        imsk = np.array([True]*len(ifit))
        for kk, idwv in enumerate(np.array(best_dict['IDs'])[ifit]):
            if np.min(np.abs(line_lists['wave'][NIST_lines]-idwv)) > 0.01:
                imsk[kk] = False
        ifit = ifit[imsk]
        # Allow for weaker lines in the fit
        all_tcent, weak_cut_tcent, icut = utils.arc_lines_from_spec(spec, min_ampl=lowest_ampl)
        add_weak = []
        for weak in weak_cut_tcent:
            if np.min(np.abs(cut_tcent-weak)) > 5.:
                add_weak += [weak]
        if len(add_weak) > 0:
            cut_tcent = np.concatenate([cut_tcent, np.array(add_weak)])
        # Fit
        final_fit = fitting.iterative_fitting(spec, cut_tcent, ifit,
                                              np.array(best_dict['IDs'])[ifit], line_lists[NIST_lines],
                                              disp, plot_fil=plot_fil, verbose=verbose, aparm=fit_parm)
        if plot_fil is not None:
            print("Wrote: {:s}".format(plot_fil))

    # Return
    return best_dict, final_fit


class General:
    """ General algorithm to wavelength calibrate spectroscopic data

    Parameters
    ----------
    spec : ndarray
      Extracted 1D Arc Spectrum
    lines : list
      List of arc lamps on
    ok_mask : ndarray

    min_ampl : float
      Minimum amplitude of the arc lines that will be used in the fit
    islinelist : bool
      Is lines a linelist (True), or a list of ions (False)
    outroot : str, optional
      Name of output file
    debug : bool
      Used to debug the algorithm
    verbose : bool
      If True, the final fit will print out more detail as the RMS is refined,
      and lines are rejected. This is mostly helpful for developing the algorithm.
    fit_parm : dict
      Fitting parameter dictionary (see fitting.iterative_fitting)
    lowest_ampl : float
      Lowest amplitude of an arc line that will be used in teh final fit
    rms_threshold : float
      Maximum RMS dispersion that is considered acceptable for a good solution
    binw : ndarray, optional
      Set the wavelength grid when identifying the best solution
    bind : ndarray, optional
      Set the dispersion grid when identifying the best solution
    nstore : int
      The number of "best" initial solutions to consider
    use_unknowns : bool
      If True, arc lines that are known to be present in the spectra, but
      have not been attributed to an element+ion, will be included in the fit.

    Returns
    -------
    all_patt_dict : list of dicts
      A list of dictionaries, which contain the results from the preliminary
      pattern matching algorithm providing the first guess at the ID lines
    all_final_fit : list of dicts
      A list of dictionaries, which contain the full fitting results and
      final best guess of the line IDs
    """

    def __init__(self, spec, lines, ok_mask=None, min_ampl=1000., islinelist=False,
              outroot=None, debug=False, verbose=False,
              fit_parm=None, lowest_ampl=200., rms_threshold=0.1,
              binw=None, bind=None, nstore=1, use_unknowns=True):

        # Set some default parameters
        self._spec = spec
        self._lines = lines
        self._npix, self._nslit = spec.shape
        self._nstore = nstore
        self._binw = binw
        self._bind = bind

        if ok_mask is None:
            self._ok_mask = np.arange(self._nslit)
        else:
            self._ok_mask = ok_mask

        self._min_ampl = min_ampl
        self._lowest_ampl = lowest_ampl

        self._use_unknowns = use_unknowns
        self._islinelist = islinelist

        self._outroot = outroot
        self._fit_parm = fit_parm
        self._rms_threshold = rms_threshold

        self._debug = debug
        self._verbose = verbose

        # Load the linelist to be used for pattern matching
        self.load_linelist()

        # Set up the grids to be used for pattern matching
        self.set_grids()

        # Find the wavelength solution!
        self.run()

    def load_linelist(self):
        # Load line lists
        if self._islinelist:
            self._line_lists = self._lines
            self._unknwns = self._lines[:0].copy()
        else:
            if 'ThAr' in self._lines:
                line_lists_all = waveio.load_line_lists(self._lines)
                self._line_lists = line_lists_all[np.where(line_lists_all['ion'] != 'UNKNWN')]
                self._unknwns = line_lists_all[np.where(line_lists_all['ion'] == 'UNKNWN')]
            else:
                self._line_lists = waveio.load_line_lists(self._lines)
                self._unknwns = waveio.load_unknown_list(self._lines)

        if self._use_unknowns:
            self._tot_list = vstack([self._line_lists, self._unknwns])
        else:
            self._tot_list = self._line_lists

        # Generate the final linelist and sort
        self._wvdata = np.array(self._tot_list['wave'].data)  # Removes mask if any
        self._wvdata.sort()
        return

    def set_grids(self):
        # Set the wavelength grid
        if self._binw is None:
            # Ideally, you want binw to roughly sample the A/pix of the spectrograph
            self._ngridw = 200
            self._binw = np.linspace(np.min(self._wvdata), np.max(self._wvdata), self._ngridw)
        else:
            self._ngridw = self._binw.size
        # Set the dispersion grid
        if self._bind is None:
            self._ngridd = 2000
            self._bind = np.linspace(-3.0, 1.0, self._ngridd)
        else:
            self._ngridd = self._bind.size
        return

    def run(self):
        """Run through the parameter space and determine the best solution
        """

        # Set the parameter space that gets searched
        rng_poly = [3, 4]            # Range of algorithms to check (only trigons+tetragons are supported)
        rng_list = range(3, 10)      # Number of lines to search over for the linelist
        rng_detn = range(3, 10)      # Number of lines to search over for the detected lines
        rng_pixt = [1.0]             # Pixel tolerance

        self._all_patt_dict = {}
        self._all_final_fit = {}
        good_fit = np.zeros(self._nslit, dtype=np.bool)
        for slit in range(self._nslit):
            if slit not in self._ok_mask:
                continue
            # Detect lines, and decide which tcent to use
            self._all_tcent, self._cut_tcent, self._icut =\
                utils.arc_lines_from_spec(self._spec[:, slit], min_ampl=self._min_ampl)
            self._all_tcent_weak, self._cut_tcent_weak, self._icut_weak =\
                utils.arc_lines_from_spec(self._spec[:, slit], min_ampl=self._lowest_ampl)
            if self._all_tcent.size == 0:
                msgs.warn("No lines to identify in slit {0:d}!".format(slit))
                continue
            best_patt_dict, best_final_fit = None, None
            # Loop through parameter space
            for poly in rng_poly:
                for lstsrch in rng_list:
                    for detsrch in rng_detn:
                        for pix_tol in rng_pixt:
                            patt_dict, final_fit = \
                                self.solve_slit(slit, poly=poly, pix_tol=pix_tol, detsrch=detsrch, lstsrch=lstsrch)
                            if final_fit is None:
                                # This is not a good solution
                                continue
                            # Test if this solution is better than the currently favoured solution
                            if best_patt_dict is None:
                                # First time a fit is found
                                best_patt_dict, best_final_fit = copy.deepcopy(patt_dict), copy.deepcopy(final_fit)
                                continue
                            elif final_fit['rms'] < self._rms_threshold:
                                # Has a better fit been identified (i.e. more lines identified)?
                                if len(final_fit['xfit']) > len(best_final_fit['xfit']):
                                    best_patt_dict, best_final_fit = copy.deepcopy(patt_dict), copy.deepcopy(final_fit)
            # Report on the best preliminary result
            if best_final_fit is None:
                msgs.warn('---------------------------------------------------' + msgs.newline() +
                          'Preliminary report for slit {0:d}/{1:d}:'.format(slit+1, self._nslit) + msgs.newline() +
                          '  No matches! Try another algorithm' + msgs.newline() +
                          '---------------------------------------------------')
                self._all_patt_dict[str(slit)] = None
                self._all_final_fit[str(slit)] = None
            elif best_final_fit['rms'] > self._rms_threshold:
                msgs.warn('---------------------------------------------------' + msgs.newline() +
                          'Preliminary report for slit {0:d}/{1:d}:'.format(slit + 1, self._nslit) + msgs.newline() +
                          '  Poor RMS ({0:.3f})! Try another algorithm'.format(best_final_fit['rms']) + msgs.newline() +
                          '---------------------------------------------------')
                self._all_patt_dict[str(slit)] = None
                self._all_final_fit[str(slit)] = None
            else:
                good_fit[slit] = True
                if best_patt_dict['sign'] == +1:
                    signtxt = 'correlate'
                else:
                    signtxt = 'anitcorrelate'
                # Report
                msgs.info('---------------------------------------------------' + msgs.newline() +
                          'Preliminary report for slit {0:d}/{1:d}:'.format(slit+1, self._nslit) + msgs.newline() +
                          '  Pixels {:s} with wavelength'.format(signtxt) + msgs.newline() +
                          '  Number of lines recovered    = {:d}'.format(self._all_tcent.size) + msgs.newline() +
                          '  Number of lines analyzed     = {:d}'.format(len(best_final_fit['xfit'])) + msgs.newline() +
                          '  Number of pattern matches    = {:d}'.format(best_patt_dict['nmatch']) + msgs.newline() +
                          '  Best central wavelength      = {:g}A'.format(best_patt_dict['bwv']) + msgs.newline() +
                          '  Best dispersion              = {:g}A/pix'.format(best_patt_dict['bdisp']) + msgs.newline() +
                          '  Final RMS of fit             = {:g}'.format(best_final_fit['rms']) + msgs.newline() +
                          '---------------------------------------------------')
        # Now that all slits have been inspected, cross match to generate a
        # master list of all lines in every slit, and refit all spectra
        #self.cross_match(good_fit)

        # With the updates to the fits of each slit, determine the final fit, and save the QA
        for slit in range(self._nslit):
            # Save the QA for the best solution
            slittxt = '_Slit{0:03d}'.format(slit+1)
            if self._outroot is not None:
                # Write IDs
                use_tcent = self.get_use_tcent(best_patt_dict['sign'])
                out_dict = dict(pix=use_tcent, IDs=best_patt_dict['IDs'])
                jdict = ltu.jsonify(out_dict)
                ltu.savejson(self._outroot + slittxt + '.json', jdict, easy_to_read=True, overwrite=True)
                msgs.info("Wrote: {:s}".format(self._outroot + slittxt + '.json'))

                # Plot
                tmp_list = vstack([self._line_lists, self._unknwns])
                qa.match_qa(self._spec[:, slit], use_tcent, tmp_list,
                            best_patt_dict['IDs'], best_patt_dict['scores'], self._outroot + slittxt + '.pdf')
                msgs.info("Wrote: {:s}".format(self._outroot + slittxt + '.pdf'))
            # Perform the final fit for the best solution
            best_final_fit = self.fit_slit(slit, best_patt_dict, outroot=self._outroot, slittxt=slittxt)
            self._all_patt_dict[str(slit)] = copy.deepcopy(best_patt_dict)
            self._all_final_fit[str(slit)] = copy.deepcopy(best_final_fit)

    def cross_match(self, good_fit):
        """Cross-correlate the spectra across all slits to ID all of the lines.
        good_fit : ndarray (bool)
          Indicates which slits are deemed to be a good fit (although, they need not necessarily be a good fit).
        """
        # First cross correlate all spectra
        corr = signal.correlate(self._spec[:, 0], self._spec[:, 4], mode='same')
        amax = np.argmax(corr)
        print(amax)
        from matplotlib import pyplot as plt
        xplt = np.arange(self._spec.shape[0])
        plt.plot(xplt, self._spec[:, 0], 'k-', drawstyle='steps')
        plt.plot(xplt+(amax-self._spec.shape[0]//2), self._spec[:, 4], 'r-', drawstyle='steps')
        plt.show()
        pdb.set_trace()
        return

    def get_use_tcent(self, corr, weak=False):
        """Set if pixels correlate with wavelength (corr==1) or anticorrelate (corr=-1)
        """
        if corr == 1:
            if weak:
                return self._all_tcent_weak.copy()
            else:
                return self._all_tcent.copy()
        else:
            if weak:
                return (self._npix - 1.0) - self._all_tcent_weak.copy()[::-1]
            else:
                return (self._npix - 1.0) - self._all_tcent.copy()[::-1]

    def solve_slit(self, slit, poly=3, pix_tol=0.5, detsrch=5, lstsrch=5, nstore=1,
                   nselw=3, nseld=3):
        # Import the pattern matching algorithms
        if poly == 3:
            from pypeit.core.wavecal.patterns import triangles as generate_patterns
        elif poly == 4:
            from pypeit.core.wavecal.patterns import quadrangles as generate_patterns
        else:
            msgs.warn("Pattern matching is only available for trigons and tetragons.")
            return None, None

        # Test if there are enough lines to generate a solution
        use_tcent = self.get_use_tcent(1)
        if use_tcent.size < lstsrch or use_tcent.size < detsrch:
            if self._verbose:
                msgs.info("Not enough lines to test this solution, will attempt another.")
            return None, None

        if self._verbose:
            msgs.info("Begin pattern matching")
        # First run pattern recognition assuming pixels correlate with wavelength
        dindexp, lindexp, wvcenp, dispsp = generate_patterns(use_tcent, self._wvdata, self._npix,
                                                             detsrch, lstsrch, pix_tol)
        # Remove any invalid results
        ww = np.where((self._binw[0] < wvcenp) & (wvcenp < self._binw[-1]) &
                      (10.0 ** self._bind[0] < dispsp) & (dispsp < 10.0 ** self._bind[-1]))
        dindexp = dindexp[ww[0], :]
        lindexp = lindexp[ww[0], :]
        dispsp = dispsp[ww]
        wvcenp = wvcenp[ww]

        # Now run pattern recognition assuming pixels correlate with wavelength
        use_tcent = self.get_use_tcent(-1)
        dindexm, lindexm, wvcenm, dispsm = generate_patterns(use_tcent, self._wvdata, self._npix,
                                                             detsrch, lstsrch, pix_tol)
        # Remove any invalid results
        ww = np.where((self._binw[0] < wvcenm) & (wvcenm < self._binw[-1]) &
                      (10.0 ** self._bind[0] < dispsm) & (dispsm < 10.0 ** self._bind[-1]))
        dindexm = dindexm[ww[0], :]
        lindexm = lindexm[ww[0], :]
        dispsm = dispsm[ww]
        wvcenm = wvcenm[ww]

        # Construct the histograms
        histimgp, xed, yed = np.histogram2d(wvcenp, np.log10(dispsp), bins=[self._binw, self._bind])
        histimgm, xed, yed = np.histogram2d(wvcenm, np.log10(dispsm), bins=[self._binw, self._bind])
        #histimgp = gaussian_filter(histimgp, 3)
        #histimgm = gaussian_filter(histimgm, 3)
        histimg = histimgp - histimgm
        sm_histimg = gaussian_filter(histimg, [3, 15])

        #histpeaks = patterns.detect_2Dpeaks(np.abs(sm_histimg))
        histpeaks = patterns.detect_2Dpeaks(np.abs(histimg))

        # Find the indices of the nstore largest peaks
        bidx = np.unravel_index(np.argpartition(np.abs(histpeaks*histimg), -nstore, axis=None)[-nstore:], histimg.shape)

        debug = False
        if debug:
            from matplotlib import pyplot as plt
            plt.clf()
            extent = [self._binw[0], self._binw[-1], self._bind[0], self._bind[-1]]
            plt.imshow((np.abs(sm_histimg[:, ::-1].T)), extent=extent, aspect='auto')
            #plt.imshow(histimg[:, ::-1].T, extent=extent, aspect='auto')
            plt.plot(self._binw[bidx[0]], self._bind[bidx[1]], 'r+')
            #plt.axvline(self._binw[self._bidx[0]], color='r', linestyle='--')
            #plt.axhline(self._bind[self._bidx[1]], color='r', linestyle='--')
            plt.show()
            if False:
                pdb.set_trace()
                plt.clf()
                plt.imshow(histimgp[:, ::-1].T, extent=extent, aspect='auto')
                plt.show()

        # Get the peak value of central wavelength and dispersion
        allwcen = self._binw[bidx[0]]
        alldisp = self._bind[bidx[1]]
        allhnum = np.abs(histimg[bidx])

        # Find all good solutions
        bestlist = []
        for idx in range(nstore):
            # Select all solutions around the best solution within a square of side 2*nsel
            wlo = self._binw[max(0, bidx[0][idx] - nselw)]
            whi = self._binw[min(self._ngridw - 1, bidx[0][idx] + nselw)]
            dlo = 10.0 ** self._bind[max(0, bidx[1][idx] - nseld)]
            dhi = 10.0 ** self._bind[min(self._ngridd - 1, bidx[1][idx] + nseld)]
            if histimgp[bidx][idx] > histimgm[bidx][idx]:
                wgd = np.where((wvcenp > wlo) & (wvcenp < whi) & (dispsp > dlo) & (dispsp < dhi))
                dindex = dindexp[wgd[0], :].flatten()
                lindex = lindexp[wgd[0], :].flatten()
                sign = +1
            else:
                wgd = np.where((wvcenm > wlo) & (wvcenm < whi) & (dispsm > dlo) & (dispsm < dhi))
                dindex = dindexm[wgd[0], :].flatten()
                lindex = lindexm[wgd[0], :].flatten()
                sign = -1
            # Store relevant values in an array to solve for best solution
            bestlist.append([allwcen[idx], alldisp[idx], allhnum[idx], sign, dindex, lindex])

        if self._verbose:
            msgs.info("Fitting the wavelength solution for each slit")
        patt_dict, final_dict = None, None
        for idx in range(nstore):
            # Solve the patterns
            tpatt_dict = self.solve_patterns(bestlist[idx])
            if tpatt_dict is None:
                # This pattern wasn't good enough
                continue
            # Fit the full set of lines with the derived patterns
            tfinal_dict = self.fit_slit(slit, tpatt_dict)
            if tfinal_dict is None:
                # This pattern wasn't good enough
                continue
            # Check if this solution is better than the last
            if patt_dict is None:
                # First time a fit is found
                patt_dict, final_dict = tpatt_dict, tfinal_dict
                continue
            elif tfinal_fit['rms'] < self._rms_threshold:
                # Has a better fit been identified (i.e. more lines ID)?
                if len(tfinal_fit['xfit']) > len(final_fit['xfit']):
                    patt_dict, final_dict = copy.deepcopy(tpatt_dict), copy.deepcopy(tfinal_dict)
        return patt_dict, final_dict

    def solve_patterns(self, bestlist):

        # Obtain a full list of indices that are consistent with the maximum value
        wcen, dcen, sign, dindex, lindex = bestlist[0], bestlist[1], bestlist[3], bestlist[4], bestlist[5]

        # Find the favoured sign and only use those values
        use_tcent = self.get_use_tcent(sign)
        if sign == +1:
            signtxt = "correlate"
        else:
            signtxt = "anticorrelate"

        # Initialise the patterns dictionary
        patt_dict = dict(acceptable=False, nmatch=0, ibest=-1, bwv=0., min_ampl=self._min_ampl,
                         mask=np.zeros(use_tcent.size, dtype=np.bool))
        patterns.solve_triangles(use_tcent, self._wvdata, dindex, lindex, patt_dict)
        # Check if a solution was found
        if not patt_dict['acceptable']:
            return None

        # Fill in the patterns dictionary
        patt_dict['sign'] = sign
        patt_dict['bwv'] = wcen
        patt_dict['bdisp'] = 10.0 ** dcen

        # Check that a solution has been found
        if patt_dict['nmatch'] == 0 and self._verbose:
            msgs.info('---------------------------------------------------' + msgs.newline() +
                      'Initial report:' + msgs.newline() +
                      '  No matches! Try another algorithm' + msgs.newline() +
                      '---------------------------------------------------')
            return None
        elif self._verbose:
            # Report
            msgs.info('---------------------------------------------------' + msgs.newline() +
                      'Initial report:' + msgs.newline() +
                      '  Pixels {:s} with wavelength'.format(signtxt) + msgs.newline() +
                      '  Number of lines recovered    = {:d}'.format(self._all_tcent.size) + msgs.newline() +
                      '  Number of lines analyzed     = {:d}'.format(use_tcent.size) + msgs.newline() +
                      '  Number of acceptable matches = {:d}'.format(patt_dict['nmatch']) + msgs.newline() +
                      '  Best central wavelength      = {:g}A'.format(patt_dict['bwv']) + msgs.newline() +
                      '  Best dispersion              = {:g}A/pix'.format(patt_dict['bdisp']) + msgs.newline() +
                      '---------------------------------------------------')
        return patt_dict

    def fit_slit(self, slit, patt_dict, outroot=None, slittxt="Slit"):
        # Perform final fit to the line IDs
        NIST_lines = self._line_lists['NIST'] > 0
        try:
            ifit = np.where(patt_dict['mask'])[0]
        except:
            pdb.set_trace()

        if outroot is not None:
            plot_fil = outroot + slittxt + '_fit.pdf'
        else:
            plot_fil = None
        # Purge UNKNOWNS from ifit
        imsk = np.ones(len(ifit), dtype=np.bool)
        for kk, idwv in enumerate(np.array(patt_dict['IDs'])[ifit]):
            if np.min(np.abs(self._line_lists['wave'][NIST_lines]-idwv)) > 0.01:
                imsk[kk] = False
        ifit = ifit[imsk]
        # Allow for weaker lines in the fit
        use_weak_tcent = self.get_use_tcent(patt_dict['sign'], weak=True)
        # Fit
        try:
            final_fit = fitting.iterative_fitting(self._spec[:, slit], use_weak_tcent, ifit,
                                                  np.array(patt_dict['IDs'])[ifit], self._line_lists[NIST_lines],
                                                  patt_dict['bdisp'], plot_fil=plot_fil, verbose=self._verbose,
                                                  aparm=self._fit_parm)
        except TypeError:
            # A poor fitting result, this can be ignored.
            return None

        if plot_fil is not None:
            print("Wrote: {:s}".format(plot_fil))

        # Return
        return final_fit


def kdtree(spec, lines, ok_mask=None, min_ampl=1000., islinelist=False,
           outroot=None, debug=False, do_fit=True, verbose=False,
           fit_parm=None, lowest_ampl=200.,
           binw=None, bind=None, polygon=4, nstore=1, use_unknowns=True):
    """ KD Tree algorithm to wavelength calibrate spectroscopic data.
    Currently, this is only designed for ThAr lamp spectra. See the
    "general" algorithm if you want to calibrate longslit spectra.

    Parameters
    ----------
    spec : ndarray
      Extracted 1D Arc Spectrum
    lines : list
      List of arc lamps on
    ok_mask : ndarray

    min_ampl : float
      Minimum amplitude of the arc lines that will be used in the fit
    islinelist : bool
      Is lines a linelist (True), or a list of ions (False)
    outroot : str, optional
      Name of output file
    debug : bool
      Used to debug the algorithm
    do_fit : bool
      If True, a fit and iterative identification of arc lines will be performed.
      If False, the final fit will not be computed, and only the initial IDs will
      be returned (as well as a blank list of empty dicts for the final fit).
    verbose : bool
      If True, the final fit will print out more detail as the RMS is refined,
      and lines are rejected. This is mostly helpful for developing the algorithm.
    fit_parm : dict
      Fitting parameter dictionary (see fitting.iterative_fitting)
    lowest_ampl : float
    binw : ndarray, optional
      Set the wavelength grid when identifying the best solution
    bind : ndarray, optional
      Set the dispersion grid when identifying the best solution
    polygon : int
      How many sides are used for the pattern matching polygon.
      Allowed values include: [4]
    nstore : int
      The number of "best" initial solutions to consider
    use_unknowns : bool
      If True, arc lines that are known to be present in the spectra, but
      have not been attributed to an element+ion, will be included in the fit.

    Returns
    -------
    all_patt_dict : list of dicts
      A list of dictionaries, which contain the results from the preliminary
      pattern matching algorithm providing the first guess at the ID lines
    all_final_fit : list of dicts
      A list of dictionaries, which contain the full fitting results and
      final best guess of the line IDs
    """

    # KD Tree algorithm only works for ThAr - check first that this is what is being used
    if 'ThAr' in lines and len(lines) == 1:
        msgs.info("Using KD Tree pattern matching algorithm to wavelength calibrate")
    else:
        msgs.warn("KD Tree wavelength calibration algorithm only works for ThAr")
        msgs.warn("Unable to use KD Tree algorithm with your linelist:" + msgs.newline() +
                  ",".join(lines) + msgs.newline() +
                  "Passing your parameters into the general algorithm.")
        general(spec, lines, ok_mask=ok_mask, min_ampl=min_ampl, islinelist=islinelist,
                outroot=outroot, debug=debug, do_fit=do_fit, verbose=verbose,
                fit_parm=fit_parm, lowest_ampl=lowest_ampl,
                binw=binw, bind=bind, nstore=nstore, use_unknowns=use_unknowns)

    from astropy.table import vstack
    from linetools import utils as ltu

    npix, nslit = spec.shape
    detsrch, lstsrch = 14, 6

    if ok_mask is None:
        ok_mask = np.arange(nslit)

    # Load the linelist KD Tree
    lsttree = waveio.load_tree(polygon=polygon)

    # Setup grid parameters
    #ngridw, ngridd = 1000, 1000  # Longslit
    #ngridw, ngridd = 100000, 100  # Echelle

    #nselw, nseld = 5, 25  # Longslit
    nselw, nseld = 3, 3  # Echelle

    # The wavelength grid (i.e. the binw size) should depend on the dispersion.

    # Set the wavelength grid
    if binw is None:
        # Ideally, you want binw to roughly sample the A/pix of the spectrograph
        ngridw = 200
        binw = np.linspace(np.min(wvdata), np.max(wvdata), ngridw)
    else:
        ngridw = binw.size
    # Set the dispersion grid
    if bind is None:
        ngridd = 2000
        bind = np.linspace(-3.0, 1.0, ngridd)
    else:
        ngridd = bind.size

    bestlist = []
    allwcen, alldisp, allhnum = np.array([]), np.array([]), np.array([])
    slit_tcent = []
    for cnt, slit in enumerate(ok_mask):
        bestlist.append([])
        # Lines
        all_tcent, cut_tcent, icut = utils.arc_lines_from_spec(spec[:, slit], min_ampl=min_ampl)

        # Decide which tcent to use (either all_tcent or cut_tcent)
        use_tcent = all_tcent.copy()
        slit_tcent.append(use_tcent.copy())

        if use_tcent.size == 0:
            msgs.warn("No lines to identify in slit {0:d}!".format(slit))
            bestlist[cnt].append([None]*6)
            continue

        # Create a detlines KD Tree
        if polygon == 3:
            print("Generating patterns for a trigon")
            pattern, index = kdtree_generator.trigon(use_tcent, numsearch, maxlinear)
        elif polygon == 4:
            print("Generating patterns for a tetragon")
            pattern, index = kdtree_generator.tetragon(use_tcent, numsearch, maxlinear)
        elif polygon == 5:
            print("Generating patterns for a pentagon")
            pattern, index = kdtree_generator.pentagon(use_tcent, numsearch, maxlinear)
        elif polygon == 6:
            print("Generating patterns for a hexagon")
            pattern, index = kdtree_generator.hexagon(use_tcent, numsearch, maxlinear)
        else:
            print("Patterns can only be generated with 3 <= polygon <= 6")
            return None

        dettree = cKDTree(pattern, leafsize=30)

        # Loop on pix_tol
        # TODO: Allow for different pixel tolerance?
        msgs.info("Begin pattern matching")
        for pix_tol in [0.5]:
            # First run pattern recognition assuming pixels correlate with wavelength

            # Triangle pattern matching
#            dindexp, lindexp, wvcenp, dispsp = triangles(use_tcent, wvdata, npix, detsrch, lstsrch, pix_tol)
            dindexp, lindexp, wvcenp, dispsp = quadrangles(use_tcent, wvdata, npix, detsrch, lstsrch, pix_tol)
            # Remove any invalid results
            ww = np.where((binw[0] < wvcenp) & (wvcenp < binw[-1]) &
                          (10.0**bind[0] < dispsp) & (dispsp < 10.0**bind[-1]))
            dindexp = dindexp[ww[0], :]
            lindexp = lindexp[ww[0], :]
            dispsp = dispsp[ww]
            wvcenp = wvcenp[ww]

            # Now run pattern recognition assuming pixels correlate with wavelength
            use_tcent = (npix - 1.0) - all_tcent.copy()[::-1]
            # Triangle pattern matching
#            dindexm, lindexm, wvcenm, dispsm = triangles(use_tcent, wvdata, npix, detsrch, lstsrch, pix_tol)
            dindexm, lindexm, wvcenm, dispsm = quadrangles(use_tcent, wvdata, npix, detsrch, lstsrch, pix_tol)
            # Remove any invalid results
            ww = np.where((binw[0] < wvcenm) & (wvcenm < binw[-1]) &
                          (10.0**bind[0] < dispsm) & (dispsm < 10.0**bind[-1]))
            dindexm = dindexm[ww[0], :]
            lindexm = lindexm[ww[0], :]
            dispsm = dispsm[ww]
            wvcenm = wvcenm[ww]
            # Construct the histograms
            histimgp, xed, yed = np.histogram2d(wvcenp, np.log10(dispsp), bins=[binw, bind])
            histimgm, xed, yed = np.histogram2d(wvcenm, np.log10(dispsm), bins=[binw, bind])
            #histimgp = gaussian_filter(histimgp, 3)
            #histimgm = gaussian_filter(histimgm, 3)
            histimg = histimgp - histimgm
            histimg = gaussian_filter(histimg, 3)

            histpeaks = patterns.detect_2Dpeaks(np.abs(histimg))

            # Find the indices of the nstore largest peaks
            bidx = np.unravel_index(np.argpartition(np.abs(histpeaks*histimg), -nstore, axis=None)[-nstore:], histimg.shape)

            debug = True
            if debug:
                from matplotlib import pyplot as plt
                plt.clf()
                plt.imshow((np.abs(histimg[:, ::-1].T)), extent=[binw[0], binw[-1], bind[0], bind[-1]], aspect='auto')
                #plt.imshow(histimg[:, ::-1].T, extent=[binw[0], binw[-1], bind[0], bind[-1]], aspect='auto')
                plt.plot(binw[bidx[0]], bind[bidx[1]], 'r+')
                #plt.axvline(binw[bidx[0]], color='r', linestyle='--')
                #plt.axhline(bind[bidx[1]], color='r', linestyle='--')
                plt.show()
                if False:
                    pdb.set_trace()
                    plt.clf()
                    plt.imshow(histimgp[:, ::-1].T, extent=[binw[0], binw[-1], bind[0], bind[-1]], aspect='auto')
                    plt.show()
            # Get the peak value of central wavelength and dispersion
            wcenval = binw[bidx[0]]
            dispval = bind[bidx[1]]
            histnum = np.abs(histimg[bidx])

            # Find all good solutions
            for idx in range(nstore):
                # Select all solutions around the best solution within a square of side 2*nsel
                wlo = binw[max(0, bidx[0][idx] - nselw)]
                whi = binw[min(ngridw - 1, bidx[0][idx] + nselw)]
                dlo = 10.0 ** bind[max(0, bidx[1][idx] - nseld)]
                dhi = 10.0 ** bind[min(ngridd - 1, bidx[1][idx] + nseld)]
                if histimgp[bidx][idx] > histimgm[bidx][idx]:
                    wgd = np.where((wvcenp > wlo) & (wvcenp < whi) & (dispsp > dlo) & (dispsp < dhi))
                    dindex = dindexp[wgd[0], :].flatten()
                    lindex = lindexp[wgd[0], :].flatten()
                    sign = +1.0
                else:
                    wgd = np.where((wvcenm > wlo) & (wvcenm < whi) & (dispsm > dlo) & (dispsm < dhi))
                    dindex = dindexm[wgd[0], :].flatten()
                    lindex = lindexm[wgd[0], :].flatten()
                    sign = -1.0
                # Store relevant values in an array to solve for best solution
                bestlist[cnt].append([wcenval[idx], dispval[idx], histnum[idx], sign, dindex, lindex])
            allwcen = np.append(allwcen, wcenval)
            alldisp = np.append(alldisp, dispval)
            allhnum = np.append(allhnum, histnum)

    # Using the results from all slits, decide on the best solutions (assume all slits have the same dispersion)
    dhist, dedge = np.histogram(alldisp, bins=bind, weights=allhnum)
    dhmax = np.argmax(dhist)
    if debug:
        from matplotlib import pyplot as plt
        null = plt.hist(alldisp, bins=bind, weights=allhnum, normed=False)
        plt.show()
    msgs.info("Best initial guess for spectrograph dispersion: {0:.4f}A/pixel".format(10.0**np.mean(dedge[dhmax:dhmax+2])))
    msgs.info("Fitting the wavelength solution for each slit")

    # Fit the wavelength solution for each slit
    all_patt_dict, all_final_fit = {}, {}
    for cnt, slit in enumerate(ok_mask):
        # patt_dict
        patt_dict = dict(nmatch=0, ibest=-1, bwv=0., min_ampl=min_ampl)

        # Check there are lines in this slit
        if slit_tcent[cnt].size == 0:
            msgs.warn("No lines to identify in slit {0:d}!".format(slit))
            all_patt_dict[str(slit)] = None
            all_final_fit[str(slit)] = None
            continue

        # Obtain a full list of indices that are consistent with the maximum value
        dindex, lindex, allsgn = np.array([]), np.array([]), np.array([])
        dcen, wcen = np.array([]), np.array([])
        for ss in range(len(bestlist[cnt])):
            if dedge[dhmax-nseld] <= bestlist[cnt][ss][1] <= dedge[dhmax+1+nseld]:
                wcen = np.append(wcen, bestlist[cnt][ss][0])
                dcen = np.append(dcen, bestlist[cnt][ss][1])
                allsgn = np.append(allsgn, bestlist[cnt][ss][3]*np.ones(bestlist[cnt][ss][4].size))
                dindex = np.append(dindex, bestlist[cnt][ss][4])
                lindex = np.append(lindex, bestlist[cnt][ss][5])
        # Find the favoured sign and only use those values
        if np.sum(allsgn) > 0.0:
            use_tcent = slit_tcent[cnt].copy()
            sign = +1.0
            signtxt = "correlate"
        else:
            use_tcent = (npix - 1.0) - slit_tcent[cnt].copy()[::-1]
            sign = -1.0
            signtxt = "anticorrelate"
        dindex = dindex[np.where(allsgn == sign)]
        lindex = lindex[np.where(allsgn == sign)]
        patterns.solve_triangles(use_tcent, wvdata, dindex, lindex, patt_dict)

        # Fill in the patterns dictionary
        patt_dict['bwv'] = np.mean(wcen)
        patt_dict['bdisp'] = 10.0**np.mean(dcen)

        # Check that a solution has been found
        if patt_dict['nmatch'] == 0:
            msgs.info('---------------------------------------------------' + msgs.newline() +
                      'Initial report for slit {0:d}/{1:d}:'.format(slit+1, nslit) + msgs.newline() +
                      '  No matches! Try another algorithm' + msgs.newline() +
                      '---------------------------------------------------')
            all_patt_dict[str(slit)] = None
            all_final_fit[str(slit)] = None
            continue

        # Report
        msgs.info('---------------------------------------------------' + msgs.newline() +
                  'Initial report for slit {0:d}/{1:d}:'.format(slit+1, nslit) + msgs.newline() +
                  '  Pixels {:s} with wavelength'.format(signtxt) + msgs.newline() +
                  '  Number of lines recovered    = {:d}'.format(all_tcent.size) + msgs.newline() +
                  '  Number of lines analyzed     = {:d}'.format(use_tcent.size) + msgs.newline() +
                  '  Number of acceptable matches = {:d}'.format(patt_dict['nmatch']) + msgs.newline() +
                  '  Best central wavelength      = {:g}A'.format(patt_dict['bwv']) + msgs.newline() +
                  '  Best dispersion              = {:g}A/pix'.format(patt_dict['bdisp']) + msgs.newline() +
                  '  Best solution had unknown    = {}'.format(use_unknowns) + msgs.newline() +
                  '---------------------------------------------------')

        slittxt = '_Slit{0:03d}'.format(slit)
        if outroot is not None:
            # Write IDs
            out_dict = dict(pix=use_tcent, IDs=patt_dict['IDs'])
            jdict = ltu.jsonify(out_dict)
            ltu.savejson(outroot + slittxt + '.json', jdict, easy_to_read=True, overwrite=True)
            msgs.info("Wrote: {:s}".format(outroot + slittxt + '.json'))

            # Plot
            tmp_list = vstack([line_lists, unknwns])
            qa.match_qa(spec, use_tcent, tmp_list,
                        patt_dict['IDs'], patt_dict['scores'], outroot + slittxt + '.pdf')
            msgs.info("Wrote: {:s}".format(outroot + slittxt + '.pdf'))

        # Perform final fit to the line IDs
        final_fit = dict()
        if do_fit:
            NIST_lines = line_lists['NIST'] > 0
            ifit = np.where(patt_dict['mask'])[0]
            if outroot is not None:
                plot_fil = outroot + slittxt + '_fit.pdf'
            else:
                plot_fil = None
            # Purge UNKNOWNS from ifit
            imsk = np.ones(len(ifit), dtype=np.bool)
            for kk, idwv in enumerate(np.array(patt_dict['IDs'])[ifit]):
                if np.min(np.abs(line_lists['wave'][NIST_lines]-idwv)) > 0.01:
                    imsk[kk] = False
            ifit = ifit[imsk]
            # Allow for weaker lines in the fit
            all_tcent, weak_cut_tcent, icut = utils.arc_lines_from_spec(spec[:, slit], min_ampl=lowest_ampl)
            use_weak_tcent = all_tcent.copy()
            add_weak = []
            for weak in use_weak_tcent:
                if np.min(np.abs(all_tcent-weak)) > 5.:
                    add_weak += [weak]
            if len(add_weak) > 0:
                if sign == +1.0:
                    use_weak = np.array(add_weak)
                else:
                    use_weak = (npix - 1.0) - np.array(add_weak)[::-1]
                use_tcent = np.concatenate([use_tcent, use_weak])
            # Fit
            final_fit = fitting.iterative_fitting(spec, use_tcent, ifit,
                                                  np.array(patt_dict['IDs'])[ifit], line_lists[NIST_lines],
                                                  patt_dict['bdisp'], plot_fil=plot_fil, verbose=verbose,
                                                  aparm=fit_parm)

            if plot_fil is not None:
                print("Wrote: {:s}".format(plot_fil))

        # Append the results to the full list
        all_patt_dict[str(slit)] = copy.deepcopy(patt_dict)
        all_final_fit[str(slit)] = copy.deepcopy(final_fit)

    # Return
    return all_patt_dict, all_final_fit<|MERGE_RESOLUTION|>--- conflicted
+++ resolved
@@ -3,14 +3,11 @@
 from __future__ import (print_function, absolute_import, division, unicode_literals)
 
 from scipy.ndimage.filters import gaussian_filter
-<<<<<<< HEAD
 from scipy.spatial import cKDTree
-=======
 from scipy import signal
 from linetools import utils as ltu
 from astropy.table import vstack
 import copy
->>>>>>> a797d192
 import numpy as np
 import pdb
 
@@ -841,9 +838,6 @@
                 fit_parm=fit_parm, lowest_ampl=lowest_ampl,
                 binw=binw, bind=bind, nstore=nstore, use_unknowns=use_unknowns)
 
-    from astropy.table import vstack
-    from linetools import utils as ltu
-
     npix, nslit = spec.shape
     detsrch, lstsrch = 14, 6
 
