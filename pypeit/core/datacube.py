"""
Module containing routines used by 3D datacubes.

.. include:: ../include/links.rst
"""

import os

from astropy import wcs, units
from astropy.coordinates import AltAz, SkyCoord
from astropy.io import fits
import scipy.optimize as opt
from scipy.interpolate import interp1d
import numpy as np

from pypeit import msgs
from pypeit import utils
from pypeit.core import coadd, flux_calib

# Use a fast histogram for speed!
from fast_histogram import histogramdd

from IPython import embed


def gaussian2D(tup, intflux, xo, yo, sigma_x, sigma_y, theta, offset):
    """
    Fit a 2D Gaussian function to an image.

    Args:
        tup (:obj:`tuple`):
            A two element tuple containing the x and y coordinates of each pixel
            in the image
        intflux (float):
            The Integrated flux of the 2D Gaussian
        xo (float):
            The centre of the Gaussian along the x-coordinate when z=0
        yo (float):
            The centre of the Gaussian along the y-coordinate when z=0
        sigma_x (float):
            The standard deviation in the x-direction
        sigma_y (float):
            The standard deviation in the y-direction
        theta (float):
            The orientation angle of the 2D Gaussian
        offset (float):
            Constant offset

    Returns:
        `numpy.ndarray`_: The 2D Gaussian evaluated at the coordinate (x, y)
    """
    # Extract the (x, y, z) coordinates of each pixel from the tuple
    (x, y) = tup
    # Ensure these are floating point
    xo = float(xo)
    yo = float(yo)
    # Account for a rotated 2D Gaussian
    a = (np.cos(theta)**2)/(2*sigma_x**2) + (np.sin(theta)**2)/(2*sigma_y**2)
    b = -(np.sin(2*theta))/(4*sigma_x**2) + (np.sin(2*theta))/(4*sigma_y**2)
    c = (np.sin(theta)**2)/(2*sigma_x**2) + (np.cos(theta)**2)/(2*sigma_y**2)
    # Normalise so that the integrated flux is a parameter, instead of the amplitude
    norm = 1/(2*np.pi*np.sqrt(a*c-b*b))
    gtwod = offset + norm*intflux*np.exp(-(a*((x-xo)**2) + 2*b*(x-xo)*(y-yo) + c*((y-yo)**2)))
    return gtwod.ravel()


def fitGaussian2D(image, norm=False):
    """
    Fit a 2D Gaussian to an input image. It is recommended that the input image
    is scaled to a maximum value that is ~1, so that all fit parameters are of
    the same order of magnitude. Set norm=True if you do not care about the
    amplitude or integrated flux. Otherwise, make sure you scale the image by
    a known value prior to passing it into this function.

    Parameters
    ----------
    image : `numpy.ndarray`_
        A 2D input image
    norm : bool, optional
        If True, the input image will be normalised to the maximum value
        of the input image.

    Returns
    -------
    popt : `numpy.ndarray`_
       The optimum parameters of the Gaussian in the following order: Integrated
       flux, x center, y center, sigma_x, sigma_y, theta, offset. See
       :func:`~pypeit.core.datacube.gaussian2D` for a more detailed description
       of the model.
    pcov : `numpy.ndarray`_
        Corresponding covariance matrix
    """
    # Normalise if requested
    wlscl = np.max(image) if norm else 1
    # Setup the coordinates
    x = np.linspace(0, image.shape[0] - 1, image.shape[0])
    y = np.linspace(0, image.shape[1] - 1, image.shape[1])
    xx, yy = np.meshgrid(x, y, indexing='ij')
    # Setup the fitting params
    idx_max = [image.shape[0]/2, image.shape[1]/2]  # Just use the centre of the image as the best guess
    #idx_max = np.unravel_index(np.argmax(image), image.shape)
    initial_guess = (1, idx_max[0], idx_max[1], 2, 2, 0, 0)
    bounds = ([0, 0, 0, 0.5, 0.5, -np.pi, -np.inf],
              [np.inf, image.shape[0], image.shape[1], image.shape[0], image.shape[1], np.pi, np.inf])
    # Perform the fit
    popt, pcov = opt.curve_fit(gaussian2D, (xx, yy), image.ravel() / wlscl, bounds=bounds, p0=initial_guess)
    # Return the fitting results
    return popt, pcov


def dar_fitfunc(radec, coord_ra, coord_dec, datfit, wave, obstime, location, pressure,
                temperature, rel_humidity):
    """
    Generates a fitting function to calculate the offset due to differential
    atmospheric refraction

    Args:
        radec (tuple):
            A tuple containing two floats representing the shift in ra and dec
            due to DAR.
        coord_ra (float):
            RA in degrees
        coord_dec (float):
            Dec in degrees
        datfit (`numpy.ndarray`_):
            The RA and DEC that the model needs to match
        wave (float):
            Wavelength to calculate the DAR
        location (`astropy.coordinates.EarthLocation`_):
            observatory location
        pressure (float):
            Outside pressure at `location`
        temperature (float):
            Outside ambient air temperature at `location`
        rel_humidity (float):
            Outside relative humidity at `location`. This should be between 0 to 1.

    Returns:
        float: chi-squared difference between datfit and model
    """
    (diff_ra, diff_dec) = radec
    # Generate the coordinate with atmospheric conditions
    coord_atmo = SkyCoord(coord_ra + diff_ra, coord_dec + diff_dec, unit=(units.deg, units.deg))
    coord_altaz = coord_atmo.transform_to(AltAz(obstime=obstime, location=location, obswl=wave,
                                          pressure=pressure, temperature=temperature,
                                          relative_humidity=rel_humidity))
    # Return chi-squared value
    return np.sum((np.array([coord_altaz.alt.value, coord_altaz.az.value])-datfit)**2)


def correct_grating_shift(wave_eval, wave_curr, spl_curr, wave_ref, spl_ref, order=2):
    """
    Using spline representations of the blaze profile, calculate the grating
    correction that should be applied to the current spectrum (suffix ``curr``)
    relative to the reference spectrum (suffix ``ref``). The grating correction
    is then evaluated at the wavelength array given by ``wave_eval``.

    Args:
        wave_eval (`numpy.ndarray`_):
            Wavelength array to evaluate the grating correction
        wave_curr (`numpy.ndarray`_):
            Wavelength array used to construct spl_curr
        spl_curr (`scipy.interpolate.interp1d`_):
            Spline representation of the current blaze function (based on the illumflat).
        wave_ref (`numpy.ndarray`_):
            Wavelength array used to construct spl_ref
        spl_ref (`scipy.interpolate.interp1d`_):
            Spline representation of the reference blaze function (based on the illumflat).
        order (int):
            Polynomial order used to fit the grating correction.

    Returns:
        `numpy.ndarray`_: The grating correction to apply
    """
    msgs.info("Calculating the grating correction")
    # Calculate the grating correction
    grat_corr_tmp = spl_curr(wave_eval) / spl_ref(wave_eval)
    # Determine the useful overlapping wavelength range
    minw, maxw = max(np.min(wave_curr), np.min(wave_ref)), max(np.min(wave_curr), np.max(wave_ref))
    # Perform a low-order polynomial fit to the grating correction (should be close to linear)
    wave_corr = (wave_eval - minw) / (maxw - minw)  # Scale wavelengths to be of order 0-1
    wblz = np.where((wave_corr > 0.1) & (wave_corr < 0.9))  # Remove the pixels that are within 10% of the edges
    coeff_gratcorr = np.polyfit(wave_corr[wblz], grat_corr_tmp[wblz], order)
    grat_corr = np.polyval(coeff_gratcorr, wave_corr)
    # Return the estimates grating correction
    return grat_corr


def extract_standard_spec(stdcube, subpixel=20):
    """
    Extract a spectrum of a standard star from a datacube

    Parameters
    ----------
    std_cube : `astropy.io.fits.HDUList`_
        An HDU list of fits files
    subpixel : int
        Number of pixels to subpixelate spectrum when creating mask

    Returns
    -------
    wave : `numpy.ndarray`_
        Wavelength of the star.
    Nlam_star : `numpy.ndarray`_
        counts/second/Angstrom
    Nlam_ivar_star : `numpy.ndarray`_
        inverse variance of Nlam_star
    gpm_star : `numpy.ndarray`_
        good pixel mask for Nlam_star
    """
    # Extract some information from the HDU list
    flxcube = stdcube['FLUX'].data.T.copy()
    varcube = stdcube['SIG'].data.T.copy()**2
    bpmcube = stdcube['BPM'].data.T.copy()
    numwave = flxcube.shape[2]

    # Setup the WCS
    stdwcs = wcs.WCS(stdcube['FLUX'].header)

    wcs_scale = (1.0 * stdwcs.spectral.wcs.cunit[0]).to(units.Angstrom).value  # Ensures the WCS is in Angstroms
    wave = wcs_scale * stdwcs.spectral.wcs_pix2world(np.arange(numwave), 0)[0]

    # Generate a whitelight image, and fit a 2D Gaussian to estimate centroid and width
    wl_img = make_whitelight_fromcube(flxcube)
    popt, pcov = fitGaussian2D(wl_img, norm=True)
    wid = max(popt[3], popt[4])

    # Setup the coordinates of the mask
    x = np.linspace(0, flxcube.shape[0] - 1, flxcube.shape[0] * subpixel)
    y = np.linspace(0, flxcube.shape[1] - 1, flxcube.shape[1] * subpixel)
    xx, yy = np.meshgrid(x, y, indexing='ij')

    # Generate a mask
    newshape = (flxcube.shape[0] * subpixel, flxcube.shape[1] * subpixel)
    mask = np.zeros(newshape)
    nsig = 4  # 4 sigma should be far enough... Note: percentage enclosed for 2D Gaussian = 1-np.exp(-0.5 * nsig**2)
    ww = np.where((np.sqrt((xx - popt[1]) ** 2 + (yy - popt[2]) ** 2) < nsig * wid))
    mask[ww] = 1
    mask = utils.rebinND(mask, (flxcube.shape[0], flxcube.shape[1])).reshape(flxcube.shape[0], flxcube.shape[1], 1)

    # Generate a sky mask
    newshape = (flxcube.shape[0] * subpixel, flxcube.shape[1] * subpixel)
    smask = np.zeros(newshape)
    nsig = 8  # 8 sigma should be far enough
    ww = np.where((np.sqrt((xx - popt[1]) ** 2 + (yy - popt[2]) ** 2) < nsig * wid))
    smask[ww] = 1
    smask = utils.rebinND(smask, (flxcube.shape[0], flxcube.shape[1])).reshape(flxcube.shape[0], flxcube.shape[1], 1)
    smask -= mask

    # Subtract the residual sky
    skymask = np.logical_not(bpmcube) * smask
    skycube = flxcube * skymask
    skyspec = skycube.sum(0).sum(0)
    nrmsky = skymask.sum(0).sum(0)
    skyspec *= utils.inverse(nrmsky)
    flxcube -= skyspec.reshape((1, 1, numwave))

    # Subtract the residual sky from the whitelight image
    sky_val = np.sum(wl_img[:, :, np.newaxis] * smask) / np.sum(smask)
    wl_img -= sky_val

    msgs.info("Extracting a boxcar spectrum of datacube")
    # Construct an image that contains the fraction of flux included in the
    # boxcar extraction at each wavelength interval
    norm_flux = wl_img[:,:,np.newaxis] * mask
    norm_flux /= np.sum(norm_flux)
    # Extract boxcar
    cntmask = np.logical_not(bpmcube) * mask  # Good pixels within the masked region around the standard star
    flxscl = (norm_flux * cntmask).sum(0).sum(0)  # This accounts for the flux that is missing due to masked pixels
    scimask = flxcube * cntmask
    varmask = varcube * cntmask**2
    nrmcnt = utils.inverse(flxscl)
    box_flux = scimask.sum(0).sum(0) * nrmcnt
    box_var = varmask.sum(0).sum(0) * nrmcnt**2
    box_gpm = flxscl > 1/3  # Good pixels are those where at least one-third of the standard star flux is measured
    # Setup the return values
    ret_flux, ret_var, ret_gpm = box_flux, box_var, box_gpm

    # Convert from counts/s/Ang/arcsec**2 to counts/s/Ang
    arcsecSQ = 3600.0*3600.0*(stdwcs.wcs.cdelt[0]*stdwcs.wcs.cdelt[1])
    ret_flux *= arcsecSQ
    ret_var *= arcsecSQ**2
    # Return the box extraction results
    return wave, ret_flux, utils.inverse(ret_var), ret_gpm


def make_sensfunc(ss_file, senspar, blaze_wave=None, blaze_spline=None, grating_corr=False):
    """
    Generate the sensitivity function from a standard star DataCube.

    Args:
        ss_file (:obj:`str`):
<<<<<<< HEAD
            The relative path and filename of the standard star datacube. It should be fits format, and
            for full functionality, should ideally of the form :class:`~pypeit.coadd3d.DataCube`
=======
            The relative path and filename of the standard star datacube. It
            should be fits format, and for full functionality, should ideally of
            the form :class:`~pypeit.coadd3d.DataCube`.
>>>>>>> cca81ff3
        senspar (:class:`~pypeit.par.pypeitpar.SensFuncPar`):
            The parameters required for the sensitivity function computation.
        blaze_wave (`numpy.ndarray`_, optional):
            Wavelength array used to construct blaze_spline
        blaze_spline (`scipy.interpolate.interp1d`_, optional):
            Spline representation of the reference blaze function (based on the illumflat).
        grating_corr (:obj:`bool`, optional):
            If a grating correction should be performed, set this variable to True.

    Returns:
        `numpy.ndarray`_: A mask of the good sky pixels (True = good)
    """
    # Check if the standard star datacube exists
    if not os.path.exists(ss_file):
        msgs.error("Standard cube does not exist:" + msgs.newline() + ss_file)
    msgs.info(f"Loading standard star cube: {ss_file:s}")
    # Load the standard star cube and retrieve its RA + DEC
    stdcube = fits.open(ss_file)
    star_ra, star_dec = stdcube[1].header['CRVAL1'], stdcube[1].header['CRVAL2']

    # Extract a spectrum of the standard star
    wave, Nlam_star, Nlam_ivar_star, gpm_star = extract_standard_spec(stdcube)

    # Extract the information about the blaze
    if grating_corr:
        blaze_wave_curr, blaze_spec_curr = stdcube['BLAZE_WAVE'].data, stdcube['BLAZE_SPEC'].data
        blaze_spline_curr = interp1d(blaze_wave_curr, blaze_spec_curr,
                                     kind='linear', bounds_error=False, fill_value="extrapolate")
        # Perform a grating correction
        grat_corr = correct_grating_shift(wave, blaze_wave_curr, blaze_spline_curr, blaze_wave, blaze_spline)
        # Apply the grating correction to the standard star spectrum
        Nlam_star /= grat_corr
        Nlam_ivar_star *= grat_corr ** 2

    # Read in some information above the standard star
    std_dict = flux_calib.get_standard_spectrum(star_type=senspar['star_type'],
                                                star_mag=senspar['star_mag'],
                                                ra=star_ra, dec=star_dec)
    # Calculate the sensitivity curve
    # TODO :: This needs to be addressed... unify flux calibration into the main PypeIt routines.
    msgs.warn("Datacubes are currently flux-calibrated using the UVIS algorithm... this will be deprecated soon")
    zeropoint_data, zeropoint_data_gpm, zeropoint_fit, zeropoint_fit_gpm = \
        flux_calib.fit_zeropoint(wave, Nlam_star, Nlam_ivar_star, gpm_star, std_dict,
                                 mask_hydrogen_lines=senspar['mask_hydrogen_lines'],
                                 mask_helium_lines=senspar['mask_helium_lines'],
                                 hydrogen_mask_wid=senspar['hydrogen_mask_wid'],
                                 nresln=senspar['UVIS']['nresln'],
                                 resolution=senspar['UVIS']['resolution'],
                                 trans_thresh=senspar['UVIS']['trans_thresh'],
                                 polyorder=senspar['polyorder'],
                                 polycorrect=senspar['UVIS']['polycorrect'],
                                 polyfunc=senspar['UVIS']['polyfunc'])
    wgd = np.where(zeropoint_fit_gpm)
    sens = np.power(10.0, -0.4 * (zeropoint_fit[wgd] - flux_calib.ZP_UNIT_CONST)) / np.square(wave[wgd])
    return interp1d(wave[wgd], sens, kind='linear', bounds_error=False, fill_value="extrapolate")


def make_good_skymask(slitimg, tilts):
    """
    Mask the spectral edges of each slit (i.e. the pixels near the ends of the
    detector in the spectral direction). Some extreme values of the tilts are
    only sampled with a small fraction of the pixels of the slit width. This
    leads to a bad extrapolation/determination of the sky model.

    Args:
        slitimg (`numpy.ndarray`_):
            An image of the slit indicating which slit each pixel belongs to
        tilts (`numpy.ndarray`_):
            Spectral tilts.

    Returns:
        `numpy.ndarray`_: A mask of the good sky pixels (True = good)
    """
    msgs.info("Masking edge pixels where the sky model is poor")
    # Initialise the GPM
    gpm = np.zeros(slitimg.shape, dtype=bool)
    # Find unique slits
    unq = np.unique(slitimg[slitimg>0])
    for uu in range(unq.size):
        # Find the x,y pixels in this slit
        ww = np.where((slitimg == unq[uu]) & (tilts != 0.0))
        # Mask the bottom pixels first
        wb = np.where(ww[0] == 0)[0]
        wt = np.where(ww[0] == np.max(ww[0]))[0]
        # Calculate the maximum tilt from the bottom row, and the miminum tilt from the top row
        maxtlt = np.max(tilts[0,  ww[1][wb]])
        mintlt = np.min(tilts[-1, ww[1][wt]])
        # Mask all values below this maximum
        gpm[ww] = (tilts[ww] >= maxtlt) & (tilts[ww] <= mintlt)  # The signs are correct here.
    return gpm


def get_output_filename(fil, par_outfile, combine, idx=1):
    """
    Get the output filename of a datacube, given the input

    Args:
        fil (str):
            The spec2d filename.
        par_outfile (str):
            The user-specified output filename (see cubepar['output_filename'])
        combine (bool):
            Should the input frames be combined into a single datacube?
        idx (int, optional):
            Index of filename to be saved. Required if combine=False.

    Returns:
        str: The output filename to use.
    """
    if combine:
        if par_outfile == '':
            par_outfile = 'datacube.fits'
        # Check if we needs to append an extension
        return par_outfile if '.fits' in par_outfile else f'{par_outfile}.fits'
    if par_outfile == '':
        return fil.replace('spec2d_', 'spec3d_')
    # Finally, if nothing else, use the output filename as a prefix, and a numerical suffic
    return os.path.splitext(par_outfile)[0] + f'_{idx:03}.fits'


def get_output_whitelight_filename(outfile):
    """
    Given the output filename of a datacube, create an appropriate whitelight
    fits file name

    Args:
        outfile (str):
            The output filename used for the datacube.

    Returns:
        A string containing the output filename to use for the whitelight image.
    """
    return os.path.splitext(outfile)[0] + "_whitelight.fits"


def get_whitelight_pixels(all_wave, min_wl, max_wl):
    """
    Determine which pixels are included within the specified wavelength range

    Args:
        all_wave (`numpy.ndarray`_):
            The wavelength of each individual pixel
        min_wl (float):
            Minimum wavelength to consider
        max_wl (float):
            Maximum wavelength to consider

    Returns:
        :obj:`tuple`: A `numpy.ndarray`_ object with the indices of all_wave
        that contain pixels within the requested wavelength range, and a float
        with the wavelength range (i.e. maximum wavelength - minimum wavelength)
    """
    wavediff = np.max(all_wave) - np.min(all_wave)
    if min_wl < max_wl:
        ww = np.where((all_wave > min_wl) & (all_wave < max_wl))
        wavediff = max_wl - min_wl
    else:
        msgs.warn("Datacubes do not completely overlap in wavelength. Offsets may be unreliable...")
        ww = (np.arange(all_wave.size),)
    return ww, wavediff


def get_whitelight_range(wavemin, wavemax, wl_range):
    """
    Get the wavelength range to use for the white light images

    Parameters
    ----------
    wavemin : float
        Automatically determined minimum wavelength to use for making the white
        light image.
    wavemax : float
        Automatically determined maximum wavelength to use for making the white
        light image.
    wl_range : list
        Two element list containing the user-specified values to manually
        override the automated values determined by PypeIt.

    Returns
    -------
    wlrng : list
        A two element list containing the minimum and maximum wavelength to use
        for the white light images
    """
    wlrng = [wavemin, wavemax]
    if wl_range[0] is not None:
        if wl_range[0] < wavemin:
            msgs.warn("The user-specified minimum wavelength ({0:.2f}) to use for the white light".format(wl_range[0]) +
                      msgs.newline() + "images is lower than the recommended value ({0:.2f}),".format(wavemin) +
                      msgs.newline() + "which ensures that all spaxels cover the same wavelength range.")
        wlrng[0] = wl_range[0]
    if wl_range[1] is not None:
        if wl_range[1] > wavemax:
            msgs.warn("The user-specified maximum wavelength ({0:.2f}) to use for the white light".format(wl_range[1]) +
                      msgs.newline() + "images is greater than the recommended value ({0:.2f}),".format(wavemax) +
                      msgs.newline() + "which ensures that all spaxels cover the same wavelength range.")
        wlrng[1] = wl_range[1]
    msgs.info("The white light images will cover the wavelength range: {0:.2f}A - {1:.2f}A".format(wlrng[0], wlrng[1]))
    return wlrng


def make_whitelight_fromcube(cube, wave=None, wavemin=None, wavemax=None):
    """
    Generate a white light image using an input cube.

    Args:
        cube (`numpy.ndarray`_):
            3D datacube (the final element contains the wavelength dimension)
        wave (`numpy.ndarray`_, optional):
            1D wavelength array. Only required if wavemin or wavemax are not
            None.
        wavemin (float, optional):
            Minimum wavelength (same units as wave) to be included in the
            whitelight image.  You must provide wave as well if you want to
            reduce the wavelength range.
        wavemax (float, optional):
            Maximum wavelength (same units as wave) to be included in the
            whitelight image.  You must provide wave as well if you want to
            reduce the wavelength range.

    Returns:
        A whitelight image of the input cube (of type `numpy.ndarray`_).
    """
    # Make a wavelength cut, if requested
    cutcube = cube.copy()
    if wavemin is not None or wavemax is not None:
        # Make some checks on the input
        if wave is None:
            msgs.error("wave variable must be supplied to create white light image with wavelength cuts")
        else:
            if wave.size != cube.shape[2]:
                msgs.error("wave variable should have the same length as the third axis of cube.")
        # assign wavemin & wavemax if one is not provided
        if wavemin is None:
            wavemin = np.min(wave)
        if wavemax is None:
            wavemax = np.max(wave)
        ww = np.where((wave >= wavemin) & (wave <= wavemax))[0]
        wmin, wmax = ww[0], ww[-1]+1
        cutcube = cube[:, :, wmin:wmax]
    # Now sum along the wavelength axis
    nrmval = np.sum(cutcube != 0.0, axis=2)
    nrmval[nrmval == 0.0] = 1.0
    wl_img = np.sum(cutcube, axis=2) / nrmval
    return wl_img


def load_imageWCS(filename, ext=0):
    """
    Load an image and return the image and the associated WCS.

    Args:
        filename (str):
            A fits filename of an image to be used when generating white light
            images. Note, the fits file must have a valid 3D WCS.
        ext (bool, optional):
            The extension that contains the image and WCS

    Returns:
        :obj:`tuple`: An `numpy.ndarray`_ with the 2D image data and a
        `astropy.wcs.WCS`_ with the image WCS.
    """
    imghdu = fits.open(filename)
    image = imghdu[ext].data.T
    imgwcs = wcs.WCS(imghdu[ext].header)
    # Return required info
    return image, imgwcs


def align_user_offsets(all_ra, all_dec, all_idx, ifu_ra, ifu_dec, ra_offset, dec_offset):
    """
    Align the RA and DEC of all input frames, and then
    manually shift the cubes based on user-provided offsets.
    The offsets should be specified in arcseconds, and the
    ra_offset should include the cos(dec) factor.

    Args:
        all_ra (`numpy.ndarray`_):
            A 1D array containing the RA values of each detector pixel of every frame.
        all_dec (`numpy.ndarray`_):
            A 1D array containing the Dec values of each detector pixel of every frame.
            Same size as all_ra.
        all_idx (`numpy.ndarray`_):
            A 1D array containing an ID value for each detector frame (0-indexed).
            Same size as all_ra.
        ifu_ra (`numpy.ndarray`_):
            A list of RA values of the IFU (one value per frame)
        ifu_dec (`numpy.ndarray`_):
            A list of Dec values of the IFU (one value per frame)
        ra_offset (`numpy.ndarray`_):
            A list of RA offsets to be applied to the input pixel values (one value per frame).
            Note, the ra_offset MUST contain the cos(dec) factor. This is the number of arcseconds
            on the sky that represents the telescope offset.
        dec_offset (`numpy.ndarray`_):
            A list of Dec offsets to be applied to the input pixel values (one value per frame).

    Returns:
        A tuple containing a new set of RA and Dec values that have been aligned. Both arrays
        are of type `numpy.ndarray`_.
    """
    # First, translate all coordinates to the coordinates of the first frame
    # Note: You do not need cos(dec) here, this just overrides the IFU coordinate centre of each frame
    #       The cos(dec) factor should be input by the user, and should be included in the self.opts['ra_offset']
    ref_shift_ra = ifu_ra[0] - ifu_ra
    ref_shift_dec = ifu_dec[0] - ifu_dec
    numfiles = ra_offset.size
    for ff in range(numfiles):
        # Apply the shift
        all_ra[all_idx == ff] += ref_shift_ra[ff] + ra_offset[ff] / 3600.0
        all_dec[all_idx == ff] += ref_shift_dec[ff] + dec_offset[ff] / 3600.0
        msgs.info("Spatial shift of cube #{0:d}:".format(ff + 1) + msgs.newline() +
                  "RA, DEC (arcsec) = {0:+0.3f} E, {1:+0.3f} N".format(ra_offset[ff], dec_offset[ff]))
    return all_ra, all_dec


def set_voxel_sampling(spatscale, specscale, dspat=None, dwv=None):
    """
    This function checks if the spatial and spectral scales of all frames are consistent.
    If the user has not specified either the spatial or spectral scales, they will be set here.

    Parameters
    ----------
    spatscale : `numpy.ndarray`_
        2D array, shape is (N, 2), listing the native spatial scales of N spec2d frames.
        spatscale[:,0] refers to the spatial pixel scale of each frame
        spatscale[:,1] refers to the slicer scale of each frame
        Each element of the array must be in degrees
    specscale : `numpy.ndarray`_
        1D array listing the native spectral scales of multiple frames. The length of this array should be equal
        to the number of frames you are using. Each element of the array must be in Angstrom
    dspat: :obj:`float`, optional
        Spatial scale to use as the voxel spatial sampling. If None, a new value will be derived based on the inputs
    dwv: :obj:`float`, optional
        Spectral scale to use as the voxel spectral sampling. If None, a new value will be derived based on the inputs

    Returns
    -------
    _dspat : :obj:`float`
        Spatial sampling
    _dwv : :obj:`float`
        Wavelength sampling
    """
    # Make sure all frames have consistent pixel scales
    ratio = (spatscale[:, 0] - spatscale[0, 0]) / spatscale[0, 0]
    if np.any(np.abs(ratio) > 1E-4):
        msgs.warn("The pixel scales of all input frames are not the same!")
        spatstr = ", ".join(["{0:.6f}".format(ss) for ss in spatscale[:,0]*3600.0])
        msgs.info("Pixel scales of all input frames:" + msgs.newline() + spatstr + "arcseconds")
    # Make sure all frames have consistent slicer scales
    ratio = (spatscale[:, 1] - spatscale[0, 1]) / spatscale[0, 1]
    if np.any(np.abs(ratio) > 1E-4):
        msgs.warn("The slicer scales of all input frames are not the same!")
        spatstr = ", ".join(["{0:.6f}".format(ss) for ss in spatscale[:,1]*3600.0])
        msgs.info("Slicer scales of all input frames:" + msgs.newline() + spatstr + "arcseconds")
    # Make sure all frames have consistent wavelength sampling
    ratio = (specscale - specscale[0]) / specscale[0]
    if np.any(np.abs(ratio) > 1E-2):
        msgs.warn("The wavelength samplings of the input frames are not the same!")
        specstr = ", ".join(["{0:.6f}".format(ss) for ss in specscale])
        msgs.info("Wavelength samplings of all input frames:" + msgs.newline() + specstr + "Angstrom")

    # If the user has not specified the spatial scale, then set it appropriately now to the largest spatial scale
    _dspat = np.max(spatscale) if dspat is None else dspat
    msgs.info("Adopting a square pixel spatial scale of {0:f} arcsec".format(3600.0 * _dspat))
    # If the user has not specified the spectral sampling, then set it now to the largest value
    _dwv = np.max(specscale) if dwv is None else dwv
    msgs.info("Adopting a wavelength sampling of {0:f} Angstrom".format(_dwv))
    return _dspat, _dwv


def wcs_bounds(all_ra, all_dec, all_wave, ra_min=None, ra_max=None, dec_min=None, dec_max=None, wave_min=None, wave_max=None):
    """
<<<<<<< HEAD
    Calculate the bounds of the WCS and the expected edges of the voxels, based on user-specified
    parameters or the extremities of the data. This is a convenience function
    that calls the core function in :mod:`pypeit.core.datacube`.
=======
    Calculate the bounds of the WCS and the expected edges of the voxels, based
    on user-specified parameters or the extremities of the data. This is a
    convenience function that calls the core function in
    :mod:`~pypeit.core.datacube`.
>>>>>>> cca81ff3

    Parameters
    ----------
    all_ra : `numpy.ndarray`_
        1D flattened array containing the RA values of each pixel from all
        spec2d files
    all_dec : `numpy.ndarray`_
        1D flattened array containing the DEC values of each pixel from all
        spec2d files
    all_wave : `numpy.ndarray`_
        1D flattened array containing the wavelength values of each pixel from
        all spec2d files
    ra_min : :obj:`float`, optional
        Minimum RA of the WCS
    ra_max : :obj:`float`, optional
        Maximum RA of the WCS
    dec_min : :obj:`float`, optional
        Minimum Dec of the WCS
    dec_max : :obj:`float`, optional
        Maximum RA of the WCS
    wav_min : :obj:`float`, optional
        Minimum wavelength of the WCS
    wav_max : :obj:`float`, optional
        Maximum RA of the WCS

    Returns
    -------
    _ra_min : :obj:`float`
        Minimum RA of the WCS
    _ra_max : :obj:`float`
        Maximum RA of the WCS
    _dec_min : :obj:`float`
        Minimum Dec of the WCS
    _dec_max : :obj:`float`
        Maximum RA of the WCS
    _wav_min : :obj:`float`
        Minimum wavelength of the WCS
    _wav_max : :obj:`float`
        Maximum RA of the WCS
    """
    # Setup the cube ranges
    _ra_min = ra_min if ra_min is not None else np.min(all_ra)
    _ra_max = ra_max if ra_max is not None else np.max(all_ra)
    _dec_min = dec_min if dec_min is not None else np.min(all_dec)
    _dec_max = dec_max if dec_max is not None else np.max(all_dec)
    _wav_min = wave_min if wave_min is not None else np.min(all_wave)
    _wav_max = wave_max if wave_max is not None else np.max(all_wave)
    return _ra_min, _ra_max, _dec_min, _dec_max, _wav_min, _wav_max


def create_wcs(all_ra, all_dec, all_wave, dspat, dwave,
               ra_min=None, ra_max=None, dec_min=None, dec_max=None, wave_min=None, wave_max=None,
               reference=None, collapse=False, equinox=2000.0, specname="PYP_SPEC"):
    """
    Create a WCS and the expected edges of the voxels, based on user-specified
    parameters or the extremities of the data.

    Parameters
    ----------
    all_ra : `numpy.ndarray`_
        1D flattened array containing the RA values of each pixel from all
        spec2d files
    all_dec : `numpy.ndarray`_
        1D flattened array containing the DEC values of each pixel from all
        spec2d files
    all_wave : `numpy.ndarray`_
        1D flattened array containing the wavelength values of each pixel from
        all spec2d files
    dspat : float
        Spatial size of each square voxel (in arcsec). The default is to use the
        values in cubepar.
    dwave : float
        Linear wavelength step of each voxel (in Angstroms)
    ra_min : float, optional
        Minimum RA of the WCS (degrees)
    ra_max : float, optional
        Maximum RA of the WCS (degrees)
    dec_min : float, optional
        Minimum Dec of the WCS (degrees)
    dec_max : float, optional
        Maximum Dec of the WCS (degrees)
    wave_min : float, optional
        Minimum wavelength of the WCS (degrees)
    wave_max : float, optional
        Maximum wavelength of the WCS (degrees)
    reference : str, optional
        Filename of a fits file that contains a WCS in the Primary HDU.
    collapse : bool, optional
        If True, the spectral dimension will be collapsed to a single channel
        (primarily for white light images)
    equinox : float, optional
        Equinox of the WCS
    specname : str, optional
        Name of the spectrograph

    Returns
    -------
    cubewcs : `astropy.wcs.WCS`_
        astropy WCS to be used for the combined cube
    voxedges : tuple
        A three element tuple containing the bin edges in the x, y (spatial) and
        z (wavelength) dimensions
    reference_image : `numpy.ndarray`_
        The reference image to be used for the cross-correlation. Can be None.
    """
    # Grab cos(dec) for convenience
    cosdec = np.cos(np.mean(all_dec) * np.pi / 180.0)

    # Setup the cube ranges
    _ra_min, _ra_max, _dec_min, _dec_max, _wav_min, _wav_max = \
        wcs_bounds(all_ra, all_dec, all_wave, ra_min=ra_min, ra_max=ra_max, dec_min=dec_min, dec_max=dec_max,
                   wave_min=wave_min, wave_max=wave_max)

    # Number of voxels in each dimension
    numra = int((_ra_max - _ra_min) * cosdec / dspat)
    numdec = int((_dec_max - _dec_min) / dspat)
    numwav = int(np.round((_wav_max - _wav_min) / dwave))

    # If a white light WCS is being generated, make sure there's only 1 wavelength bin
    if collapse:
        _wav_min = np.min(all_wave)
        _wav_max = np.max(all_wave)
        dwave = _wav_max - _wav_min
        numwav = 1

    # Generate a master WCS to register all frames
    coord_min = [_ra_min, _dec_min, _wav_min]
    coord_dlt = [dspat, dspat, dwave]

    # If a reference image is being used and a white light image is requested (collapse=True) update the celestial parts
    reference_image = None
    if reference is not None:
        # Load the requested reference image
        reference_image, imgwcs = load_imageWCS(reference)
        # Update the celestial WCS
        coord_min[:2] = imgwcs.wcs.crval
        coord_dlt[:2] = imgwcs.wcs.cdelt
        numra, numdec = reference_image.shape

    cubewcs = generate_WCS(coord_min, coord_dlt, equinox=equinox, name=specname)
    msgs.info(msgs.newline() + "-" * 40 +
              msgs.newline() + "Parameters of the WCS:" +
              msgs.newline() + "RA   min = {0:f}".format(coord_min[0]) +
              msgs.newline() + "DEC  min = {0:f}".format(coord_min[1]) +
              msgs.newline() + "WAVE min, max = {0:f}, {1:f}".format(_wav_min, _wav_max) +
              msgs.newline() + "Spaxel size = {0:f} arcsec".format(3600.0 * dspat) +
              msgs.newline() + "Wavelength step = {0:f} A".format(dwave) +
              msgs.newline() + "-" * 40)

    # Generate the output binning
    xbins = np.arange(1 + numra) - 0.5
    ybins = np.arange(1 + numdec) - 0.5
    spec_bins = np.arange(1 + numwav) - 0.5
    voxedges = (xbins, ybins, spec_bins)
    return cubewcs, voxedges, reference_image


def generate_WCS(crval, cdelt, equinox=2000.0, name="PYP_SPEC"):
    """
    Generate a WCS that will cover all input spec2D files

    Args:
        crval (list):
            3 element list containing the [RA, DEC, WAVELENGTH] of
            the reference pixel
        cdelt (list):
            3 element list containing the delta values of the [RA,
            DEC, WAVELENGTH]
        equinox (float, optional):
            Equinox of the WCS

    Returns:
        `astropy.wcs.WCS`_ : astropy WCS to be used for the combined cube
    """
    # Create a new WCS object.
    msgs.info("Generating WCS")
    w = wcs.WCS(naxis=3)
    w.wcs.equinox = equinox
    w.wcs.name = name
    w.wcs.radesys = 'FK5'
    # Insert the coordinate frame
    w.wcs.cname = ['RA', 'DEC', 'Wavelength']
    w.wcs.cunit = [units.degree, units.degree, units.Angstrom]
    w.wcs.ctype = ["RA---TAN", "DEC--TAN", "WAVE"]
    w.wcs.crval = crval  # RA, DEC, and wavelength zeropoints
    w.wcs.crpix = [0, 0, 0]  # RA, DEC, and wavelength reference pixels
    #w.wcs.cd = np.array([[cdval[0], 0.0, 0.0], [0.0, cdval[1], 0.0], [0.0, 0.0, cdval[2]]])
    w.wcs.cdelt = cdelt
    w.wcs.lonpole = 180.0  # Native longitude of the Celestial pole
    w.wcs.latpole = 0.0  # Native latitude of the Celestial pole
    return w


def compute_weights_frompix(all_ra, all_dec, all_wave, all_sci, all_ivar, all_idx, dspat, dwv, mnmx_wv, all_wghts,
                            all_spatpos, all_specpos, all_spatid, all_tilts, all_slits, all_align, all_dar,
                            ra_min=None, ra_max=None, dec_min=None, dec_max=None, wave_min=None, wave_max=None,
                            sn_smooth_npix=None, relative_weights=False, reference_image=None, whitelight_range=None,
                            specname="PYPSPEC"):
    r"""
    Calculate wavelength dependent optimal weights. The weighting is currently
    based on a relative :math:`(S/N)^2` at each wavelength. Note, this function
    first prepares a whitelight image, and then calls compute_weights() to
    determine the appropriate weights of each pixel.

    Args:
        all_ra (`numpy.ndarray`_):
            1D flattened array containing the RA values of each pixel from all
            spec2d files
        all_dec (`numpy.ndarray`_):
            1D flattened array containing the DEC values of each pixel from all
            spec2d files
        all_wave (`numpy.ndarray`_):
            1D flattened array containing the wavelength values of each pixel
            from all spec2d files
        all_sci (`numpy.ndarray`_):
            1D flattened array containing the counts of each pixel from all
            spec2d files
        all_ivar (`numpy.ndarray`_):
            1D flattened array containing the inverse variance of each pixel
            from all spec2d files
        all_idx (`numpy.ndarray`_):
            1D flattened array containing an integer identifier indicating which
            spec2d file each pixel originates from. For example, a 0 would
            indicate that a pixel originates from the first spec2d frame listed
            in the input file. a 1 would indicate that this pixel originates
            from the second spec2d file, and so forth.
        dspat (float):
            The size of each spaxel on the sky (in degrees)
        dwv (float):
            The size of each wavelength pixel (in Angstroms)
        mnmx_wv (`numpy.ndarray`_):
            The minimum and maximum wavelengths of every slit and frame. The shape is (Nframes, Nslits, 2),
            The minimum and maximum wavelengths are stored in the [:,:,0] and [:,:,1] indices, respectively.
        all_wghts (`numpy.ndarray`_):
            1D flattened array containing the weights of each pixel to be used
            in the combination
        all_spatpos (`numpy.ndarray`_):
            1D flattened array containing the detector pixel location in the
            spatial direction
        all_specpos (`numpy.ndarray`_):
            1D flattened array containing the detector pixel location in the
            spectral direction
        all_spatid (`numpy.ndarray`_):
            1D flattened array containing the spatid of each pixel
        tilts (`numpy.ndarray`_, list):
            2D wavelength tilts frame, or a list of tilt frames (see all_idx)
        slits (:class:`~pypeit.slittrace.SlitTraceSet`, list):
            Information stored about the slits, or a list of SlitTraceSet (see
            all_idx)
        astrom_trans (:class:`~pypeit.alignframe.AlignmentSplines`, list):
            A Class containing the transformation between detector pixel
            coordinates and WCS pixel coordinates, or a list of Alignment
            Splines (see all_idx)
        all_dar (:class:`~pypeit.coadd3d.DARcorrection`, list):
            A Class containing the DAR correction information, or a list of DARcorrection
            classes. If a list, it must be the same length as astrom_trans.
        ra_min (float, optional):
            Minimum RA of the WCS (degrees)
        ra_max (float, optional):
            Maximum RA of the WCS (degrees)
        dec_min (float, optional):
            Minimum Dec of the WCS (degrees)
        dec_max (float, optional):
            Maximum Dec of the WCS (degrees)
        wave_min (float, optional):
            Minimum wavelength of the WCS (degrees)
        wave_max (float, optional):
            Maximum wavelength of the WCS (degrees)
        sn_smooth_npix (float, optional):
            Number of pixels used for determining smoothly varying S/N ratio
            weights.  This is currently not required, since a relative weighting
            scheme with a polynomial fit is used to calculate the S/N weights.
        relative_weights (bool, optional):
            Calculate weights by fitting to the ratio of spectra?
        reference_image (`numpy.ndarray`_):
            Reference image to use for the determination of the highest S/N spaxel in the image.
        specname (str):
            Name of the spectrograph

    Returns:
        `numpy.ndarray`_ : a 1D array the same size as all_sci, containing
        relative wavelength dependent weights of each input pixel.
    """
    # Find the wavelength range where all frames overlap
    min_wl, max_wl = get_whitelight_range(np.max(mnmx_wv[:, :, 0]),  # The max blue wavelength
                                          np.min(mnmx_wv[:, :, 1]),  # The min red wavelength
                                          whitelight_range)  # The user-specified values (if any)
    # Get the good white light pixels
    ww, wavediff = get_whitelight_pixels(all_wave, min_wl, max_wl)

    # Generate the WCS
    image_wcs, voxedge, reference_image = \
        create_wcs(all_ra, all_dec, all_wave, dspat, wavediff,
                   ra_min=ra_min, ra_max=ra_max, dec_min=dec_min, dec_max=dec_max, wave_min=wave_min, wave_max=wave_max,
                   reference=reference_image, collapse=True, equinox=2000.0,
                   specname=specname)

    # Generate the white light image
    # NOTE: hard-coding subpixel=1 in both directions for speed, and combining into a single image
    wl_full = generate_image_subpixel(image_wcs, all_ra, all_dec, all_wave, all_sci, all_ivar, all_wghts,
                                      all_spatpos, all_specpos, all_spatid, all_tilts, all_slits, all_align, all_dar,
                                      voxedge, all_idx=all_idx, spec_subpixel=1, spat_subpixel=1, combine=True)
    # Compute the weights
    return compute_weights(all_ra, all_dec, all_wave, all_sci, all_ivar, all_idx, wl_full[:, :, 0], dspat, dwv,
                           sn_smooth_npix=sn_smooth_npix, relative_weights=relative_weights)


def compute_weights(all_ra, all_dec, all_wave, all_sci, all_ivar, all_idx, whitelight_img, dspat, dwv,
                    sn_smooth_npix=None, relative_weights=False):
    r"""
    Calculate wavelength dependent optimal weights. The weighting is currently
    based on a relative :math:`(S/N)^2` at each wavelength

    Args:
        all_ra (`numpy.ndarray`_):
            1D flattened array containing the RA values of each pixel from all
            spec2d files
        all_dec (`numpy.ndarray`_):
            1D flattened array containing the DEC values of each pixel from all
            spec2d files
        all_wave (`numpy.ndarray`_):
            1D flattened array containing the wavelength values of each pixel
            from all spec2d files
        all_sci (`numpy.ndarray`_):
            1D flattened array containing the counts of each pixel from all
            spec2d files
        all_ivar (`numpy.ndarray`_):
            1D flattened array containing the inverse variance of each pixel
            from all spec2d files
        all_idx (`numpy.ndarray`_):
            1D flattened array containing an integer identifier indicating which
            spec2d file each pixel originates from. For example, a 0 would
            indicate that a pixel originates from the first spec2d frame listed
            in the input file. a 1 would indicate that this pixel originates
            from the second spec2d file, and so forth.
        whitelight_img (`numpy.ndarray`_):
            A 2D array containing a whitelight image, that was created with the
            input ``all_`` arrays.
        dspat (float):
            The size of each spaxel on the sky (in degrees)
        dwv (float):
            The size of each wavelength pixel (in Angstroms)
        sn_smooth_npix (float, optional):
            Number of pixels used for determining smoothly varying S/N ratio
            weights.  This is currently not required, since a relative weighting
            scheme with a polynomial fit is used to calculate the S/N weights.
        relative_weights (bool, optional):
            Calculate weights by fitting to the ratio of spectra?

    Returns:
        `numpy.ndarray`_ : a 1D array the same size as all_sci, containing
        relative wavelength dependent weights of each input pixel.
    """
    msgs.info("Calculating the optimal weights of each pixel")
    # Determine number of files
    numfiles = np.unique(all_idx).size

    # Find the location of the object with the highest S/N in the combined white light image
    idx_max = np.unravel_index(np.argmax(whitelight_img), whitelight_img.shape)
    msgs.info("Highest S/N object located at spaxel (x, y) = {0:d}, {1:d}".format(idx_max[0], idx_max[1]))

    # Generate a 2D WCS to register all frames
    coord_min = [np.min(all_ra), np.min(all_dec), np.min(all_wave)]
    coord_dlt = [dspat, dspat, dwv]
    whitelightWCS = generate_WCS(coord_min, coord_dlt)
    # Make the bin edges to be at +/- 1 pixels around the maximum (i.e. summing 9 pixels total)
    numwav = int((np.max(all_wave) - np.min(all_wave)) / dwv)
    xbins = np.array([idx_max[0]-1, idx_max[0]+2]) - 0.5
    ybins = np.array([idx_max[1]-1, idx_max[1]+2]) - 0.5
    spec_bins = np.arange(1 + numwav) - 0.5
    bins = (xbins, ybins, spec_bins)

    # Extract the spectrum of the highest S/N object
    flux_stack = np.zeros((numwav, numfiles))
    ivar_stack = np.zeros((numwav, numfiles))
    for ff in range(numfiles):
        msgs.info("Extracting spectrum of highest S/N detection from frame {0:d}/{1:d}".format(ff + 1, numfiles))
        ww = (all_idx == ff)
        # Extract the spectrum
        pix_coord = whitelightWCS.wcs_world2pix(np.vstack((all_ra[ww], all_dec[ww], all_wave[ww] * 1.0E-10)).T, 0)
        spec, edges = np.histogramdd(pix_coord, bins=bins, weights=all_sci[ww])
        var, edges = np.histogramdd(pix_coord, bins=bins, weights=1/all_ivar[ww])
        norm, edges = np.histogramdd(pix_coord, bins=bins)
        normspec = (norm > 0) / (norm + (norm == 0))
        var_spec = var[0, 0, :]
        ivar_spec = (var_spec > 0) / (var_spec + (var_spec == 0))
        # Calculate the S/N in a given spectral bin
        flux_stack[:, ff] = spec[0, 0, :] * np.sqrt(normspec)  # Note: sqrt(nrmspec), is because we want the S/N in a _single_ pixel (i.e. not spectral bin)
        ivar_stack[:, ff] = ivar_spec

    mask_stack = (flux_stack != 0.0) & (ivar_stack != 0.0)
    # Obtain a wavelength of each pixel
    wcs_res = whitelightWCS.wcs_pix2world(np.vstack((np.zeros(numwav), np.zeros(numwav), np.arange(numwav))).T, 0)
    wcs_scale = (1.0 * whitelightWCS.wcs.cunit[2]).to_value(units.Angstrom)  # Ensures the WCS is in Angstroms
    wave_spec = wcs_scale * wcs_res[:, 2]
    # Compute the smoothing scale to use
    if sn_smooth_npix is None:
        sn_smooth_npix = int(np.round(0.1 * wave_spec.size))
    rms_sn, weights = coadd.sn_weights(utils.array_to_explist(flux_stack), utils.array_to_explist(ivar_stack), utils.array_to_explist(mask_stack),
                                       sn_smooth_npix=sn_smooth_npix, relative_weights=relative_weights)

    # Because we pass back a weights array, we need to interpolate to assign each detector pixel a weight
    all_wghts = np.ones(all_idx.size)
    for ff in range(numfiles):
        ww = (all_idx == ff)
        all_wghts[ww] = interp1d(wave_spec, weights[ff], kind='cubic',
                                 bounds_error=False, fill_value="extrapolate")(all_wave[ww])
    msgs.info("Optimal weighting complete")
    return all_wghts


def generate_image_subpixel(image_wcs, all_ra, all_dec, all_wave, all_sci, all_ivar, all_wghts,
                            all_spatpos, all_specpos, all_spatid, tilts, slits, astrom_trans, all_dar, bins,
                            all_idx=None, spec_subpixel=10, spat_subpixel=10, combine=False):
    """
    Generate a white light image from the input pixels

    Args:
        image_wcs (`astropy.wcs.WCS`_):
            World coordinate system to use for the white light images.
        all_ra (`numpy.ndarray`_):
            1D flattened array containing the right ascension of each pixel
            (units = degrees)
        all_dec (`numpy.ndarray`_):
            1D flattened array containing the declination of each pixel (units =
            degrees)
        all_wave (`numpy.ndarray`_):
            1D flattened array containing the wavelength of each pixel (units =
            Angstroms)
        all_sci (`numpy.ndarray`_):
            1D flattened array containing the counts of each pixel from all
            spec2d files
        all_ivar (`numpy.ndarray`_):
            1D flattened array containing the inverse variance of each pixel
            from all spec2d files
        all_wghts (`numpy.ndarray`_):
            1D flattened array containing the weights of each pixel to be used
            in the combination
        all_spatpos (`numpy.ndarray`_):
            1D flattened array containing the detector pixel location in the
            spatial direction
        all_specpos (`numpy.ndarray`_):
            1D flattened array containing the detector pixel location in the
            spectral direction
        all_spatid (`numpy.ndarray`_):
            1D flattened array containing the spatid of each pixel
        tilts (`numpy.ndarray`_, list):
            2D wavelength tilts frame, or a list of tilt frames (see all_idx)
        slits (:class:`~pypeit.slittrace.SlitTraceSet`, list):
            Information stored about the slits, or a list of SlitTraceSet (see
            all_idx)
        astrom_trans (:class:`~pypeit.alignframe.AlignmentSplines`, list):
            A Class containing the transformation between detector pixel
            coordinates and WCS pixel coordinates, or a list of Alignment
            Splines (see all_idx)
        all_dar (:class:`~pypeit.coadd3d.DARcorrection`, list):
            A Class containing the DAR correction information, or a list of DARcorrection
            classes. If a list, it must be the same length as astrom_trans.
        bins (tuple):
            A 3-tuple (x,y,z) containing the histogram bin edges in x,y spatial
            and z wavelength coordinates
        all_idx (`numpy.ndarray`_, optional):
            If tilts, slits, and astrom_trans are lists, this should contain a
            1D flattened array, of the same length as all_sci, containing the
            index the tilts, slits, and astrom_trans lists that corresponds to
            each pixel. Note that, in this case all of these lists need to be
            the same length.
        spec_subpixel (:obj:`int`, optional):
            What is the subpixellation factor in the spectral direction. Higher
            values give more reliable results, but note that the time required
            goes as (``spec_subpixel * spat_subpixel``). The default value is 5,
            which divides each detector pixel into 5 subpixels in the spectral
            direction.
        spat_subpixel (:obj:`int`, optional):
            What is the subpixellation factor in the spatial direction. Higher
            values give more reliable results, but note that the time required
            goes as (``spec_subpixel * spat_subpixel``). The default value is 5,
            which divides each detector pixel into 5 subpixels in the spatial
            direction.
        combine (:obj:`bool`, optional):
            If True, all of the input frames will be combined into a single
            output. Otherwise, individual images will be generated.

    Returns:
        `numpy.ndarray`_: The white light images for all frames
    """
    # Perform some checks on the input -- note, more complete checks are performed in subpixellate()
    _all_idx = np.zeros(all_sci.size) if all_idx is None else all_idx
    if combine:
        numfr = 1
    else:
        numfr = np.unique(_all_idx).size
        if len(tilts) != numfr or len(slits) != numfr or len(astrom_trans) != numfr or len(all_dar) != numfr:
            msgs.error("The following arguments must be the same length as the expected number of frames to be combined:"
                       + msgs.newline() + "tilts, slits, astrom_trans, all_dar")
    # Prepare the array of white light images to be stored
    numra = bins[0].size-1
    numdec = bins[1].size-1
    all_wl_imgs = np.zeros((numra, numdec, numfr))

    # Loop through all frames and generate white light images
    for fr in range(numfr):
        msgs.info(f"Creating image {fr+1}/{numfr}")
        if combine:
            # Subpixellate
            img, _, _ = subpixellate(image_wcs, all_ra, all_dec, all_wave,
                                     all_sci, all_ivar, all_wghts, all_spatpos,
                                     all_specpos, all_spatid, tilts, slits, astrom_trans, all_dar, bins,
                                     spec_subpixel=spec_subpixel, spat_subpixel=spat_subpixel, all_idx=_all_idx)
        else:
            ww = np.where(_all_idx == fr)
            # Subpixellate
            img, _, _ = subpixellate(image_wcs, all_ra[ww], all_dec[ww], all_wave[ww],
                                     all_sci[ww], all_ivar[ww], all_wghts[ww], all_spatpos[ww],
                                     all_specpos[ww], all_spatid[ww], tilts[fr], slits[fr], astrom_trans[fr],
                                     all_dar[fr], bins, spec_subpixel=spec_subpixel, spat_subpixel=spat_subpixel)
        all_wl_imgs[:, :, fr] = img[:, :, 0]
    # Return the constructed white light images
    return all_wl_imgs


def generate_cube_subpixel(outfile, output_wcs, all_ra, all_dec, all_wave, all_sci, all_ivar, all_wghts,
                           all_spatpos, all_specpos, all_spatid, tilts, slits, astrom_trans, all_dar, bins,
                           all_idx=None, spec_subpixel=10, spat_subpixel=10, overwrite=False,
                           whitelight_range=None, debug=False):
    """
    Save a datacube using the subpixel algorithm. Refer to the subpixellate()
    docstring for further details about this algorithm

    Args:
        outfile (str):
            Filename to be used to save the datacube
        output_wcs (`astropy.wcs.WCS`_):
            Output world coordinate system.
        all_ra (`numpy.ndarray`_):
            1D flattened array containing the right ascension of each pixel
            (units = degrees)
        all_dec (`numpy.ndarray`_):
            1D flattened array containing the declination of each pixel (units =
            degrees)
        all_wave (`numpy.ndarray`_):
            1D flattened array containing the wavelength of each pixel (units =
            Angstroms)
        all_sci (`numpy.ndarray`_):
            1D flattened array containing the counts of each pixel from all
            spec2d files
        all_ivar (`numpy.ndarray`_):
            1D flattened array containing the inverse variance of each pixel
            from all spec2d files
        all_wghts (`numpy.ndarray`_):
            1D flattened array containing the weights of each pixel to be used
            in the combination
        all_spatpos (`numpy.ndarray`_):
            1D flattened array containing the detector pixel location in the
            spatial direction
        all_specpos (`numpy.ndarray`_):
            1D flattened array containing the detector pixel location in the
            spectral direction
        all_spatid (`numpy.ndarray`_):
            1D flattened array containing the spatid of each pixel
        tilts (`numpy.ndarray`_, list):
            2D wavelength tilts frame, or a list of tilt frames (see all_idx)
        slits (:class:`~pypeit.slittrace.SlitTraceSet`, list):
            Information stored about the slits, or a list of SlitTraceSet (see
            all_idx)
        astrom_trans (:class:`~pypeit.alignframe.AlignmentSplines`, list):
            A Class containing the transformation between detector pixel
            coordinates and WCS pixel coordinates, or a list of Alignment
            Splines (see all_idx)
        all_dar (:class:`~pypeit.coadd3d.DARcorrection`, list):
            A Class containing the DAR correction information, or a list of DARcorrection
            classes. If a list, it must be the same length as astrom_trans.
        bins (tuple):
            A 3-tuple (x,y,z) containing the histogram bin edges in x,y spatial
            and z wavelength coordinates
        all_idx (`numpy.ndarray`_, optional):
            If tilts, slits, and astrom_trans are lists, this should contain a
            1D flattened array, of the same length as all_sci, containing the
            index the tilts, slits, and astrom_trans lists that corresponds to
            each pixel. Note that, in this case all of these lists need to be
            the same length.
        spec_subpixel (int, optional):
            What is the subpixellation factor in the spectral direction. Higher
            values give more reliable results, but note that the time required
            goes as (``spec_subpixel * spat_subpixel``). The default value is 5,
            which divides each detector pixel into 5 subpixels in the spectral
            direction.
        spat_subpixel (int, optional):
            What is the subpixellation factor in the spatial direction. Higher
            values give more reliable results, but note that the time required
            goes as (``spec_subpixel * spat_subpixel``). The default value is 5,
            which divides each detector pixel into 5 subpixels in the spatial
            direction.
        overwrite (bool, optional):
            If True, the output cube will be overwritten.
        whitelight_range (None, list, optional):
            A two element list that specifies the minimum and maximum
            wavelengths (in Angstroms) to use when constructing the white light
            image (format is: [min_wave, max_wave]). If None, the cube will be
            collapsed over the full wavelength range. If a list is provided an
            either element of the list is None, then the minimum/maximum
            wavelength range of that element will be set by the minimum/maximum
            wavelength of all_wave.
        debug (bool, optional):
            If True, a residuals cube will be output. If the datacube generation
            is correct, the distribution of pixels in the residual cube with no
            flux should have mean=0 and std=1.

    Returns:
        :obj:`tuple`: Four `numpy.ndarray`_ objects containing
        (1) the datacube generated from the subpixellated inputs,
        (2) the corresponding error cube (standard deviation),
        (3) the corresponding bad pixel mask cube, and
        (4) a 1D array containing the wavelength at each spectral coordinate of the datacube.
    """
    # Prepare the header, and add the unit of flux to the header
    hdr = output_wcs.to_header()

    # Subpixellate
    subpix = subpixellate(output_wcs, all_ra, all_dec, all_wave, all_sci, all_ivar, all_wghts, all_spatpos, all_specpos,
                          all_spatid, tilts, slits, astrom_trans, all_dar, bins, all_idx=all_idx,
                          spec_subpixel=spec_subpixel, spat_subpixel=spat_subpixel, debug=debug)
    # Extract the variables that we need
    if debug:
        flxcube, varcube, bpmcube, residcube = subpix
        # Save a residuals cube
        outfile_resid = outfile.replace(".fits", "_resid.fits")
        msgs.info("Saving residuals datacube as: {0:s}".format(outfile_resid))
        hdu = fits.PrimaryHDU(residcube.T, header=hdr)
        hdu.writeto(outfile_resid, overwrite=overwrite)
    else:
        flxcube, varcube, bpmcube = subpix

    # Get wavelength of each pixel
    nspec = flxcube.shape[2]
    wcs_scale = (1.0*output_wcs.spectral.wcs.cunit[0]).to(units.Angstrom).value  # Ensures the WCS is in Angstroms
    wave = wcs_scale * output_wcs.spectral.wcs_pix2world(np.arange(nspec), 0)[0]

    # Check if the user requested a white light image
    if whitelight_range is not None:
        # Grab the WCS of the white light image
        whitelight_wcs = output_wcs.celestial
        # Determine the wavelength range of the whitelight image
        if whitelight_range[0] is None:
            whitelight_range[0] = np.min(all_wave)
        if whitelight_range[1] is None:
            whitelight_range[1] = np.max(all_wave)
        msgs.info("White light image covers the wavelength range {0:.2f} A - {1:.2f} A".format(
            whitelight_range[0], whitelight_range[1]))
        # Get the output filename for the white light image
        out_whitelight = get_output_whitelight_filename(outfile)
        whitelight_img = make_whitelight_fromcube(flxcube, wave=wave, wavemin=whitelight_range[0], wavemax=whitelight_range[1])
        msgs.info("Saving white light image as: {0:s}".format(out_whitelight))
        img_hdu = fits.PrimaryHDU(whitelight_img.T, header=whitelight_wcs.to_header())
        img_hdu.writeto(out_whitelight, overwrite=overwrite)
    # TODO :: Avoid transposing these large cubes
    return flxcube.T, np.sqrt(varcube.T), bpmcube.T, wave


def subpixellate(output_wcs, all_ra, all_dec, all_wave, all_sci, all_ivar, all_wghts, all_spatpos, all_specpos,
                 all_spatid, tilts, slits, astrom_trans, all_dar, bins, all_idx=None,
                 spec_subpixel=10, spat_subpixel=10, debug=False):
    r"""
    Subpixellate the input data into a datacube. This algorithm splits each
    detector pixel into multiple subpixels, and then assigns each subpixel to a
    voxel. For example, if ``spec_subpixel = spat_subpixel = 10``, then each
    detector pixel is divided into :math:`10^2=100` subpixels. Alternatively,
    when spec_subpixel = spat_subpixel = 1, this corresponds to the nearest grid
    point (NGP) algorithm.

    Important Note: If spec_subpixel > 1 or spat_subpixel > 1, the errors will
    be correlated, and the covariance is not being tracked, so the errors will
    not be (quite) right. There is a tradeoff one has to make between sampling
    and better looking cubes, versus no sampling and better behaved errors.

    Args:
        output_wcs (`astropy.wcs.WCS`_):
            Output world coordinate system.
        all_ra (`numpy.ndarray`_):
            1D flattened array containing the right ascension of each pixel
            (units = degrees)
        all_dec (`numpy.ndarray`_):
            1D flattened array containing the declination of each pixel (units =
            degrees)
        all_wave (`numpy.ndarray`_):
            1D flattened array containing the wavelength of each pixel (units =
            Angstroms)
        all_sci (`numpy.ndarray`_):
            1D flattened array containing the counts of each pixel from all
            spec2d files
        all_ivar (`numpy.ndarray`_):
            1D flattened array containing the inverse variance of each pixel
            from all spec2d files
        all_wghts (`numpy.ndarray`_):
            1D flattened array containing the weights of each pixel to be used
            in the combination
        all_spatpos (`numpy.ndarray`_):
            1D flattened array containing the detector pixel location in the
            spatial direction
        all_specpos (`numpy.ndarray`_):
            1D flattened array containing the detector pixel location in the
            spectral direction
        all_spatid (`numpy.ndarray`_):
            1D flattened array containing the spatid of each pixel
        tilts (`numpy.ndarray`_, list):
            2D wavelength tilts frame, or a list of tilt frames (see all_idx)
        slits (:class:`~pypeit.slittrace.SlitTraceSet`, list):
            Information stored about the slits, or a list of SlitTraceSet (see
            all_idx)
        astrom_trans (:class:`~pypeit.alignframe.AlignmentSplines`, list):
            A Class containing the transformation between detector pixel
            coordinates and WCS pixel coordinates, or a list of Alignment
            Splines (see all_idx)
        all_dar (:class:`~pypeit.coadd3d.DARcorrection`, list):
            A Class containing the DAR correction information, or a list of DARcorrection
            classes. If a list, it must be the same length as astrom_trans.
        bins (tuple):
            A 3-tuple (x,y,z) containing the histogram bin edges in x,y spatial
            and z wavelength coordinates
        all_idx (`numpy.ndarray`_, optional):
            If tilts, slits, and astrom_trans are lists, this should contain a
            1D flattened array, of the same length as all_sci, containing the
            index the tilts, slits, and astrom_trans lists that corresponds to
            each pixel. Note that, in this case all of these lists need to be
            the same length.
        spec_subpixel (:obj:`int`, optional):
            What is the subpixellation factor in the spectral direction. Higher
            values give more reliable results, but note that the time required
            goes as (``spec_subpixel * spat_subpixel``). The default value is 5,
            which divides each detector pixel into 5 subpixels in the spectral
            direction.
        spat_subpixel (:obj:`int`, optional):
            What is the subpixellation factor in the spatial direction. Higher
            values give more reliable results, but note that the time required
            goes as (``spec_subpixel * spat_subpixel``). The default value is 5,
            which divides each detector pixel into 5 subpixels in the spatial
            direction.
        debug (bool):
            If True, a residuals cube will be output. If the datacube generation
            is correct, the distribution of pixels in the residual cube with no
            flux should have mean=0 and std=1.

    Returns:
        :obj:`tuple`: Three or four `numpy.ndarray`_ objects containing (1) the
        datacube generated from the subpixellated inputs, (2) the corresponding
        variance cube, (3) the corresponding bad pixel mask cube, and (4) the
        residual cube.  The latter is only returned if debug is True.
    """
    # Check for combinations of lists or not
    if all([isinstance(l, list) for l in [tilts, slits, astrom_trans, all_dar]]):
        # Several frames are being combined. Check the lists have the same length
        numframes = len(tilts)
        if len(slits) != numframes or len(astrom_trans) != numframes or len(all_dar) != numframes:
            msgs.error("The following lists must have the same length:" + msgs.newline() +
                       "tilts, slits, astrom_trans, all_dar")
        # Check all_idx has been set
        if all_idx is None:
            if numframes != 1:
                msgs.error("Missing required argument for combining frames: all_idx")
            else:
                all_idx = np.zeros(all_sci.size)
        else:
            tmp = np.unique(all_idx).size
            if tmp != numframes:
                msgs.warn("Indices in argument 'all_idx' does not match the number of frames expected.")
        # Store in the following variables
        _tilts, _slits, _astrom_trans, _all_dar = tilts, slits, astrom_trans, all_dar
    elif all([not isinstance(l, list) for l in [tilts, slits, astrom_trans, all_dar]]):
        # Just a single frame - store as lists for this code
        _tilts, _slits, _astrom_trans, _all_dar = [tilts], [slits], [astrom_trans], [all_dar]
        all_idx = np.zeros(all_sci.size)
        numframes = 1
    else:
        msgs.error("The following input arguments should all be of type 'list', or all not be type 'list':" +
                   msgs.newline() + "tilts, slits, astrom_trans, all_dar")
    # Prepare the output arrays
    outshape = (bins[0].size-1, bins[1].size-1, bins[2].size-1)
    binrng = [[bins[0][0], bins[0][-1]], [bins[1][0], bins[1][-1]], [bins[2][0], bins[2][-1]]]
    flxcube, varcube, normcube = np.zeros(outshape), np.zeros(outshape), np.zeros(outshape)
    if debug:
        residcube = np.zeros(outshape)
    # Divide each pixel into subpixels
    spec_offs = np.arange(0.5/spec_subpixel, 1, 1/spec_subpixel) - 0.5  # -0.5 is to offset from the centre of each pixel.
    spat_offs = np.arange(0.5/spat_subpixel, 1, 1/spat_subpixel) - 0.5  # -0.5 is to offset from the centre of each pixel.
    spat_x, spec_y = np.meshgrid(spat_offs, spec_offs)
    num_subpixels = spec_subpixel * spat_subpixel
    area = 1 / num_subpixels
    all_wght_subpix = all_wghts * area
    all_var = utils.inverse(all_ivar)
    # Loop through all exposures
    for fr in range(numframes):
        # Extract tilts and slits for convenience
        this_tilts = _tilts[fr]
        this_slits = _slits[fr]
        # Loop through all slits
        for sl, spatid in enumerate(this_slits.spat_id):
            if numframes == 1:
                msgs.info(f"Resampling slit {sl+1}/{this_slits.nslits}")
            else:
                msgs.info(f"Resampling slit {sl+1}/{this_slits.nslits} of frame {fr+1}/{numframes}")
            this_sl = np.where((all_spatid == spatid) & (all_idx == fr))
            wpix = (all_specpos[this_sl], all_spatpos[this_sl])
            # Generate a spline between spectral pixel position and wavelength
            yspl = this_tilts[wpix]*(this_slits.nspec - 1)
            tiltpos = np.add.outer(yspl, spec_y).flatten()
            wspl = all_wave[this_sl]
            asrt = np.argsort(yspl)
            wave_spl = interp1d(yspl[asrt], wspl[asrt], kind='linear', bounds_error=False, fill_value='extrapolate')
            # Calculate the wavelength at each subpixel
            this_wave = wave_spl(tiltpos)
            # Calculate the DAR correction at each sub pixel
            ra_corr, dec_corr = _all_dar[fr].correction(this_wave)  # This routine needs the wavelengths to be expressed in Angstroms
            # Calculate spatial and spectral positions of the subpixels
            spat_xx = np.add.outer(wpix[1], spat_x.flatten()).flatten()
            spec_yy = np.add.outer(wpix[0], spec_y.flatten()).flatten()
            # Transform this to spatial location
            spatpos_subpix = _astrom_trans[fr].transform(sl, spat_xx, spec_yy)
            spatpos = _astrom_trans[fr].transform(sl, all_spatpos[this_sl], all_specpos[this_sl])
            # Interpolate the RA/Dec over the subpixel spatial positions
            ssrt = np.argsort(spatpos)
            tmp_ra = all_ra[this_sl]
            tmp_dec = all_dec[this_sl]
            ra_spl = interp1d(spatpos[ssrt], tmp_ra[ssrt], kind='linear', bounds_error=False, fill_value='extrapolate')
            dec_spl = interp1d(spatpos[ssrt], tmp_dec[ssrt], kind='linear', bounds_error=False, fill_value='extrapolate')
            this_ra = ra_spl(spatpos_subpix)
            this_dec = dec_spl(spatpos_subpix)
            # Now apply the DAR correction
            this_ra += ra_corr
            this_dec += dec_corr
            # Convert world coordinates to voxel coordinates, then histogram
            vox_coord = output_wcs.wcs_world2pix(np.vstack((this_ra, this_dec, this_wave * 1.0E-10)).T, 0)
            # Use the "fast histogram" algorithm, that assumes regular bin spacing
            flxcube += histogramdd(vox_coord, bins=outshape, range=binrng, weights=np.repeat(all_sci[this_sl] * all_wght_subpix[this_sl], num_subpixels))
            varcube += histogramdd(vox_coord, bins=outshape, range=binrng, weights=np.repeat(all_var[this_sl] * all_wght_subpix[this_sl]**2, num_subpixels))
            normcube += histogramdd(vox_coord, bins=outshape, range=binrng, weights=np.repeat(all_wght_subpix[this_sl], num_subpixels))
            if debug:
                residcube += histogramdd(vox_coord, bins=outshape, range=binrng, weights=np.repeat(all_sci[this_sl] * np.sqrt(all_ivar[this_sl]), num_subpixels))
    # Normalise the datacube and variance cube
    nc_inverse = utils.inverse(normcube)
    flxcube *= nc_inverse
    varcube *= nc_inverse**2
    bpmcube = (normcube == 0).astype(np.uint8)
    if debug:
        residcube *= nc_inverse
        return flxcube, varcube, bpmcube, residcube
    return flxcube, varcube, bpmcube<|MERGE_RESOLUTION|>--- conflicted
+++ resolved
@@ -290,14 +290,9 @@
 
     Args:
         ss_file (:obj:`str`):
-<<<<<<< HEAD
-            The relative path and filename of the standard star datacube. It should be fits format, and
-            for full functionality, should ideally of the form :class:`~pypeit.coadd3d.DataCube`
-=======
             The relative path and filename of the standard star datacube. It
             should be fits format, and for full functionality, should ideally of
             the form :class:`~pypeit.coadd3d.DataCube`.
->>>>>>> cca81ff3
         senspar (:class:`~pypeit.par.pypeitpar.SensFuncPar`):
             The parameters required for the sensitivity function computation.
         blaze_wave (`numpy.ndarray`_, optional):
@@ -670,16 +665,10 @@
 
 def wcs_bounds(all_ra, all_dec, all_wave, ra_min=None, ra_max=None, dec_min=None, dec_max=None, wave_min=None, wave_max=None):
     """
-<<<<<<< HEAD
-    Calculate the bounds of the WCS and the expected edges of the voxels, based on user-specified
-    parameters or the extremities of the data. This is a convenience function
-    that calls the core function in :mod:`pypeit.core.datacube`.
-=======
     Calculate the bounds of the WCS and the expected edges of the voxels, based
     on user-specified parameters or the extremities of the data. This is a
     convenience function that calls the core function in
     :mod:`~pypeit.core.datacube`.
->>>>>>> cca81ff3
 
     Parameters
     ----------
