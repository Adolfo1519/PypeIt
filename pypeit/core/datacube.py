"""
Module containing routines used by 3D datacubes.

.. include common links, assuming primary doc root is up one directory
.. include:: ../include/links.rst
"""

import os
import copy
import inspect

from astropy import wcs, units
from astropy.coordinates import AltAz, SkyCoord
from astropy.io import fits
import scipy.optimize as opt
from scipy.interpolate import interp1d, RegularGridInterpolator, RBFInterpolator
import numpy as np

from pypeit import msgs
<<<<<<< HEAD
from pypeit import alignframe, datamodel, flatfield, io, masterframe, specobj, spec2dobj, utils, wavecalib
=======
from pypeit import alignframe, datamodel, flatfield, io, specobj, spec2dobj, utils
>>>>>>> 4b405d65
from pypeit.core.flexure import calculate_image_phase
from pypeit.core import coadd, extract, findobj_skymask, flux_calib, parse, skysub
from pypeit.core.procimg import grow_mask
from pypeit.spectrographs.util import load_spectrograph

# Use a fast histogram for speed!
from fast_histogram import histogramdd

from IPython import embed


class DataCube(datamodel.DataContainer):
    """
    DataContainer to hold the products of a datacube

    The datamodel attributes are:

    .. include:: ../include/class_datamodel_datacube.rst

    Args:
        flux (`numpy.ndarray`_):
            The science datacube (nwave, nspaxel_y, nspaxel_x)
        sig (`numpy.ndarray`_):
            The error datacube (nwave, nspaxel_y, nspaxel_x)
        bpm (`numpy.ndarray`_):
            The bad pixel mask of the datacube (nwave, nspaxel_y, nspaxel_x).
            True values indicate a bad pixel
        blaze_wave (`numpy.ndarray`_):
            Wavelength array of the spectral blaze function
        blaze_spec (`numpy.ndarray`_):
            The spectral blaze function
        sensfunc (`numpy.ndarray`_, None):
            Sensitivity function (nwave,). Only saved if the data are fluxed.
        PYP_SPEC (str):
            Name of the PypeIt Spectrograph
        fluxed (bool):
            If the cube has been flux calibrated, this will be set to "True"

    Attributes:
        head0 (`astropy.io.fits.Header`):
            Primary header
        filename (str):
            Filename to use when loading from file
        spect_meta (:obj:`dict`):
            Parsed meta from the header
        spectrograph (:class:`pypeit.spectrographs.spectrograph.Spectrograph`):
            Build from PYP_SPEC

    """
    version = '1.1.0'

    datamodel = {'flux': dict(otype=np.ndarray, atype=np.floating, descr='Flux datacube in units of counts/s/Ang/arcsec^2'
                                                                         'or 10^-17 erg/s/cm^2/Ang/arcsec^2'),
                 'sig': dict(otype=np.ndarray, atype=np.floating, descr='Error datacube (matches units of flux)'),
                 'bpm': dict(otype=np.ndarray, atype=np.uint8, descr='Bad pixel mask of the datacube (0=good, 1=bad)'),
                 'blaze_wave': dict(otype=np.ndarray, atype=np.floating, descr='Wavelength array of the spectral blaze function'),
                 'blaze_spec': dict(otype=np.ndarray, atype=np.floating, descr='The spectral blaze function'),
                 'sensfunc': dict(otype=np.ndarray, atype=np.floating, descr='Sensitivity function 10^-17 erg/(counts/cm^2)'),
                 'PYP_SPEC': dict(otype=str, descr='PypeIt: Spectrograph name'),
                 'fluxed': dict(otype=bool, descr='Boolean indicating if the datacube is fluxed.')}

    internals = ['head0',
                 'filename',
                 'spectrograph',
                 'spect_meta'
                ]

    def __init__(self, flux, sig, bpm, PYP_SPEC, blaze_wave, blaze_spec, sensfunc=None, fluxed=None):

        args, _, _, values = inspect.getargvalues(inspect.currentframe())
        _d = dict([(k, values[k]) for k in args[1:]])
        # Setup the DataContainer
        datamodel.DataContainer.__init__(self, d=_d)

    def _bundle(self):
        """
        Over-write default _bundle() method to separate the DetectorContainer
        into its own HDU

        Returns:
            :obj:`list`: A list of dictionaries, each list element is
            written to its own fits extension. See the description
            above.
        """
        d = []
        # Rest of the datamodel
        for key in self.keys():
            # Skip Nones
            if self[key] is None:
                continue
            # Array?
            if self.datamodel[key]['otype'] == np.ndarray:
                tmp = {}
                if self.datamodel[key]['atype'] == np.floating:
                    tmp[key] = self[key].astype(np.float32)
                else:
                    tmp[key] = self[key]
                d.append(tmp)
            else:
                # Add to header of the primary image
                d[0][key] = self[key]
        # Return
        return d

    def to_file(self, ofile, primary_hdr=None, hdr=None, **kwargs):
        """
        Over-load :func:`pypeit.datamodel.DataContainer.to_file`
        to deal with the header

        Args:
            ofile (:obj:`str`): Filename
            primary_hdr (`astropy.io.fits.Header`_, optional):
            wcs (`astropy.io.fits.Header`_, optional):
                The World Coordinate System, represented by a fits header
            **kwargs:  Passed to super.to_file()

        """
        if primary_hdr is None:
            primary_hdr = io.initialize_header()
        # Build the header
        if self.head0 is not None and self.PYP_SPEC is not None:
            spectrograph = load_spectrograph(self.PYP_SPEC)
            subheader = spectrograph.subheader_for_spec(self.head0, self.head0)
        else:
            subheader = {}
        # Add em in
        for key in subheader:
            primary_hdr[key] = subheader[key]
        # Do it
        super(DataCube, self).to_file(ofile, primary_hdr=primary_hdr, hdr=hdr, **kwargs)

    @classmethod
    def from_file(cls, ifile):
        """
        Over-load :func:`pypeit.datamodel.DataContainer.from_file`
        to deal with the header

        Args:
            ifile (str):  Filename holding the object
        """
        with io.fits_open(ifile) as hdu:
            # Read using the base class
            self = super().from_hdu(hdu)
            # Internals
            self.filename = ifile
            self.head0 = hdu[1].header  # Actually use the first extension here, since it contains the WCS
            # Meta
            self.spectrograph = load_spectrograph(self.PYP_SPEC)
            self.spect_meta = self.spectrograph.parse_spec_header(hdu[0].header)
        return self

    @property
    def ivar(self):
        return utils.inverse(self.sig**2)

    @property
    def wcs(self):
        return wcs.WCS(self.head0)


def dar_fitfunc(radec, coord_ra, coord_dec, datfit, wave, obstime, location, pressure, temperature, rel_humidity):
    """ Generates a fitting function to calculate the offset due to differential atmospheric refraction

    Args:
        radec (tuple):
            A tuple containing two floats representing the shift in ra and dec due to DAR.
        coord_ra (float):
            RA in degrees
        coord_dec (float):
            Dec in degrees
        datfit (`numpy.ndarray`_):
            The RA and DEC that the model needs to match
        wave (float):
            Wavelength to calculate the DAR
        location (`astropy.coordinates.EarthLocation`_):
            observatory location
        pressure (float):
            Outside pressure at `location`
        temperature (float):
            Outside ambient air temperature at `location`
        rel_humidity (float):
            Outside relative humidity at `location`. This should be between 0 to 1.

    Returns:
        chisq (float):
            chi-squared difference between datfit and model
    """
    (diff_ra, diff_dec) = radec
    # Generate the coordinate with atmospheric conditions
    coord_atmo = SkyCoord(coord_ra + diff_ra, coord_dec + diff_dec, unit=(units.deg, units.deg))
    coord_altaz = coord_atmo.transform_to(AltAz(obstime=obstime, location=location, obswl=wave,
                                          pressure=pressure, temperature=temperature,
                                          relative_humidity=rel_humidity))
    # Return chi-squared value
    return np.sum((np.array([coord_altaz.alt.value, coord_altaz.az.value])-datfit)**2)


def correct_dar(wave_arr, coord, obstime, location, pressure, temperature, rel_humidity,
                wave_ref=None, numgrid=10):
    """
    Apply a differental atmospheric refraction correction to the
    input ra/dec.

    This implementation is based on ERFA, which is called through
    astropy.

    .. todo::
        There's probably going to be issues when the RA angle is
        either side of RA=0.

    Parameters
    ----------
    wave_arr : `numpy.ndarray`_
        wavelengths to obtain ra and dec offsets
    coord : `astropy.coordinates.SkyCoord`_
        ra, dec positions at the centre of the field
    obstime : `astropy.time.Time`_
        time at the midpoint of observation
    location : `astropy.coordinates.EarthLocation`_
        observatory location
    pressure : :obj:`float`
        Outside pressure at `location`
    temperature : :obj:`float`
        Outside ambient air temperature at `location`
    rel_humidity : :obj:`float`
        Outside relative humidity at `location`. This should be between 0 to 1.
    wave_ref : :obj:`float`
        Reference wavelength (The DAR correction will be performed relative to this wavelength)
    numgrid : :obj:`int`
        Number of grid points to evaluate the DAR correction.

    Returns
    -------
    ra_diff : `numpy.ndarray`_
        Relative RA shift at each wavelength given by `wave_arr`
    dec_diff : `numpy.ndarray`_
        Relative DEC shift at each wavelength given by `wave_arr`
    """
    msgs.info("Performing differential atmospheric refraction correction")
    if wave_ref is None:
        wave_ref = 0.5*(wave_arr.min() + wave_arr.max())

    # First create the reference frame and wavelength grid
    coord_altaz = coord.transform_to(AltAz(obstime=obstime, location=location))
    wave_grid = np.linspace(wave_arr.min(), wave_arr.max(), numgrid) * units.AA
    # Prepare the fit
    ra_grid, dec_grid = np.zeros(numgrid), np.zeros(numgrid)
    datfit = np.array([coord_altaz.alt.value, coord_altaz.az.value])
    # Loop through all wavelengths
    for ww in range(numgrid):
        # Fit the differential
        args = (coord.ra.value, coord.dec.value, datfit, wave_grid[ww], obstime, location, pressure, temperature, rel_humidity)
        #b_popt, b_pcov = opt.curve_fit(dar_fitfunc, tmp, datfit, p0=(0.0, 0.0))
        res_lsq = opt.least_squares(dar_fitfunc, [0.0, 0.0], args=args, xtol=1.0e-10, ftol=None, gtol=None)
        if not res_lsq.success:
            msgs.warn("DAR correction failed")
        # Store the result
        ra_grid[ww] = res_lsq.x[0]
        dec_grid[ww] = res_lsq.x[1]

    # Generate spline of differentials
    spl_ra = interp1d(wave_grid, ra_grid, kind='cubic')
    spl_dec = interp1d(wave_grid, dec_grid, kind='cubic')

    # Evaluate the differentials at the input wave_arr
    ra_diff = spl_ra(wave_arr) - spl_ra(wave_ref)
    dec_diff = spl_dec(wave_arr) - spl_dec(wave_ref)

    return ra_diff, dec_diff


def correct_grating_shift(wave_eval, wave_curr, spl_curr, wave_ref, spl_ref, order=2):
    """ Using spline representations of the blaze profile, calculate the grating correction
    that should be applied to the current spectrum (suffix 'curr') relative to the reference
    spectrum (suffix 'ref'). The grating correction is then evaluated at the wavelength
    array given by 'wave_eval'.

    Args:
        wave_eval (`numpy.ndarray`_):
            Wavelength array to evaluate the grating correction
        wave_curr (`numpy.ndarray`_):
            Wavelength array used to construct spl_curr
        spl_curr (`scipy.interpolate.interp1d`_):
            Spline representation of the current blaze function (based on the illumflat).
        wave_ref (`numpy.ndarray`_):
            Wavelength array used to construct spl_ref
        spl_ref (`scipy.interpolate.interp1d`_):
            Spline representation of the reference blaze function (based on the illumflat).
        order (int):
            Polynomial order used to fit the grating correction.

    Returns:
        grat_corr (`numpy.ndarray`_): The grating correction to apply
    """
    msgs.info("Calculating the grating correction")
    # Calculate the grating correction
    grat_corr_tmp = spl_curr(wave_eval) / spl_ref(wave_eval)
    # Determine the useful overlapping wavelength range
    minw, maxw = max(np.min(wave_curr), np.min(wave_ref)), max(np.min(wave_curr), np.max(wave_ref))
    # Perform a low-order polynomial fit to the grating correction (should be close to linear)
    wave_corr = (wave_eval - minw) / (maxw - minw)  # Scale wavelengths to be of order 0-1
    wblz = np.where((wave_corr > 0.1) & (wave_corr < 0.9))  # Remove the pixels that are within 10% of the edges
    coeff_gratcorr = np.polyfit(wave_corr[wblz], grat_corr_tmp[wblz], order)
    grat_corr = np.polyval(coeff_gratcorr, wave_corr)
    # Return the estimates grating correction
    return grat_corr


def gaussian2D_cube(tup, intflux, xo, yo, dxdz, dydz, sigma_x, sigma_y, theta, offset):
    """ Fit a 2D Gaussian function to a datacube. This function assumes that each wavelength
    slice of the datacube is well-fit by a 2D Gaussian. The centre of the Gaussian is allowed
    to vary linearly as a function of wavelength.

    NOTE : the integrated flux does not vary with wavelength.

    Args:
        tup (:obj:`tuple`):
            A three element tuple containing the x, y, and z locations of each pixel in the cube
        intflux (float):
            The Integrated flux of the Gaussian
        xo (float):
            The centre of the Gaussian along the x-coordinate when z=0
        yo (float):
            The centre of the Gaussian along the y-coordinate when z=0
        dxdz (float):
            The change of xo with increasing z
        dydz (float):
            The change of yo with increasing z
        sigma_x (float):
            The standard deviation in the x-direction
        sigma_y (float):
            The standard deviation in the y-direction
        theta (float):
            The orientation angle of the 2D Gaussian
        offset (float):
            Constant offset

    Returns:
        gtwod (`numpy.ndarray`_): The 2D Gaussian evaluated at the coordinate (x, y, z)
    """
    # Extract the (x, y, z) coordinates of each pixel from the tuple
    (x, y, z) = tup
    # Calculate the centre of the Gaussian for each z coordinate
    xo = float(xo) + z*dxdz
    yo = float(yo) + z*dydz
    # Account for a rotated 2D Gaussian
    a = (np.cos(theta)**2)/(2*sigma_x**2) + (np.sin(theta)**2)/(2*sigma_y**2)
    b = -(np.sin(2*theta))/(4*sigma_x**2) + (np.sin(2*theta))/(4*sigma_y**2)
    c = (np.sin(theta)**2)/(2*sigma_x**2) + (np.cos(theta)**2)/(2*sigma_y**2)
    # Normalise so that the integrated flux is a parameter, instead of the amplitude
    norm = 1/(2*np.pi*np.sqrt(a*c-b*b))
    gtwod = offset + norm*intflux*np.exp(-(a*((x-xo)**2) + 2*b*(x-xo)*(y-yo) + c*((y-yo)**2)))
    return gtwod.ravel()


def gaussian2D(tup, intflux, xo, yo, sigma_x, sigma_y, theta, offset):
    """ Fit a 2D Gaussian function to an image.

    Args:
        tup (:obj:`tuple`):
            A two element tuple containing the x and y coordinates of each pixel in the image
        intflux (float):
            The Integrated flux of the 2D Gaussian
        xo (float):
            The centre of the Gaussian along the x-coordinate when z=0
        yo (float):
            The centre of the Gaussian along the y-coordinate when z=0
        sigma_x (float):
            The standard deviation in the x-direction
        sigma_y (float):
            The standard deviation in the y-direction
        theta (float):
            The orientation angle of the 2D Gaussian
        offset (float):
            Constant offset

    Returns:
        gtwod (`numpy.ndarray`_): The 2D Gaussian evaluated at the coordinate (x, y)
    """
    # Extract the (x, y, z) coordinates of each pixel from the tuple
    (x, y) = tup
    # Ensure these are floating point
    xo = float(xo)
    yo = float(yo)
    # Account for a rotated 2D Gaussian
    a = (np.cos(theta)**2)/(2*sigma_x**2) + (np.sin(theta)**2)/(2*sigma_y**2)
    b = -(np.sin(2*theta))/(4*sigma_x**2) + (np.sin(2*theta))/(4*sigma_y**2)
    c = (np.sin(theta)**2)/(2*sigma_x**2) + (np.cos(theta)**2)/(2*sigma_y**2)
    # Normalise so that the integrated flux is a parameter, instead of the amplitude
    norm = 1/(2*np.pi*np.sqrt(a*c-b*b))
    gtwod = offset + norm*intflux*np.exp(-(a*((x-xo)**2) + 2*b*(x-xo)*(y-yo) + c*((y-yo)**2)))
    return gtwod.ravel()


def fitGaussian2D(image, norm=False):
    """
    Fit a 2D Gaussian to an input image. It is recommended that the input image
    is scaled to a maximum value that is ~1, so that all fit parameters are of
    the same order of magnitude. Set norm=True if you do not care about the
    amplitude or integrated flux. Otherwise, make sure you scale the image by
    a known value prior to passing it into this function.

    Parameters
    ----------
    image : `numpy.ndarray`_
        A 2D input image
    norm : bool, optional
        If True, the input image will be normalised to the maximum value
        of the input image.

    Returns
    -------
    popt : `numpy.ndarray`_
       The optimum parameters of the Gaussian in the following order: Integrated
       flux, x center, y center, sigma_x, sigma_y, theta, offset. See
       :func:`~pypeit.core.datacube.gaussian2D` for a more detailed description
       of the model.
    pcov : `numpy.ndarray`_
        Corresponding covariance matrix

    """
    # Normalise if requested
    wlscl = np.max(image) if norm else 1
    # Setup the coordinates
    x = np.linspace(0, image.shape[0] - 1, image.shape[0])
    y = np.linspace(0, image.shape[1] - 1, image.shape[1])
    xx, yy = np.meshgrid(x, y, indexing='ij')
    # Setup the fitting params
    idx_max = [image.shape[0]/2, image.shape[1]/2]  # Just use the centre of the image as the best guess
    #idx_max = np.unravel_index(np.argmax(image), image.shape)
    initial_guess = (1, idx_max[0], idx_max[1], 2, 2, 0, 0)
    bounds = ([0, 0, 0, 0.5, 0.5, -np.pi, -np.inf],
              [np.inf, image.shape[0], image.shape[1], image.shape[0], image.shape[1], np.pi, np.inf])
    # Perform the fit
    popt, pcov = opt.curve_fit(gaussian2D, (xx, yy), image.ravel() / wlscl, bounds=bounds, p0=initial_guess)
    # Return the fitting results
    return popt, pcov


def rebinND(img, shape):
    """
    Rebin a 2D image to a smaller shape. For example, if img.shape=(100,100),
    then shape=(10,10) would take the mean of the first 10x10 pixels into a
    single output pixel, then the mean of the next 10x10 pixels will be output
    into the next pixel

    Args:
        img (`numpy.ndarray`_):
            A 2D input image
        shape (:obj:`tuple`):
            The desired shape to be returned. The elements of img.shape
            should be an integer multiple of the elements of shape.

    Returns:
        img_out (`numpy.ndarray`_): The input image rebinned to shape
    """
    # Convert input 2D image into a 4D array to make the rebinning easier
    sh = shape[0], img.shape[0]//shape[0], shape[1], img.shape[1]//shape[1]
    # Rebin to the 4D array and then average over the second and last elements.
    img_out = img.reshape(sh).mean(-1).mean(1)
    return img_out


def extract_standard_spec(stdcube, subpixel=20, method='boxcar'):
    """ Extract a spectrum of a standard star from a datacube

    Args:
        std_cube (`astropy.io.fits.HDUList`_):
            An HDU list of fits files
        subpixel (int):
            Number of pixels to subpixelate spectrum when creating mask
        method (str):
            Method used to extract standard star spectrum. Currently, only 'boxcar' is supported

    Returns:
        wave (`numpy.ndarray`_): Wavelength of the star.
        Nlam_star (`numpy.ndarray`_): counts/second/Angstrom
        Nlam_ivar_star (`numpy.ndarray`_): inverse variance of Nlam_star
        gpm_star (`numpy.ndarray`_): good pixel mask for Nlam_star
    """
    # Extract some information from the HDU list
    flxcube = stdcube['FLUX'].data.T.copy()
    varcube = stdcube['SIG'].data.T.copy()**2
    bpmcube = stdcube['BPM'].data.T.copy()
    numwave = flxcube.shape[2]

    # Setup the WCS
    stdwcs = wcs.WCS(stdcube['FLUX'].header)
    wcs_wav = stdwcs.wcs_pix2world(np.vstack((np.zeros(numwave), np.zeros(numwave), np.arange(numwave))).T, 0)
    wave = wcs_wav[:, 2] * 1.0E10 * units.AA

    # Generate a whitelight image, and fit a 2D Gaussian to estimate centroid and width
    wl_img = make_whitelight_fromcube(flxcube)
    popt, pcov = fitGaussian2D(wl_img, norm=True)
    wid = max(popt[3], popt[4])

    # Setup the coordinates of the mask
    x = np.linspace(0, flxcube.shape[0] - 1, flxcube.shape[0] * subpixel)
    y = np.linspace(0, flxcube.shape[1] - 1, flxcube.shape[1] * subpixel)
    xx, yy = np.meshgrid(x, y, indexing='ij')

    # Generate a mask
    newshape = (flxcube.shape[0] * subpixel, flxcube.shape[1] * subpixel)
    mask = np.zeros(newshape)
    nsig = 4  # 4 sigma should be far enough... Note: percentage enclosed for 2D Gaussian = 1-np.exp(-0.5 * nsig**2)
    ww = np.where((np.sqrt((xx - popt[1]) ** 2 + (yy - popt[2]) ** 2) < nsig * wid))
    mask[ww] = 1
    mask = rebinND(mask, (flxcube.shape[0], flxcube.shape[1])).reshape(flxcube.shape[0], flxcube.shape[1], 1)

    # Generate a sky mask
    newshape = (flxcube.shape[0] * subpixel, flxcube.shape[1] * subpixel)
    smask = np.zeros(newshape)
    nsig = 8  # 8 sigma should be far enough
    ww = np.where((np.sqrt((xx - popt[1]) ** 2 + (yy - popt[2]) ** 2) < nsig * wid))
    smask[ww] = 1
    smask = rebinND(smask, (flxcube.shape[0], flxcube.shape[1])).reshape(flxcube.shape[0], flxcube.shape[1], 1)
    smask -= mask

    # Subtract the residual sky
    skymask = np.logical_not(bpmcube) * smask
    skycube = flxcube * skymask
    skyspec = skycube.sum(0).sum(0)
    nrmsky = skymask.sum(0).sum(0)
    skyspec *= utils.inverse(nrmsky)
    flxcube -= skyspec.reshape((1, 1, numwave))

    # Subtract the residual sky from the whitelight image
    sky_val = np.sum(wl_img[:,:,np.newaxis] * smask) / np.sum(smask)
    wl_img -= sky_val

    if method == 'boxcar':
        msgs.info("Extracting a boxcar spectrum of datacube")
        # Construct an image that contains the fraction of flux included in the
        # boxcar extraction at each wavelength interval
        norm_flux = wl_img[:,:,np.newaxis] * mask
        norm_flux /= np.sum(norm_flux)
        # Extract boxcar
        cntmask = np.logical_not(bpmcube) * mask  # Good pixels within the masked region around the standard star
        flxscl = (norm_flux * cntmask).sum(0).sum(0)  # This accounts for the flux that is missing due to masked pixels
        scimask = flxcube * cntmask
        varmask = varcube * cntmask**2
        nrmcnt = utils.inverse(flxscl)
        box_flux = scimask.sum(0).sum(0) * nrmcnt
        box_var = varmask.sum(0).sum(0) * nrmcnt**2
        box_gpm = flxscl > 1/3  # Good pixels are those where at least one-third of the standard star flux is measured
        # Setup the return values
        ret_flux, ret_var, ret_gpm = box_flux, box_var, box_gpm
    elif method == 'gauss2d':
        msgs.error("Use method=boxcar... this method has not been thoroughly tested")
        # Generate a mask
        fitmask = np.logical_not(bpmcube) * mask
        # Setup the coordinates
        x = np.linspace(0, flxcube.shape[0] - 1, flxcube.shape[0])
        y = np.linspace(0, flxcube.shape[1] - 1, flxcube.shape[1])
        z = np.linspace(0, flxcube.shape[2] - 1, flxcube.shape[2])
        xx, yy, zz = np.meshgrid(x, y, z, indexing='ij')
        # Normalise the flux in each wavelength channel
        scispec = (flxcube * fitmask).sum(0).sum(0).reshape((1, 1, flxcube.shape[2]))
        cntspec = fitmask.sum(0).sum(0).reshape((1, 1, flxcube.shape[2]))
        # These operations are all inverted, because we need to divide flxcube by scispec
        cntspec *= utils.inverse(scispec)
        cubefit = flxcube * cntspec
        cubesigfit = np.sqrt(varcube) * cntspec
        # Setup the fit params
        ww = np.where(fitmask)
        initial_guess = (1, idx_max[0], idx_max[1], 0.0, 0.0, 2, 2, 0, 0)
        bounds = ([-np.inf, 0, 0, -np.inf, -np.inf, 0.5, 0.5, -np.pi, -np.inf],
                  [np.inf,wl_img.shape[0],wl_img.shape[1],np.inf, np.inf, wl_img.shape[0],wl_img.shape[0],np.pi,np.inf])
        msgs.info("Fitting a 2D Gaussian to the datacube")
        popt, pcov = opt.curve_fit(gaussian2D_cube, (xx[ww], yy[ww], zz[ww]), cubefit[ww],
                                   sigma=cubesigfit[ww], bounds=bounds, p0=initial_guess)
        # Subtract off the best-fitting continuum
        popt[-1] = 0
        # Generate the best-fitting model to be used as an optimal profile
        model = gaussian2D_cube((xx, yy, zz), *popt).reshape(flxcube.shape)
        numim = flxcube.shape[0]*flxcube.shape[1]

        # Optimally extract
        msgs.info("Optimally extracting...")
        sciimg = (flxcube*mask).reshape((numim, numwave)).T
        ivar = utils.inverse((varcube*mask**2).reshape((numim, numwave)).T)
        optmask = fitmask.reshape((numim, numwave)).T
        waveimg = np.ones((numwave, numim))  # Just a dummy array - not needed
        skyimg = np.zeros((numwave, numim))  # Just a dummy array - not needed
        thismask = np.ones((numwave, numim))  # Just a dummy array - not needed
        oprof = model.reshape((numim, numwave)).T
        sobj = specobj.SpecObj('IFU', 'DET01', SLITID=0)
        extract.extract_optimal(sciimg, ivar, optmask, waveimg, skyimg, thismask, oprof, sobj)
        opt_flux, opt_var, opt_gpm = sobj.OPT_COUNTS, sobj.OPT_COUNTS_SIG**2, sobj.OPT_MASK
        # Setup the return values
        ret_flux, ret_var, ret_gpm = opt_flux, opt_var, opt_gpm
    elif method == 'optimal':
        msgs.error("Use method=boxcar... this method has not been thoroughly tested")
        # First do a boxcar along one dimension
        msgs.info("Collapsing datacube to a 2D image")
        omask = mask+smask
        idx_sum = 0
        cntmask = np.logical_not(bpmcube) * omask
        scimask = flxcube * cntmask
        varmask = varcube * cntmask**2
        cnt_spec = cntmask.sum(idx_sum) * utils.inverse(omask.sum(idx_sum))
        nrmcnt = utils.inverse(cnt_spec)
        box_sciimg = scimask.sum(idx_sum) * nrmcnt
        box_scivar = varmask.sum(idx_sum) * nrmcnt**2
        box_sciivar = utils.inverse(box_scivar)
        # Transpose for optimal
        box_sciimg = box_sciimg.T
        box_sciivar = box_sciivar.T

        # Prepare for optimal
        msgs.info("Starting optimal extraction")
        thismask = np.ones(box_sciimg.shape, dtype=np.bool)
        nspec, nspat = thismask.shape[0], thismask.shape[1]
        slit_left = np.zeros(nspec)
        slit_right = np.ones(nspec)*(nspat-1)
        tilts = np.outer(np.linspace(0.0,1.0,nspec), np.ones(nspat))
        waveimg = np.outer(wave.value, np.ones(nspat))
        global_sky = np.zeros_like(box_sciimg)
        # Find objects and then extract
        sobj = findobj_skymask.objs_in_slit(box_sciimg, thismask, slit_left, slit_right)
        skysub.local_skysub_extract(box_sciimg, box_sciivar, tilts, waveimg, global_sky, thismask, slit_left,
                             slit_right, sobj, model_noise=False)
        opt_flux, opt_var, opt_gpm = sobj.OPT_COUNTS[0,:], sobj.OPT_COUNTS_SIG[0,:]**2, sobj.OPT_MASK[0,:]
        # Setup the return values
        ret_flux, ret_var, ret_gpm = opt_flux, opt_var, opt_gpm
    else:
        msgs.error("Unknown extraction method: ", method)

    # Convert from counts/s/Ang/arcsec**2 to counts/s/Ang
    arcsecSQ = 3600.0*3600.0*(stdwcs.wcs.cdelt[0]*stdwcs.wcs.cdelt[1])
    ret_flux *= arcsecSQ
    ret_var *= arcsecSQ**2
    # Return the box extraction results
    return wave, ret_flux, utils.inverse(ret_var), ret_gpm


def make_good_skymask(slitimg, tilts):
    """ Mask the spectral edges of each slit (i.e. the pixels near the ends of
    the detector in the spectral direction). Some extreme values of the tilts are
    only sampled with a small fraction of the pixels of the slit width. This leads
    to a bad extrapolation/determination of the sky model.

    Args:
        slitimg (`numpy.ndarray`_):
            An image of the slit indicating which slit each pixel belongs to
        tilts (`numpy.ndarray`_):
            Spectral tilts.

    Returns:
        gpm (`numpy.ndarray`_): A mask of the good sky pixels (True = good)
    """
    msgs.info("Masking edge pixels where the sky model is poor")
    # Initialise the GPM
    gpm = np.zeros(slitimg.shape, dtype=bool)
    # Find unique slits
    unq = np.unique(slitimg[slitimg>0])
    for uu in range(unq.size):
        # Find the x,y pixels in this slit
        ww = np.where((slitimg == unq[uu]) & (tilts != 0.0))
        # Mask the bottom pixels first
        wb = np.where(ww[0] == 0)[0]
        wt = np.where(ww[0] == np.max(ww[0]))[0]
        # Calculate the maximum tilt from the bottom row, and the miminum tilt from the top row
        maxtlt = np.max(tilts[0,  ww[1][wb]])
        mintlt = np.min(tilts[-1, ww[1][wt]])
        # Mask all values below this maximum
        gpm[ww] = (tilts[ww] >= maxtlt) & (tilts[ww] <= mintlt)  # The signs are correct here.
    return gpm


def get_whitelight_range(wavemin, wavemax, wl_range):
    """ Get the wavelength range to use for the white light images
    Args:
        wavemin (float):
            Automatically determined minimum wavelength to use for making the white light image.
        wavemax (float):
            Automatically determined maximum wavelength to use for making the white light image.
        wl_range (list):
            Two element list containing the user-specified values to manually override the automated
            values determined by PypeIt.

    Returns:
        wlrng (list): A two element list containing the minimum and maximum wavelength
        to use for the white light images
    """
    wlrng = [wavemin, wavemax]
    if wl_range[0] is not None:
        if wl_range[0] < wavemin:
            msgs.warn("The user-specified minimum wavelength ({0:.2f}) to use for the white light".format(wl_range[0]) +
                      msgs.newline() + "images is lower than the recommended value ({0:.2f}),".format(wavemin) +
                      msgs.newline() + "which ensures that all spaxels cover the same wavelength range.")
        wlrng[0] = wl_range[0]
    if wl_range[1] is not None:
        if wl_range[1] > wavemax:
            msgs.warn("The user-specified maximum wavelength ({0:.2f}) to use for the white light".format(wl_range[1]) +
                      msgs.newline() + "images is greater than the recommended value ({0:.2f}),".format(wavemax) +
                      msgs.newline() + "which ensures that all spaxels cover the same wavelength range.")
        wlrng[1] = wl_range[1]
    msgs.info("The white light images will cover the wavelength range: {0:.2f}A - {1:.2f}A".format(wlrng[0], wlrng[1]))
    return wlrng


def make_whitelight_fromcube(cube, wave=None, wavemin=None, wavemax=None):
    """ Generate a white light image using an input cube.

    Args:
        cube (`numpy.ndarray`_):
            3D datacube (the final element contains the wavelength dimension)
        wave (`numpy.ndarray`_, optional):
            1D wavelength array. Only required if wavemin or wavemax are not None.
        wavemin (float, None):
            Minimum wavelength (same units as wave) to be included in the whitelight image.
            You must provide wave as well if you want to reduce the wavelength range.
        wavemax (float, None):
            Maximum wavelength (same units as wave) to be included in the whitelight image.
            You must provide wave as well if you want to reduce the wavelength range.

    Returns:
        wl_img (`numpy.ndarray`_): Whitelight image of the input cube.
    """
    # Make a wavelength cut, if requested
    cutcube = cube.copy()
    if wavemin is not None or wavemax is not None:
        # Make some checks on the input
        if wave is None:
            msgs.error("wave variable must be supplied to create white light image with wavelength cuts")
        else:
            if wave.size != cube.shape[2]:
                msgs.error("wave variable should have the same length as the third axis of cube.")
        # assign wavemin & wavemax if one is not provided
        if wavemin is None:
            wavemin = np.min(wave)
        if wavemax is None:
            wavemax = np.max(wave)
        ww = np.where((wave >= wavemin) & (wave <= wavemax))[0]
        wmin, wmax = ww[0], ww[-1]+1
        cutcube = cube[:, :, wmin:wmax]
    # Now sum along the wavelength axis
    nrmval = np.sum(cutcube != 0.0, axis=2)
    nrmval[nrmval == 0.0] = 1.0
    wl_img = np.sum(cutcube, axis=2) / nrmval
    return wl_img


def load_imageWCS(filename, ext=0):
    """ Load an image and return the image and the associated WCS.

    Args:
        filename (str):
            A fits filename of an image to be used when generating white light
            images. Note, the fits file must have a valid 3D WCS.
        ext (bool, optional):
            The extension that contains the image and WCS

    Returns:
        image (`numpy.ndarray`_): 2D image data
        imgwcs (`astropy.wcs.wcs.WCS`_): The WCS of the image
    """
<<<<<<< HEAD
    imghdu = fits.open(filename)
    image = imghdu[ext].data.T
    imgwcs = wcs.WCS(imghdu[ext].header)
=======
    refhdu = fits.open(ref_filename)
    reference_image = refhdu[0].data.T[:, :, 0]
    refwcs = wcs.WCS(refhdu[0].header)
    numra, numdec = reference_image.shape
    # Generate coordinate system (i.e. update wavelength range to include all values)
    coord_min = refwcs.wcs.crval
    coord_dlt = refwcs.wcs.cdelt
    coord_min[2] = np.min(all_wave)
    coord_dlt[2] = np.max(all_wave) - np.min(all_wave)  # For white light, we want to bin all wavelength pixels
    wlwcs = generate_WCS(coord_min, coord_dlt)

    # Generate white light images
    whitelight_imgs, _, _ = make_whitelight_frompixels(all_ra, all_dec, all_wave, all_sci, all_wghts, all_idx, dspat,
                                                       whitelightWCS=wlwcs, numra=numra, numdec=numdec)
>>>>>>> 4b405d65
    # Return required info
    return image, imgwcs


def make_whitelight_frompixels(all_ra, all_dec, all_wave, all_sci, all_wghts, all_idx, dspat,
                               all_ivar=None, whitelightWCS=None, numra=None, numdec=None, trim=1):
    """ Generate a whitelight image using the individual pixels of every input frame

    Args:
        all_ra (`numpy.ndarray`_):
            1D flattened array containing the RA values of each pixel from all spec2d files
        all_dec (`numpy.ndarray`_):
            1D flattened array containing the DEC values of each pixel from all spec2d files
        all_wave (`numpy.ndarray`_):
            1D flattened array containing the wavelength values of each pixel from all spec2d files
        all_sci (`numpy.ndarray`_):
            1D flattened array containing the counts of each pixel from all spec2d files
        all_wghts (`numpy.ndarray`_):
            1D flattened array containing the weights attributed to each pixel from all spec2d files
        all_idx (`numpy.ndarray`_):
            1D flattened array containing an integer identifier indicating which spec2d file
            each pixel originates from. For example, a 0 would indicate that a pixel originates
            from the first spec2d frame listed in the input file. a 1 would indicate that this
            pixel originates from the second spec2d file, and so forth.
        dspat (float):
            The size of each spaxel on the sky (in degrees)
        all_ivar (`numpy.ndarray`_, optional):
            1D flattened array containing of the inverse variance of each pixel from all spec2d files.
            If provided, inverse variance images will be calculated and returned for each white light image.
        whitelightWCS (`astropy.wcs.wcs.WCS`_, optional):
            The WCS of a reference white light image. If supplied, you must also
            supply numra and numdec.
        numra (int, optional):
            Number of RA spaxels in the reference white light image
        numdec (int, optional):
            Number of DEC spaxels in the reference white light image
        trim (int, optional):
            Number of pixels to grow around a masked region

    Returns:
        tuple : two 3D arrays will be returned, each of shape [N, M, numfiles],
        where N and M are the spatial dimensions of the combined white light images.
        The first array is a white light image, and the second array is the corresponding
        inverse variance image. If all_ivar is None, this will be an empty array.
    """
    # Determine number of files
    numfiles = np.unique(all_idx).size

    if whitelightWCS is None:
        # Generate a 2D WCS to register all frames
        coord_min = [np.min(all_ra), np.min(all_dec), np.min(all_wave)]
        coord_dlt = [dspat, dspat, np.max(all_wave) - np.min(all_wave)]
        whitelightWCS = generate_WCS(coord_min, coord_dlt)

        # Generate coordinates
        cosdec = np.cos(np.mean(all_dec) * np.pi / 180.0)
        numra = 1+int((np.max(all_ra) - np.min(all_ra)) * cosdec / dspat)
        numdec = 1+int((np.max(all_dec) - np.min(all_dec)) / dspat)
    else:
        # If a WCS is supplied, the numra and numdec must be specified
        if (numra is None) or (numdec is None):
            msgs.error("A WCS has been supplied to make_whitelight." + msgs.newline() +
                       "numra and numdec must also be specified")
    xbins = np.arange(1 + numra) - 1
    ybins = np.arange(1 + numdec) - 1
    spec_bins = np.arange(2) - 1
    bins = (xbins, ybins, spec_bins)

    whitelight_Imgs = np.zeros((numra, numdec, numfiles))
    whitelight_ivar = np.zeros((numra, numdec, numfiles))
    for ff in range(numfiles):
        msgs.info("Generating white light image of frame {0:d}/{1:d}".format(ff + 1, numfiles))
        ww = (all_idx == ff)
        # Make the cube
        pix_coord = whitelightWCS.wcs_world2pix(np.vstack((all_ra[ww], all_dec[ww], all_wave[ww] * 1.0E-10)).T, 0)
        wlcube, edges = np.histogramdd(pix_coord, bins=bins, weights=all_sci[ww] * all_wghts[ww])
        norm, edges = np.histogramdd(pix_coord, bins=bins, weights=all_wghts[ww])
        nrmCube = (norm > 0) / (norm + (norm == 0))
        whtlght = (wlcube * nrmCube)[:, :, 0]
        # Create a mask of good pixels (trim the edges)
        gpm = grow_mask(whtlght == 0, trim) == 0  # A good pixel = 1
        whtlght *= gpm
        # Set the masked regions to the minimum value
        minval = np.min(whtlght[gpm == 1])
        whtlght[gpm == 0] = minval
        # Store the white light image
        whitelight_Imgs[:, :, ff] = whtlght.copy()
        # Now operate on the inverse variance image
        if all_ivar is not None:
            ivar_img, _ = np.histogramdd(pix_coord, bins=bins, weights=all_ivar[ww])
            ivar_img = ivar_img[:, :, 0]
            ivar_img *= gpm
            minval = np.min(ivar_img[gpm == 1])
            ivar_img[gpm == 0] = minval
            whitelight_ivar[:, :, ff] = ivar_img.copy()
    return whitelight_Imgs, whitelight_ivar, whitelightWCS


<<<<<<< HEAD
def create_wcs(cubepar, all_ra, all_dec, all_wave, dspat, dwv, collapse=False, equinox=2000.0, specname="PYP_SPEC"):
    """
    Create a WCS and the expected edges of the voxels, based on user-specified parameters
    or the extremities of the data.


    Args:
        cubepar (:class:`~pypeit.par.pypeitpar.CubePar`):
            An instance of the CubePar parameter set, contained parameters of the datacube reduction
        all_ra (`numpy.ndarray`_):
            1D flattened array containing the RA values of each pixel from all spec2d files
        all_dec (`numpy.ndarray`_):
            1D flattened array containing the DEC values of each pixel from all spec2d files
        all_wave (`numpy.ndarray`_):
            1D flattened array containing the wavelength values of each pixel from all spec2d files
        dspat (float):
            Spatial size of each square voxel (in arcsec). The default is to use the values in cubepar.
        dwv (float):
            Linear wavelength step of each voxel (in Angstroms)
        collapse (bool, optional):
            If True, the spectral dimension will be collapsed to a single channel (primarily for white light images)
        equinox (float, optional):
            Equinox of the WCS
        specname (str, optional):
            Name of the spectrograph

    Returns:
        cubewcs (`astropy.wcs.wcs.WCS`_):
            astropy WCS to be used for the combined cube
        voxedges (tuple) :
            A three element tuple containing the bin edges in the x, y (spatial) and z (wavelength) dimensions
        reference_image (`numpy.ndarray`_, None):
            The reference image to be used for the cross-correlation
    """
    # Grab cos(dec) for convenience
    cosdec = np.cos(np.mean(all_dec) * np.pi / 180.0)

    # Setup the cube ranges
    reference_image = None  # The default behaviour is that the reference image is not used
    ra_min = cubepar['ra_min'] if cubepar['ra_min'] is not None else np.min(all_ra)
    ra_max = cubepar['ra_max'] if cubepar['ra_max'] is not None else np.max(all_ra)
    dec_min = cubepar['dec_min'] if cubepar['dec_min'] is not None else np.min(all_dec)
    dec_max = cubepar['dec_max'] if cubepar['dec_max'] is not None else np.max(all_dec)
    wav_min = cubepar['wave_min'] if cubepar['wave_min'] is not None else np.min(all_wave)
    wav_max = cubepar['wave_max'] if cubepar['wave_max'] is not None else np.max(all_wave)
    dwave = cubepar['wave_delta'] if cubepar['wave_delta'] is not None else dwv

    # Number of voxels in each dimension
    numra = int((ra_max-ra_min) * cosdec / dspat)
    numdec = int((dec_max-dec_min)/dspat)
    numwav = int(np.round((wav_max-wav_min)/dwave))

    # If a white light WCS is being generated, make sure there's only 1 wavelength bin
    if collapse:
        wav_min = np.min(all_wave)
        wav_max = np.max(all_wave)
        dwave = wav_max - wav_min
        numwav = 1

    # Generate a master WCS to register all frames
    coord_min = [ra_min, dec_min, wav_min]
    coord_dlt = [dspat, dspat, dwave]

    # If a reference image is being used and a white light image is requested (collapse=True) update the celestial parts
    if cubepar["reference_image"] is not None:
        # Load the requested reference image
        reference_image, imgwcs = load_imageWCS(cubepar["reference_image"])
        # Update the celestial WCS
        coord_min[:2] = imgwcs.wcs.crval
        coord_dlt[:2] = imgwcs.wcs.cdelt
        numra, numdec = reference_image.shape

    cubewcs = generate_WCS(coord_min, coord_dlt, equinox=equinox, name=specname)
    msgs.info(msgs.newline() + "-" * 40 +
              msgs.newline() + "Parameters of the WCS:" +
              msgs.newline() + "RA   min = {0:f}".format(coord_min[0]) +
              msgs.newline() + "DEC  min = {0:f}".format(coord_min[1]) +
              msgs.newline() + "WAVE min, max = {0:f}, {1:f}".format(wav_min, wav_max) +
              msgs.newline() + "Spaxel size = {0:f} arcsec".format(3600.0*dspat) +
              msgs.newline() + "Wavelength step = {0:f} A".format(dwave) +
              msgs.newline() + "-" * 40)

    # Generate the output binning
    xbins = np.arange(1+numra)-0.5
    ybins = np.arange(1+numdec)-0.5
    spec_bins = np.arange(1+numwav)-0.5
    voxedges = (xbins, ybins, spec_bins)
    return cubewcs, voxedges, reference_image


def generate_WCS(crval, cdelt, equinox=2000.0, name="PYP_SPEC"):
=======
def generate_WCS(crval, cdelt, equinox=2000.0, name="Instrument Unknown"):
>>>>>>> 4b405d65
    """
    Generate a WCS that will cover all input spec2D files

    Args:
        crval (list):
            3 element list containing the [RA, DEC, WAVELENGTH] of
            the reference pixel
        cdelt (list):
            3 element list containing the delta values of the [RA,
            DEC, WAVELENGTH]
        equinox (float, optional):
            Equinox of the WCS

    Returns:
        `astropy.wcs.wcs.WCS`_ : astropy WCS to be used for the combined cube
    """
    # Create a new WCS object.
    msgs.info("Generating WCS")
    w = wcs.WCS(naxis=3)
    w.wcs.equinox = equinox
    w.wcs.name = name
    w.wcs.radesys = 'FK5'
    # Insert the coordinate frame
    w.wcs.cname = ['RA', 'DEC', 'Wavelength']
    w.wcs.cunit = [units.degree, units.degree, units.Angstrom]
    w.wcs.ctype = ["RA---TAN", "DEC--TAN", "WAVE"]
    w.wcs.crval = crval  # RA, DEC, and wavelength zeropoints
    w.wcs.crpix = [0, 0, 0]  # RA, DEC, and wavelength reference pixels
    #w.wcs.cd = np.array([[cdval[0], 0.0, 0.0], [0.0, cdval[1], 0.0], [0.0, 0.0, cdval[2]]])
    w.wcs.cdelt = cdelt
    w.wcs.lonpole = 180.0  # Native longitude of the Celestial pole
    w.wcs.latpole = 0.0  # Native latitude of the Celestial pole
    return w


def compute_weights(all_ra, all_dec, all_wave, all_sci, all_ivar, all_idx, whitelight_img, dspat, dwv,
                    sn_smooth_npix=None, relative_weights=False):
    """ Calculate wavelength dependent optimal weights. The weighting
        is currently based on a relative (S/N)^2 at each wavelength

    Args:
        all_ra (`numpy.ndarray`_):
            1D flattened array containing the RA values of each pixel from all spec2d files
        all_dec (`numpy.ndarray`_):
            1D flattened array containing the DEC values of each pixel from all spec2d files
        all_wave (`numpy.ndarray`_):
            1D flattened array containing the wavelength values of each pixel from all spec2d files
        all_sci (`numpy.ndarray`_):
            1D flattened array containing the counts of each pixel from all spec2d files
        all_ivar (`numpy.ndarray`_):
            1D flattened array containing the inverse variance of each pixel from all spec2d files
        all_idx (`numpy.ndarray`_):
            1D flattened array containing an integer identifier indicating which spec2d file
            each pixel originates from. For example, a 0 would indicate that a pixel originates
            from the first spec2d frame listed in the input file. a 1 would indicate that this
            pixel originates from the second spec2d file, and so forth.
        whitelight_img (`numpy.ndarray`_):
            A 2D array containing a whitelight image, that was created with the input all_* arrays.
        dspat (float):
            The size of each spaxel on the sky (in degrees)
        dwv (float):
            The size of each wavelength pixel (in Angstroms)
        sn_smooth_npix (float, optional):
            Number of pixels used for determining smoothly varying S/N ratio weights.
            This is currently not required, since a relative weighting scheme with a
            polynomial fit is used to calculate the S/N weights.
        relative_weights (bool, optional):
            Calculate weights by fitting to the ratio of spectra?
    Returns:
        `numpy.ndarray`_ : a 1D array the same size as all_sci, containing relative wavelength
                           dependent weights of each input pixel.
    """
    msgs.info("Calculating the optimal weights of each pixel")
    # Determine number of files
    numfiles = np.unique(all_idx).size

    # Find the location of the object with the highest S/N in the combined white light image
    idx_max = np.unravel_index(np.argmax(whitelight_img), whitelight_img.shape)
    msgs.info("Highest S/N object located at spaxel (x, y) = {0:d}, {1:d}".format(idx_max[0], idx_max[1]))

    # Generate a 2D WCS to register all frames
    coord_min = [np.min(all_ra), np.min(all_dec), np.min(all_wave)]
    coord_dlt = [dspat, dspat, dwv]
    whitelightWCS = generate_WCS(coord_min, coord_dlt)
    # Make the bin edges to be at +/- 1 pixels around the maximum (i.e. summing 9 pixels total)
    numwav = int((np.max(all_wave) - np.min(all_wave)) / dwv)
    xbins = np.array([idx_max[0]-1, idx_max[0]+2]) - 0.5
    ybins = np.array([idx_max[1]-1, idx_max[1]+2]) - 0.5
    spec_bins = np.arange(1 + numwav) - 0.5
    bins = (xbins, ybins, spec_bins)

    # Extract the spectrum of the highest S/N object
    flux_stack = np.zeros((numwav, numfiles))
    ivar_stack = np.zeros((numwav, numfiles))
    for ff in range(numfiles):
        msgs.info("Extracting spectrum of highest S/N detection from frame {0:d}/{1:d}".format(ff + 1, numfiles))
        ww = (all_idx == ff)
        # Extract the spectrum
        pix_coord = whitelightWCS.wcs_world2pix(np.vstack((all_ra[ww], all_dec[ww], all_wave[ww] * 1.0E-10)).T, 0)
        spec, edges = np.histogramdd(pix_coord, bins=bins, weights=all_sci[ww])
        var, edges = np.histogramdd(pix_coord, bins=bins, weights=1/all_ivar[ww])
        norm, edges = np.histogramdd(pix_coord, bins=bins)
        normspec = (norm > 0) / (norm + (norm == 0))
        var_spec = var[0, 0, :]
        ivar_spec = (var_spec > 0) / (var_spec + (var_spec == 0))
        # Calculate the S/N in a given spectral bin
        flux_stack[:, ff] = spec[0, 0, :] * np.sqrt(normspec)  # Note: sqrt(nrmspec), is because we want the S/N in a _single_ pixel (i.e. not spectral bin)
        ivar_stack[:, ff] = ivar_spec

    mask_stack = (flux_stack != 0.0) & (ivar_stack != 0.0)
    # Obtain a wavelength of each pixel
    wcs_res = whitelightWCS.wcs_pix2world(np.vstack((np.zeros(numwav), np.zeros(numwav), np.arange(numwav))).T, 0)
    wave_spec = wcs_res[:, 2] * 1.0E10
    # Compute the smoothing scale to use
    if sn_smooth_npix is None:
        sn_smooth_npix = int(np.round(0.1 * wave_spec.size))
    rms_sn, weights = coadd.sn_weights(wave_spec, flux_stack, ivar_stack, mask_stack, sn_smooth_npix,
                                       relative_weights=relative_weights)

    # Because we pass back a weights array, we need to interpolate to assign each detector pixel a weight
    all_wghts = np.ones(all_idx.size)
    for ff in range(numfiles):
        ww = (all_idx == ff)
        all_wghts[ww] = interp1d(wave_spec, weights[:, ff], kind='cubic',
                                 bounds_error=False, fill_value="extrapolate")(all_wave[ww])
    msgs.info("Optimal weighting complete")
    return all_wghts


def generate_image_subpixel(image_wcs, all_ra, all_dec, all_wave, all_sci, all_ivar, all_wghts, all_spatpos, all_specpos,
                            all_spatid, tilts, slits, astrom_trans, bins, all_idx=None,
                            spec_subpixel=10, spat_subpixel=10):
    """
    Generate a white light image from the input pixels

    Args:
        image_wcs (`astropy.wcs.wcs.WCS`_):
            World coordinate system to use for the white light images.
        all_ra (`numpy.ndarray`_)
            1D flattened array containing the right ascension of each pixel (units = degrees)
        all_dec (`numpy.ndarray`_)
            1D flattened array containing the declination of each pixel (units = degrees)
        all_wave (`numpy.ndarray`_)
            1D flattened array containing the wavelength of each pixel (units = Angstroms)
        all_sci (`numpy.ndarray`_):
            1D flattened array containing the counts of each pixel from all spec2d files
        all_ivar (`numpy.ndarray`_):
            1D flattened array containing the inverse variance of each pixel from all spec2d files
        all_wghts (`numpy.ndarray`_):
            1D flattened array containing the weights of each pixel to be used in the combination
        all_spatpos (`numpy.ndarray`_)
            1D flattened array containing the detector pixel location in the spatial direction
        all_specpos (`numpy.ndarray`_)
            1D flattened array containing the detector pixel location in the spectral direction
        all_spatid (`numpy.ndarray`_)
            1D flattened array containing the spatid of each pixel
        tilts (`numpy.ndarray`_, list)
            2D wavelength tilts frame, or a list of tilt frames (see all_idx)
        slits (:class:`pypeit.slittrace.SlitTraceSet`_, list)
            Information stored about the slits, or a list of SlitTraceSet (see all_idx)
        astrom_trans (:class:`pypeit.alignframe.AlignmentSplines`_, list):
            A Class containing the transformation between detector pixel coordinates
            and WCS pixel coordinates, or a list of Alignment Splines (see all_idx)
        bins (tuple):
            A 3-tuple (x,y,z) containing the histogram bin edges in x,y spatial and z wavelength coordinates
        all_idx (`numpy.ndarray`_, optional)
            If tilts, slits, and astrom_trans are lists, this should contain a 1D flattened array, of
            the same length as all_sci, containing the index the tilts, slits, and astrom_trans lists
            that corresponds to each pixel. Note that, in this case all of these lists need to be the same length.
        spec_subpixel (`int`, optional):
            What is the subpixellation factor in the spectral direction. Higher values give more reliable results,
            but note that the time required goes as (spec_subpixel * spat_subpixel). The default value is 5,
            which divides each detector pixel into 5 subpixels in the spectral direction.
        spat_subpixel (`int`, optional):
            What is the subpixellation factor in the spatial direction. Higher values give more reliable results,
            but note that the time required goes as (spec_subpixel * spat_subpixel). The default value is 5,
            which divides each detector pixel into 5 subpixels in the spatial direction.

    Returns:
        all_wl_imgs (`numpy.ndarray`_): The white light images for all frames
    """
    # Perform some checks on the input -- note, more complete checks are performed in subpixellate()
    _all_idx = np.zeros(all_sci.size) if all_idx is None else all_idx
    numfr = np.unique(_all_idx).size
    if len(tilts) != numfr or len(slits) != numfr or len(astrom_trans) != numfr:
        msgs.error("The following arguments must be the same length as the expected number of frames to be combined:"
                   + msgs.newline() + "tilts, slits, astrom_trans")
    # Prepare the array of white light images to be stored
    numra = bins[0].size-1
    numdec = bins[1].size-1
    all_wl_imgs = np.zeros((numra, numdec, numfr))

    # Loop through all frames and generate white light images
    for fr in range(numfr):
        msgs.info(f"Creating image {fr+1}/{numfr}")
        ww = np.where(_all_idx == fr)
        # Subpixellate
        img, _, _ = subpixellate(image_wcs, all_ra[ww], all_dec[ww], all_wave[ww],
                                 all_sci[ww], all_ivar[ww], all_wghts[ww], all_spatpos[ww],
                                 all_specpos[ww], all_spatid[ww], tilts[fr], slits[fr], astrom_trans[fr], bins,
                                 spec_subpixel=spec_subpixel, spat_subpixel=spat_subpixel)
        all_wl_imgs[:, :, fr] = img[:, :, 0]
    # Return the constructed white light images
    return all_wl_imgs


def generate_cube_subpixel(outfile, output_wcs, all_ra, all_dec, all_wave, all_sci, all_ivar, all_wghts,
                           all_spatpos, all_specpos, all_spatid, tilts, slits, astrom_trans, bins,
                           all_idx=None, spec_subpixel=10, spat_subpixel=10, overwrite=False, blaze_wave=None,
                           blaze_spec=None, fluxcal=False, sensfunc=None, whitelight_range=None,
                           specname="PYP_SPEC", debug=False):
    """
    Save a datacube using the subpixel algorithm. Refer to the subpixellate() docstring
    for further details about this algorithm

    Args:
        outfile (`str`):
            Filename to be used to save the datacube
        output_wcs (`astropy.wcs.wcs.WCS`_):
            Output world coordinate system.
        all_ra (`numpy.ndarray`_)
            1D flattened array containing the right ascension of each pixel (units = degrees)
        all_dec (`numpy.ndarray`_)
            1D flattened array containing the declination of each pixel (units = degrees)
        all_wave (`numpy.ndarray`_)
            1D flattened array containing the wavelength of each pixel (units = Angstroms)
        all_sci (`numpy.ndarray`_):
            1D flattened array containing the counts of each pixel from all spec2d files
        all_ivar (`numpy.ndarray`_):
            1D flattened array containing the inverse variance of each pixel from all spec2d files
        all_wghts (`numpy.ndarray`_):
            1D flattened array containing the weights of each pixel to be used in the combination
        all_spatpos (`numpy.ndarray`_)
            1D flattened array containing the detector pixel location in the spatial direction
        all_specpos (`numpy.ndarray`_)
            1D flattened array containing the detector pixel location in the spectral direction
        all_spatid (`numpy.ndarray`_)
            1D flattened array containing the spatid of each pixel
        tilts (`numpy.ndarray`_, list)
            2D wavelength tilts frame, or a list of tilt frames (see all_idx)
        slits (:class:`pypeit.slittrace.SlitTraceSet`_, list)
            Information stored about the slits, or a list of SlitTraceSet (see all_idx)
        astrom_trans (:class:`pypeit.alignframe.AlignmentSplines`_, list):
            A Class containing the transformation between detector pixel coordinates
            and WCS pixel coordinates, or a list of Alignment Splines (see all_idx)
        bins (tuple):
            A 3-tuple (x,y,z) containing the histogram bin edges in x,y spatial and z wavelength coordinates
        all_idx (`numpy.ndarray`_, optional)
            If tilts, slits, and astrom_trans are lists, this should contain a 1D flattened array, of
            the same length as all_sci, containing the index the tilts, slits, and astrom_trans lists
            that corresponds to each pixel. Note that, in this case all of these lists need to be the same length.
        spec_subpixel (`int`, optional):
            What is the subpixellation factor in the spectral direction. Higher values give more reliable results,
            but note that the time required goes as (spec_subpixel * spat_subpixel). The default value is 5,
            which divides each detector pixel into 5 subpixels in the spectral direction.
        spat_subpixel (`int`, optional):
            What is the subpixellation factor in the spatial direction. Higher values give more reliable results,
            but note that the time required goes as (spec_subpixel * spat_subpixel). The default value is 5,
            which divides each detector pixel into 5 subpixels in the spatial direction.
        overwrite (`bool`, optional):
            If True, the output cube will be overwritten.
        blaze_wave (`numpy.ndarray`_, optional):
            Wavelength array of the spectral blaze function
        blaze_spec (`numpy.ndarray`_, optional):
            Spectral blaze function
        fluxcal (bool, optional):
            Are the data flux calibrated? If True, the units are: erg/s/cm^2/Angstrom/arcsec^2
            multiplied by the PYPEIT_FLUX_SCALE. Otherwise, the units are: counts/s/Angstrom/arcsec^2")
        sensfunc (`numpy.ndarray`_, None, optional):
            Sensitivity function that has been applied to the datacube
        whitelight_range (None, list, optional):
            A two element list that specifies the minimum and maximum wavelengths (in Angstroms) to use
            when constructing the white light image (format is: [min_wave, max_wave]). If None, the cube
            will be collapsed over the full wavelength range. If a list is provided an either element of
            the list is None, then the minimum/maximum wavelength range of that element will be set by
            the minimum/maximum wavelength of all_wave.
        specname (str, optional):
            Name of the spectrograph
        debug (bool):
            If True, a residuals cube will be output. If the datacube generation is correct, the
            distribution of pixels in the residual cube with no flux should have mean=0 and std=1.
    """
    # Prepare the header, and add the unit of flux to the header
    hdr = output_wcs.to_header()
    if fluxcal:
        hdr['FLUXUNIT'] = (flux_calib.PYPEIT_FLUX_SCALE, "Flux units -- erg/s/cm^2/Angstrom/arcsec^2")
    else:
        hdr['FLUXUNIT'] = (1, "Flux units -- counts/s/Angstrom/arcsec^2")

    # Subpixellate
    subpix = subpixellate(output_wcs, all_ra, all_dec, all_wave, all_sci, all_ivar, all_wghts, all_spatpos, all_specpos,
                          all_spatid, tilts, slits, astrom_trans, bins, all_idx=all_idx,
                          spec_subpixel=spec_subpixel, spat_subpixel=spat_subpixel, debug=debug)
    # Extract the variables that we need
    if debug:
        datacube, varcube, bpmcube, residcube = subpix
        # Save a residuals cube
        outfile_resid = outfile.replace(".fits", "_resid.fits")
        msgs.info("Saving residuals datacube as: {0:s}".format(outfile_resid))
        hdu = fits.PrimaryHDU(residcube.T, header=hdr)
        hdu.writeto(outfile_resid, overwrite=overwrite)
    else:
        datacube, varcube, bpmcube = subpix

    # Check if the user requested a white light image
    if whitelight_range is not None:
        # Grab the WCS of the white light image
        whitelight_wcs = output_wcs.celestial
        # Determine the wavelength range of the whitelight image
        if whitelight_range[0] is None:
            whitelight_range[0] = np.min(all_wave)
        if whitelight_range[1] is None:
            whitelight_range[1] = np.max(all_wave)
        msgs.info("White light image covers the wavelength range {0:.2f} A - {1:.2f} A".format(
            whitelight_range[0], whitelight_range[1]))
        # Get the output filename for the white light image
        out_whitelight = get_output_whitelight_filename(outfile)
        nspec = datacube.shape[2]
        # Get wavelength of each pixel, and note that the WCS gives this in m, so convert to Angstroms (x 1E10)
        wave = 1.0E10 * output_wcs.spectral.wcs_pix2world(np.arange(nspec), 0)[0]
        whitelight_img = make_whitelight_fromcube(datacube, wave=wave, wavemin=whitelight_range[0], wavemax=whitelight_range[1])
        msgs.info("Saving white light image as: {0:s}".format(out_whitelight))
        img_hdu = fits.PrimaryHDU(whitelight_img.T, header=whitelight_wcs.to_header())
        img_hdu.writeto(out_whitelight, overwrite=overwrite)

    # Write out the datacube
    msgs.info("Saving datacube as: {0:s}".format(outfile))
    final_cube = DataCube(datacube.T, np.sqrt(varcube.T), bpmcube.T, specname, blaze_wave, blaze_spec,
                          sensfunc=sensfunc, fluxed=fluxcal)
    final_cube.to_file(outfile, hdr=hdr, overwrite=overwrite)


def subpixellate(output_wcs, all_ra, all_dec, all_wave, all_sci, all_ivar, all_wghts, all_spatpos, all_specpos,
                 all_spatid, tilts, slits, astrom_trans, bins, all_idx=None,
                 spec_subpixel=10, spat_subpixel=10, debug=False):
    """
    Subpixellate the input data into a datacube. This algorithm splits
    each detector pixel into multiple subpixels, and then assigns each
    subpixel to a voxel. For example, if spec_subpixel = spat_subpixel = 10,
    then each detector pixel is divided into 10^2=100 subpixels. Alternatively,
    when spec_subpixel = spat_subpixel = 1, this corresponds to the nearest
    grid point (NGP) algorithm.

    Important Note: If spec_subpixel > 1 or spat_subpixel > 1, the errors will
    be correlated, and the covariance is not being tracked, so the errors will
    not be (quite) right. There is a tradeoff one has to make between sampling
    and better looking cubes, versus no sampling and better behaved errors.

    Args:
        output_wcs (`astropy.wcs.wcs.WCS`_):
            Output world coordinate system.
        all_ra (`numpy.ndarray`_)
            1D flattened array containing the right ascension of each pixel (units = degrees)
        all_dec (`numpy.ndarray`_)
            1D flattened array containing the declination of each pixel (units = degrees)
        all_wave (`numpy.ndarray`_)
            1D flattened array containing the wavelength of each pixel (units = Angstroms)
        all_sci (`numpy.ndarray`_):
            1D flattened array containing the counts of each pixel from all spec2d files
        all_ivar (`numpy.ndarray`_):
            1D flattened array containing the inverse variance of each pixel from all spec2d files
        all_wghts (`numpy.ndarray`_):
            1D flattened array containing the weights of each pixel to be used in the combination
        all_spatpos (`numpy.ndarray`_)
            1D flattened array containing the detector pixel location in the spatial direction
        all_specpos (`numpy.ndarray`_)
            1D flattened array containing the detector pixel location in the spectral direction
        all_spatid (`numpy.ndarray`_)
            1D flattened array containing the spatid of each pixel
        tilts (`numpy.ndarray`_, list)
            2D wavelength tilts frame, or a list of tilt frames (see all_idx)
        slits (:class:`pypeit.slittrace.SlitTraceSet`_, list)
            Information stored about the slits, or a list of SlitTraceSet (see all_idx)
        astrom_trans (:class:`pypeit.alignframe.AlignmentSplines`_, list):
            A Class containing the transformation between detector pixel coordinates
            and WCS pixel coordinates, or a list of Alignment Splines (see all_idx)
        bins (tuple):
            A 3-tuple (x,y,z) containing the histogram bin edges in x,y spatial and z wavelength coordinates
        all_idx (`numpy.ndarray`_, optional)
            If tilts, slits, and astrom_trans are lists, this should contain a 1D flattened array, of
            the same length as all_sci, containing the index the tilts, slits, and astrom_trans lists
            that corresponds to each pixel. Note that, in this case all of these lists need to be the same length.
        spec_subpixel (`int`, optional):
            What is the subpixellation factor in the spectral direction. Higher values give more reliable results,
            but note that the time required goes as (spec_subpixel * spat_subpixel). The default value is 5,
            which divides each detector pixel into 5 subpixels in the spectral direction.
        spat_subpixel (`int`, optional):
            What is the subpixellation factor in the spatial direction. Higher values give more reliable results,
            but note that the time required goes as (spec_subpixel * spat_subpixel). The default value is 5,
            which divides each detector pixel into 5 subpixels in the spatial direction.
        debug (bool):
            If True, a residuals cube will be output. If the datacube generation is correct, the
            distribution of pixels in the residual cube with no flux should have mean=0 and std=1.

    Returns:
        datacube (`numpy.ndarray`_): The datacube generated from the subpixellated inputs
        varcube (`numpy.ndarray`_): The corresponding variance cube
        bpmcube (`numpy.ndarray`_): The corresponding bad pixel mask cube
        residcube (`numpy.ndarray`_): If debug=True, the resid cube is also returned.
    """
    # Check for combinations of lists or not
    if type(tilts) is list and type(slits) is list and type(astrom_trans) is list:
        # Several frames are being combined. Check the lists have the same length
        numframes = len(tilts)
        if len(slits) != numframes or len(astrom_trans) != numframes:
            msgs.error("The following lists must have the same length:" + msgs.newline() +
                       "tilts, slits, astrom_trans")
        # Check all_idx has been set
        if all_idx is None:
            if numframes != 1:
                msgs.error("Missing required argument for combining frames: all_idx")
            else:
                all_idx = np.zeros(all_sci.size)
        else:
            tmp = np.unique(all_idx).size
            if tmp != numframes:
                msgs.warn("Indices in argument 'all_idx' does not match the number of frames expected.")
        # Store in the following variables
        _tilts, _slits, _astrom_trans = tilts, slits, astrom_trans
    elif type(tilts) is not list and type(slits) is not list and \
            type(astrom_trans) is not list:
        # Just a single frame - store as lists for this code
        _tilts, _slits, _astrom_trans = [tilts], [slits], [astrom_trans],
        all_idx = np.zeros(all_sci.size)
        numframes = 1
    else:
        msgs.error("The following input arguments should all be of type 'list', or all not be type 'list':" +
                   msgs.newline() + "tilts, slits, astrom_trans")
    # Prepare the output arrays
    outshape = (bins[0].size-1, bins[1].size-1, bins[2].size-1)
    binrng = [[bins[0][0], bins[0][-1]], [bins[1][0], bins[1][-1]], [bins[2][0], bins[2][-1]]]
    datacube, varcube, normcube = np.zeros(outshape), np.zeros(outshape), np.zeros(outshape)
    if debug:
        residcube = np.zeros(outshape)
    # Divide each pixel into subpixels
    spec_offs = np.arange(0.5/spec_subpixel, 1, 1/spec_subpixel) - 0.5  # -0.5 is to offset from the centre of each pixel.
    spat_offs = np.arange(0.5/spat_subpixel, 1, 1/spat_subpixel) - 0.5  # -0.5 is to offset from the centre of each pixel.
    spat_x, spec_y = np.meshgrid(spat_offs, spec_offs)
    num_subpixels = spec_subpixel * spat_subpixel
    area = 1 / num_subpixels
    all_wght_subpix = all_wghts * area
    all_var = utils.inverse(all_ivar)
    # Loop through all exposures
    for fr in range(numframes):
        # Extract tilts and slits for convenience
        this_tilts = _tilts[fr]
        this_slits = _slits[fr]
        # Loop through all slits
        for sl, spatid in enumerate(this_slits.spat_id):
            if numframes == 1:
                msgs.info(f"Resampling slit {sl+1}/{this_slits.nslits}")
            else:
                msgs.info(f"Resampling slit {sl+1}/{this_slits.nslits} of frame {fr+1}/{numframes}")
            this_sl = np.where((all_spatid == spatid) & (all_idx == fr))
            wpix = (all_specpos[this_sl], all_spatpos[this_sl])
            # Generate a spline between spectral pixel position and wavelength
            yspl = this_tilts[wpix]*(this_slits.nspec - 1)
            tiltpos = np.add.outer(yspl, spec_y).flatten()
            wspl = all_wave[this_sl]
            asrt = np.argsort(yspl)
            wave_spl = interp1d(yspl[asrt], wspl[asrt], kind='linear', bounds_error=False, fill_value='extrapolate')
            # Calculate spatial and spectral positions of the subpixels
            spat_xx = np.add.outer(wpix[1], spat_x.flatten()).flatten()
            spec_yy = np.add.outer(wpix[0], spec_y.flatten()).flatten()
            # Transform this to spatial location
            spatpos_subpix = _astrom_trans[fr].transform(sl, spat_xx, spec_yy)
            spatpos = _astrom_trans[fr].transform(sl, all_spatpos[this_sl], all_specpos[this_sl])
            ra_coeff = np.polyfit(spatpos, all_ra[this_sl], 1)
            dec_coeff = np.polyfit(spatpos, all_dec[this_sl], 1)
            this_ra = np.polyval(ra_coeff, spatpos_subpix)#ra_spl(spatpos_subpix)
            this_dec = np.polyval(dec_coeff, spatpos_subpix)#dec_spl(spatpos_subpix)
            # ssrt = np.argsort(spatpos)
            # ra_spl = interp1d(spatpos[ssrt], all_ra[this_sl][ssrt], kind='linear', bounds_error=False, fill_value='extrapolate')
            # dec_spl = interp1d(spatpos[ssrt], all_dec[this_sl][ssrt], kind='linear', bounds_error=False, fill_value='extrapolate')
            # this_ra = ra_spl(spatpos_subpix)
            # this_dec = dec_spl(spatpos_subpix)
            this_wave = wave_spl(tiltpos)
            # Convert world coordinates to voxel coordinates, then histogram
            vox_coord = output_wcs.wcs_world2pix(np.vstack((this_ra, this_dec, this_wave * 1.0E-10)).T, 0)
            # use the "fast histogram" algorithm, that assumes regular bin spacing
            datacube += histogramdd(vox_coord, bins=outshape, range=binrng, weights=np.repeat(all_sci[this_sl] * all_wght_subpix[this_sl], num_subpixels))
            varcube += histogramdd(vox_coord, bins=outshape, range=binrng, weights=np.repeat(all_var[this_sl] * all_wght_subpix[this_sl]**2, num_subpixels))
            normcube += histogramdd(vox_coord, bins=outshape, range=binrng, weights=np.repeat(all_wght_subpix[this_sl], num_subpixels))
            if debug:
                residcube += histogramdd(vox_coord, bins=outshape, range=binrng, weights=np.repeat(all_sci[this_sl] * np.sqrt(all_ivar[this_sl]), num_subpixels))
    # Normalise the datacube and variance cube
    nc_inverse = utils.inverse(normcube)
    datacube *= nc_inverse
    varcube *= nc_inverse**2
    bpmcube = (normcube == 0).astype(np.uint8)
    if debug:
        residcube *= nc_inverse
        return datacube, varcube, bpmcube, residcube
    return datacube, varcube, bpmcube


def get_output_filename(fil, par_outfile, combine, idx=1):
    """
    Get the output filename of a datacube, given the input

    Args:
        fil (str):
            The spec2d filename.
        par_outfile (str):
            The user-specified output filename (see cubepar['output_filename'])
        combine (bool):
            Should the input frames be combined into a single datacube?
        idx (int, optional):
            Index of filename to be saved. Required if combine=False.

    Returns:
        outfile (str): The output filename to use.
    """
    if combine:
        if par_outfile == "":
            par_outfile = "datacube.fits"
        # Check the output files don't exist
        outfile = par_outfile if ".fits" in par_outfile else par_outfile + ".fits"
    else:
        if par_outfile == "":
            outfile = fil.replace("spec2d_", "spec3d_")
        else:
            # Use the output filename as a prefix
            outfile = os.path.splitext(par_outfile)[0] + "_{0:03d}.fits".format(idx)
    # Return the outfile
    return outfile


def get_output_whitelight_filename(outfile):
    """ Given the output filename of a datacube, create an appropriate whitelight fits file name

    Args:
        outfile (str):
            The output filename used for the datacube.

    Returns:
        out_wl_filename (str): The output filename to use for the whitelight image.
    """
    out_wl_filename = os.path.splitext(outfile)[0] + "_whitelight.fits"
    return out_wl_filename


def coadd_cube(files, opts, spectrograph=None, parset=None, overwrite=False):
    """ Main routine to coadd spec2D files into a 3D datacube

    Args:
        files (:obj:`list`):
            List of all spec2D files
        opts (:obj:`dict`):
            coadd2d options associated with each spec2d file
        spectrograph (:obj:`str`, :class:`~pypeit.spectrographs.spectrograph.Spectrograph`, optional):
            The name or instance of the spectrograph used to obtain the data.
            If None, this is pulled from the file header.
        parset (:class:`~pypeit.par.pypeitpar.PypeItPar`, optional):
            An instance of the parameter set.  If None, assumes that detector 1
            is the one reduced and uses the default reduction parameters for the
            spectrograph (see
            :func:`~pypeit.spectrographs.spectrograph.Spectrograph.default_pypeit_par`
            for the relevant spectrograph class).
        overwrite (:obj:`bool`, optional):
            Overwrite the output file, if it exists?
    """
    if spectrograph is None:
        with fits.open(files[0]) as hdu:
            spectrograph = hdu[0].header['PYP_SPEC']

    if isinstance(spectrograph, str):
        spec = load_spectrograph(spectrograph)
        specname = spectrograph
    else:
        # Assume it's a Spectrograph instance
        spec = spectrograph
        specname = spectrograph.name

    # Grab the parset, if not provided
    if parset is None:
        # TODO: Use config_specific_par instead?
        parset = spec.default_pypeit_par()
    cubepar = parset['reduce']['cube']
    flatpar = parset['calibrations']['flatfield']
    senspar = parset['sensfunc']

    # prep
    numfiles = len(files)
    combine = cubepar['combine']
    method = cubepar['method'].lower()

    # Determine what method is requested
    spec_subpixel, spat_subpixel = 1, 1
    if method == "subpixel":
        msgs.info("Adopting the subpixel algorithm to generate the datacube.")
        spec_subpixel, spat_subpixel = cubepar['spec_subpixel'], cubepar['spat_subpixel']
    elif method == "ngp":
        msgs.info("Adopting the nearest grid point (NGP) algorithm to generate the datacube.")
    else:
        msgs.error(f"The following datacube method is not allowed: {method}")

    # Get the detector number and string representation
    det = 1 if parset['rdx']['detnum'] is None else parset['rdx']['detnum']
    detname = spec.get_det_name(det)

    # Check if the output file exists
    if combine:
        outfile = get_output_filename("", cubepar['output_filename'], combine)
        out_whitelight = get_output_whitelight_filename(outfile)
        if os.path.exists(outfile) and not overwrite:
            msgs.error("Output filename already exists:"+msgs.newline()+outfile)
        if os.path.exists(out_whitelight) and cubepar['save_whitelight'] and not overwrite:
            msgs.error("Output filename already exists:"+msgs.newline()+out_whitelight)
    else:
        # Finally, if there's just one file, check if the output filename is given
        if numfiles == 1 and cubepar['output_filename'] != "":
            outfile = get_output_filename("", cubepar['output_filename'], True, -1)
            out_whitelight = get_output_whitelight_filename(outfile)
            if os.path.exists(outfile) and not overwrite:
                msgs.error("Output filename already exists:" + msgs.newline() + outfile)
            if os.path.exists(out_whitelight) and cubepar['save_whitelight'] and not overwrite:
                msgs.error("Output filename already exists:" + msgs.newline() + out_whitelight)
        else:
            for ff in range(numfiles):
                outfile = get_output_filename(files[ff], cubepar['output_filename'], combine, ff+1)
                out_whitelight = get_output_whitelight_filename(outfile)
                if os.path.exists(outfile) and not overwrite:
                    msgs.error("Output filename already exists:" + msgs.newline() + outfile)
                if os.path.exists(out_whitelight) and cubepar['save_whitelight'] and not overwrite:
                    msgs.error("Output filename already exists:" + msgs.newline() + out_whitelight)

    # Check the reference cube and image exist, if requested
    fluxcal = False
    blaze_wave, blaze_spec = None, None
    blaze_spline, flux_spline = None, None
    if cubepar['standard_cube'] is not None:
        fluxcal = True
        ss_file = cubepar['standard_cube']
        if not os.path.exists(ss_file):
            msgs.error("Standard cube does not exist:" + msgs.newline() + ss_file)
        msgs.info(f"Loading standard star cube: {ss_file:s}")
        # Load the standard star cube and retrieve its RA + DEC
        stdcube = fits.open(ss_file)
        star_ra, star_dec = stdcube[1].header['CRVAL1'], stdcube[1].header['CRVAL2']

        # Extract a spectrum of the standard star
        wave, Nlam_star, Nlam_ivar_star, gpm_star = extract_standard_spec(stdcube)

        # Extract the information about the blaze
        if cubepar['grating_corr']:
            blaze_wave_curr, blaze_spec_curr = stdcube['BLAZE_WAVE'].data, stdcube['BLAZE_SPEC'].data
            blaze_spline_curr = interp1d(blaze_wave_curr, blaze_spec_curr,
                                         kind='linear', bounds_error=False, fill_value="extrapolate")
            # The first standard star cube is used as the reference blaze spline
            if blaze_spline is None:
                blaze_wave, blaze_spec = stdcube['BLAZE_WAVE'].data, stdcube['BLAZE_SPEC'].data
                blaze_spline = interp1d(blaze_wave, blaze_spec,
                                        kind='linear', bounds_error=False, fill_value="extrapolate")
            # Perform a grating correction
            grat_corr = correct_grating_shift(wave.value, blaze_wave_curr, blaze_spline_curr, blaze_wave, blaze_spline)
            # Apply the grating correction to the standard star spectrum
            Nlam_star /= grat_corr
            Nlam_ivar_star *= grat_corr**2

        # Read in some information above the standard star
        std_dict = flux_calib.get_standard_spectrum(star_type=senspar['star_type'],
                                         star_mag=senspar['star_mag'],
                                         ra=star_ra, dec=star_dec)
        # Calculate the sensitivity curve
        zeropoint_data, zeropoint_data_gpm, zeropoint_fit, zeropoint_fit_gpm =\
            flux_calib.fit_zeropoint(wave.value, Nlam_star, Nlam_ivar_star, gpm_star, std_dict,
                          mask_hydrogen_lines=senspar['mask_hydrogen_lines'],
                          mask_helium_lines=senspar['mask_helium_lines'],
                          hydrogen_mask_wid=senspar['hydrogen_mask_wid'],
                          nresln=senspar['UVIS']['nresln'], resolution=senspar['UVIS']['resolution'],
                          trans_thresh=senspar['UVIS']['trans_thresh'], polyorder=senspar['polyorder'],
                          polycorrect=senspar['UVIS']['polycorrect'], polyfunc=senspar['UVIS']['polyfunc'])
        wgd = np.where(zeropoint_fit_gpm)
        sens = np.power(10.0, -0.4 * (zeropoint_fit[wgd] - flux_calib.ZP_UNIT_CONST)) / np.square(wave[wgd])
        flux_spline = interp1d(wave[wgd], sens, kind='linear', bounds_error=False, fill_value="extrapolate")

    # If a reference image has been set, check that it exists
    if cubepar['reference_image'] is not None:
        if not os.path.exists(cubepar['reference_image']):
            msgs.error("Reference image does not exist:" + msgs.newline() + cubepar['reference_image'])

    # Initialise arrays for storage
    all_ra, all_dec, all_wave = np.array([]), np.array([]), np.array([])
    all_sci, all_ivar, all_idx, all_wghts = np.array([]), np.array([]), np.array([]), np.array([])
    all_spatpos, all_specpos, all_spatid = np.array([], dtype=int), np.array([], dtype=int), np.array([], dtype=int)
    all_tilts, all_slits, all_align = [], [], []
    all_wcs = []
    dspat = None if cubepar['spatial_delta'] is None else cubepar['spatial_delta']/3600.0  # binning size on the sky (/3600 to convert to degrees)
    dwv = cubepar['wave_delta']       # binning size in wavelength direction (in Angstroms)
    wave_ref = None
    mnmx_wv = None  # Will be used to store the minimum and maximum wavelengths of every slit and frame.
    weights = np.ones(numfiles)  # Weights to use when combining cubes
    flat_splines = dict()   # A dictionary containing the splines of the flatfield
    # Load the default scaleimg frame for the scale correction
    scalecorr_default = "none"
    relScaleImgDef = np.array([1])
    if cubepar['scale_corr'] is not None:
        if cubepar['scale_corr'] == "image":
            msgs.info("The default relative spectral illumination correction will use the science image")
            scalecorr_default = "image"
        else:
            msgs.info("Loading default scale image for relative spectral illumination correction:" +
                      msgs.newline() + cubepar['scale_corr'])
            try:
                spec2DObj = spec2dobj.Spec2DObj.from_file(cubepar['scale_corr'], detname)
                relScaleImgDef = spec2DObj.scaleimg
                scalecorr_default = cubepar['scale_corr']
            except:
                msgs.warn("Could not load scaleimg from spec2d file:" + msgs.newline() +
                          cubepar['scale_corr'] + msgs.newline() +
                          "scale correction will not be performed unless you have specified the correct" + msgs.newline() +
                          "scale_corr file in the spec2d block")
                cubepar['scale_corr'] = None
                scalecorr_default = "none"

    # Load the default sky frame to be used for sky subtraction
    skysub_default = "image"
    skyImgDef, skySclDef = None, None  # This is the default behaviour (i.e. to use the "image" for the sky subtraction)
    if cubepar['skysub_frame'] in [None, 'none', '', 'None']:
        skysub_default = "none"
        skyImgDef = np.array([0.0])  # Do not perform sky subtraction
        skySclDef = np.array([0.0])  # Do not perform sky subtraction
    elif cubepar['skysub_frame'].lower() == "image":
        msgs.info("The sky model in the spec2d science frames will be used for sky subtraction" +msgs.newline() +
                  "(unless specific skysub frames have been specified)")
        skysub_default = "image"
    else:
        msgs.info("Loading default image for sky subtraction:" +
                  msgs.newline() + cubepar['skysub_frame'])
        try:
            spec2DObj = spec2dobj.Spec2DObj.from_file(cubepar['skysub_frame'], detname)
            skysub_exptime = fits.open(cubepar['skysub_frame'])[0].header['EXPTIME']
        except:
            msgs.error("Could not load skysub image from spec2d file:" + msgs.newline() + cubepar['skysub_frame'])
        skysub_default = cubepar['skysub_frame']
        skyImgDef = spec2DObj.skymodel/skysub_exptime  # Sky counts/second
        skySclDef = spec2DObj.scaleimg


    # Load all spec2d files and prepare the data for making a datacube
    for ff, fil in enumerate(files):
        # Load it up
        msgs.info("Loading PypeIt spec2d frame:" + msgs.newline() + fil)
        spec2DObj = spec2dobj.Spec2DObj.from_file(fil, detname)
        detector = spec2DObj.detector
        spat_flexure = None  #spec2DObj.sci_spat_flexure

        # Load the header
        hdr = spec2DObj.head0 #fits.open(fil)[0].header

        # Get the exposure time
        exptime = hdr['EXPTIME']

        # Setup for PypeIt imports
        msgs.reset(verbosity=2)

        # TODO :: Consider loading all calibrations into a single variable.

        # Initialise the slit edges
        msgs.info("Constructing slit image")
        slits = spec2DObj.slits
        slitid_img_init = slits.slit_img(pad=0, initial=True, flexure=spat_flexure)
        slits_left, slits_right, _ = slits.select_edges(initial=True, flexure=spat_flexure)

        # TODO :: Need to change the order of operations here:
        #  (1) Get science image
        #  (2) Subtract sky (note, if a joint fit has been performed, the relative scale correction is applied in the reduction!)
        #  (3) Apply relative scale correction to science and ivar

        # Set the default behaviour if a global skysub frame has been specified
        this_skysub = skysub_default
        if skysub_default == "image":
            skyImg = spec2DObj.skymodel
            skyScl = spec2DObj.scaleimg
        else:
            skyImg = skyImgDef.copy() * exptime
            skyScl = skySclDef.copy()
        # See if there's any changes from the default behaviour
        if opts['skysub_frame'][ff] is not None:
            if opts['skysub_frame'][ff].lower() == 'default':
                if skysub_default == "image":
                    skyImg = spec2DObj.skymodel
                    skyScl = spec2DObj.scaleimg
                    this_skysub = "image"  # Use the current spec2d for sky subtraction
                else:
                    skyImg = skyImgDef.copy() * exptime
                    skyScl = skySclDef.copy() * exptime
                    this_skysub = skysub_default  # Use the global value for sky subtraction
            elif opts['skysub_frame'][ff].lower() == 'image':
                skyImg = spec2DObj.skymodel
                skyScl = spec2DObj.scaleimg
                this_skysub = "image"  # Use the current spec2d for sky subtraction
            elif opts['skysub_frame'][ff].lower() == 'none':
                skyImg = np.array([0.0])
                skyScl = np.array([1.0])
                this_skysub = "none"  # Don't do sky subtraction
            else:
                # Load a user specified frame for sky subtraction
                msgs.info("Loading skysub frame:" + msgs.newline() + opts['skysub_frame'][ff])
                try:
                    spec2DObj_sky = spec2dobj.Spec2DObj.from_file(opts['skysub_frame'][ff], detname)
                    skysub_exptime = fits.open(opts['skysub_frame'][ff])[0].header['EXPTIME']
                except:
                    msgs.error("Could not load skysub image from spec2d file:" + msgs.newline() + opts['skysub_frame'][ff])
                skyImg = spec2DObj_sky.skymodel * exptime / skysub_exptime  # Sky counts
                skyScl = spec2DObj_sky.scaleimg
                this_skysub = opts['skysub_frame'][ff]  # User specified spec2d for sky subtraction
        if this_skysub == "none":
            msgs.info("Sky subtraction will not be performed.")
        else:
            msgs.info("Using the following frame for sky subtraction:"+msgs.newline()+this_skysub)

        # Load the relative scale image, if something other than the default has been provided
        this_scalecorr = scalecorr_default
        relScaleImg = relScaleImgDef.copy()
        if opts['scale_corr'][ff] is not None:
            if opts['scale_corr'][ff].lower() == 'default':
                if scalecorr_default == "image":
                    relScaleImg = spec2DObj.scaleimg
                    this_scalecorr = "image"  # Use the current spec2d for the relative spectral illumination scaling
                else:
                    this_scalecorr = scalecorr_default  # Use the default value for the scale correction
            elif opts['scale_corr'][ff].lower() == 'image':
                relScaleImg = spec2DObj.scaleimg
                this_scalecorr = "image"  # Use the current spec2d for the relative spectral illumination scaling
            elif opts['scale_corr'][ff].lower() == 'none':
                relScaleImg = np.array([1])
                this_scalecorr = "none"  # Don't do relative spectral illumination scaling
            else:
                # Load a user specified frame for sky subtraction
                msgs.info("Loading the following frame for the relative spectral illumination correction:" +
                          msgs.newline() + opts['scale_corr'][ff])
                try:
                    spec2DObj_scl = spec2dobj.Spec2DObj.from_file(opts['scale_corr'][ff], detname)
                except:
                    msgs.error("Could not load skysub image from spec2d file:" + msgs.newline() + opts['skysub_frame'][ff])
                relScaleImg = spec2DObj_scl.scaleimg
                this_scalecorr = opts['scale_corr'][ff]
        if this_scalecorr == "none":
            msgs.info("Relative spectral illumination correction will not be performed.")
        else:
            msgs.info("Using the following frame for the relative spectral illumination correction:" +
                      msgs.newline()+this_scalecorr)

        # Prepare the relative scaling factors
        relSclSky = skyScl/spec2DObj.scaleimg  # This factor ensures the sky has the same relative scaling as the science frame
        relScale = spec2DObj.scaleimg/relScaleImg  # This factor is applied to the sky subtracted science frame

        # Extract the relevant information from the spec2d file
        sciImg = (spec2DObj.sciimg - skyImg*relSclSky)*relScale  # Subtract sky and apply relative illumination
        ivar = spec2DObj.ivarraw / relScale**2
        waveimg = spec2DObj.waveimg
        bpmmask = spec2DObj.bpmmask

        # TODO :: Really need to write some detailed information in the docs about all of the various corrections that can optionally be applied

        # TODO :: Include a flexure correction from the sky frame? Note, you cannot use the waveimg from a sky frame,
        #  since the heliocentric correction may have been applied to the sky frame. Need to recalculate waveimg using
        #  the slitshifts from a skyimage, and then apply the vel_corr from the science image.

        wnonzero = (waveimg != 0.0)
        if not np.any(wnonzero):
            msgs.error("The wavelength image contains only zeros - You need to check the data reduction.")
        wave0 = waveimg[wnonzero].min()
        # Calculate the delta wave in every pixel on the slit
        waveimp = np.roll(waveimg, 1, axis=0)
        waveimn = np.roll(waveimg, -1, axis=0)
        dwaveimg = np.zeros_like(waveimg)
        # All good pixels
        wnz = np.where((waveimg!=0) & (waveimp!=0))
        dwaveimg[wnz] = np.abs(waveimg[wnz]-waveimp[wnz])
        # All bad pixels
        wnz = np.where((waveimg!=0) & (waveimp==0))
        dwaveimg[wnz] = np.abs(waveimg[wnz]-waveimn[wnz])
        # All endpoint pixels
        dwaveimg[0, :] = np.abs(waveimg[0, :] - waveimn[0, :])
        dwaveimg[-1, :] = np.abs(waveimg[-1, :] - waveimp[-1, :])
        dwv = np.median(dwaveimg[dwaveimg != 0.0]) if cubepar['wave_delta'] is None else cubepar['wave_delta']

        msgs.info("Using wavelength solution: wave0={0:.3f}, dispersion={1:.3f} Angstrom/pixel".format(wave0, dwv))

        # Obtain the minimum and maximum wavelength of all slits
        if mnmx_wv is None:
            mnmx_wv = np.zeros((len(files), slits.nslits, 2))
        for slit_idx, slit_spat in enumerate(slits.spat_id):
            onslit_init = (slitid_img_init == slit_spat)
            mnmx_wv[ff, slit_idx, 0] = np.min(waveimg[onslit_init])
            mnmx_wv[ff, slit_idx, 1] = np.max(waveimg[onslit_init])

        # Remove edges of the spectrum where the sky model is bad
        sky_is_good = make_good_skymask(slitid_img_init, spec2DObj.tilts)

        # Construct a good pixel mask
        # TODO: This should use the mask function to figure out which elements are masked.
        onslit_gpm = (slitid_img_init > 0) & (bpmmask.mask == 0) & sky_is_good

        # Grab the WCS of this frame
        frame_wcs = spec.get_wcs(spec2DObj.head0, slits, detector.platescale, wave0, dwv)
        all_wcs.append(copy.deepcopy(frame_wcs))

        # Find the largest spatial scale of all images being combined
        # TODO :: probably need to put this in the DetectorContainer
        pxscl = detector.platescale * parse.parse_binning(detector.binning)[1] / 3600.0  # This should be degrees/pixel
        slscl = spec.get_meta_value([spec2DObj.head0], 'slitwid')
        if dspat is None:
            dspat = max(pxscl, slscl)
        if pxscl > dspat:
            msgs.warn("Spatial scale requested ({0:f} arcsec) is less than the pixel scale ({1:f} arcsec)".format(3600.0*dspat, 3600.0*pxscl))
        if slscl > dspat:
            msgs.warn("Spatial scale requested ({0:f} arcsec) is less than the slicer scale ({1:f} arcsec)".format(3600.0*dspat, 3600.0*slscl))

        # Loading the alignments frame for these data
        alignments = None
        if cubepar['astrometric']:
            key = alignframe.Alignments.calib_type.upper()
            if key in spec2DObj.calibs:
                alignfile = os.path.join(spec2DObj.calibs['DIR'], spec2DObj.calibs[key])
                if os.path.exists(alignfile) and cubepar['astrometric']:
                    msgs.info("Loading alignments")
                    alignments = alignframe.Alignments.from_file(alignfile)
            else:
<<<<<<< HEAD
                msgs.warn("Could not find Master Alignment frame:"+msgs.newline()+alignfile)
                msgs.info("Using slit edges for astrometric transform")
=======
                msgs.warn(f'Processed Alignment frame not recorded or not found: {alignfile}.  '
                          'Astrometric correction will not be performed.')
                astrometric = False
>>>>>>> 4b405d65
        else:
            msgs.info("Astrometric correction will not be performed")
        # If nothing better was provided, use the slit edges
        if alignments is None:
            left, right, _ = slits.select_edges(initial=True, flexure=spat_flexure)
            locations = [0.0, 1.0]
            traces = np.append(left[:,None,:], right[:,None,:], axis=1)
        else:
            locations = parset['calibrations']['alignment']['locations']
            traces = alignments.traces
        # Generate an RA/DEC image
        msgs.info("Generating RA/DEC image")
        alignSplines = alignframe.AlignmentSplines(traces, locations, spec2DObj.tilts)
        raimg, decimg, minmax = slits.get_radec_image(frame_wcs, alignSplines, spec2DObj.tilts,
                                                      initial=True, flexure=spat_flexure)
        # Perform the DAR correction
        if wave_ref is None:
            wave_ref = 0.5*(np.min(waveimg[onslit_gpm]) + np.max(waveimg[onslit_gpm]))
        # Get DAR parameters
        raval = spec.get_meta_value([spec2DObj.head0], 'ra')
        decval = spec.get_meta_value([spec2DObj.head0], 'dec')
        obstime = spec.get_meta_value([spec2DObj.head0], 'obstime')
        pressure = spec.get_meta_value([spec2DObj.head0], 'pressure')
        temperature = spec.get_meta_value([spec2DObj.head0], 'temperature')
        rel_humidity = spec.get_meta_value([spec2DObj.head0], 'humidity')
        coord = SkyCoord(raval, decval, unit=(units.deg, units.deg))
        location = spec.location  # TODO :: spec.location should probably end up in the TelescopePar (spec.telescope.location)
        if pressure == 0.0:
            msgs.warn("Pressure is set to zero - DAR correction will not be performed")
        else:
            msgs.info("DAR correction parameters:"+msgs.newline() +
                      "   Pressure = {0:f} bar".format(pressure) + msgs.newline() +
                      "   Temperature = {0:f} deg C".format(temperature) + msgs.newline() +
                      "   Humidity = {0:f}".format(rel_humidity))
            ra_corr, dec_corr = correct_dar(waveimg[onslit_gpm], coord, obstime, location,
                                            pressure * units.bar, temperature * units.deg_C, rel_humidity, wave_ref=wave_ref)
            raimg[onslit_gpm] += ra_corr*np.cos(np.mean(decimg[onslit_gpm]) * np.pi / 180.0)
            decimg[onslit_gpm] += dec_corr

        # Get copies of arrays to be saved
        wave_ext = waveimg[onslit_gpm].copy()
        flux_ext = sciImg[onslit_gpm].copy()
        ivar_ext = ivar[onslit_gpm].copy()
        dwav_ext = dwaveimg[onslit_gpm].copy()

        # Correct for sensitivity as a function of grating angle
        # (this assumes the spectrum of the flatfield lamp has the same shape for all setups)
        key = flatfield.FlatImages.calib_type.upper()
        if key not in spec2DObj.calibs:
            msgs.error('Processed flat calibration file not recorded by spec2d file!')
        flatfile = os.path.join(spec2DObj.calibs['DIR'], spec2DObj.calibs[key])
        # TODO: Check that the file exists?
        if cubepar['grating_corr'] and flatfile not in flat_splines.keys():
            msgs.info("Calculating relative sensitivity for grating correction")
            flatimages = flatfield.FlatImages.from_file(flatfile)
            total_illum = flatimages.fit2illumflat(slits, finecorr=False, frametype='illum', initial=True, spat_flexure=spat_flexure) * \
                          flatimages.fit2illumflat(slits, finecorr=True, frametype='illum', initial=True, spat_flexure=spat_flexure)
            flatframe = flatimages.pixelflat_raw / total_illum
            if flatimages.pixelflat_spec_illum is None:
                # Calculate the relative scale
                scale_model = flatfield.illum_profile_spectral(flatframe, waveimg, slits,
                                                               slit_illum_ref_idx=flatpar['slit_illum_ref_idx'], model=None,
                                                               skymask=None, trim=flatpar['slit_trim'], flexure=spat_flexure,
                                                               smooth_npix=flatpar['slit_illum_smooth_npix'])
            else:
                msgs.info("Using relative spectral illumination from FlatImages")
                scale_model = flatimages.pixelflat_spec_illum
            # Apply the relative scale and generate a 1D "spectrum"
            onslit = waveimg != 0
            wavebins = np.linspace(np.min(waveimg[onslit]), np.max(waveimg[onslit]), slits.nspec)
            hist, edge = np.histogram(waveimg[onslit], bins=wavebins, weights=flatframe[onslit]/scale_model[onslit])
            cntr, edge = np.histogram(waveimg[onslit], bins=wavebins)
            cntr = cntr.astype(float)
            norm = (cntr != 0) / (cntr + (cntr == 0))
            spec_spl = hist * norm
            wave_spl = 0.5 * (wavebins[1:] + wavebins[:-1])
            flat_splines[flatfile] = interp1d(wave_spl, spec_spl, kind='linear',
                                              bounds_error=False, fill_value="extrapolate")
            flat_splines[flatfile+"_wave"] = wave_spl.copy()
            # Check if a reference blaze spline exists (either from a standard star if fluxing or from a previous
            # exposure in this for loop)
            if blaze_spline is None:
                blaze_wave, blaze_spec = wave_spl, spec_spl
                blaze_spline = interp1d(wave_spl, spec_spl, kind='linear',
                                        bounds_error=False, fill_value="extrapolate")

        # Perform extinction correction
        msgs.info("Applying extinction correction")
        longitude = spec.telescope['longitude']
        latitude = spec.telescope['latitude']
        airmass = spec2DObj.head0[spec.meta['airmass']['card']]
        extinct = flux_calib.load_extinction_data(longitude, latitude, senspar['UVIS']['extinct_file'])
        # extinction_correction requires the wavelength is sorted
        wvsrt = np.argsort(wave_ext)
        ext_corr = flux_calib.extinction_correction(wave_ext[wvsrt] * units.AA, airmass, extinct)
        # Grating correction
        grat_corr = 1.0
        if cubepar['grating_corr']:
            grat_corr = correct_grating_shift(wave_ext[wvsrt], flat_splines[flatfile + "_wave"], flat_splines[flatfile],
                                              blaze_wave, blaze_spline)
        # Sensitivity function
        sens_func = 1.0
        if fluxcal:
            msgs.info("Calculating the sensitivity function")
            sens_func = flux_spline(wave_ext[wvsrt])
        # Convert the flux_sav to counts/s,  correct for the relative sensitivity of different setups
        ext_corr *= sens_func / (exptime * grat_corr)
        # Correct for extinction
        flux_sav = flux_ext[wvsrt] * ext_corr
        ivar_sav = ivar_ext[wvsrt] / ext_corr ** 2

        # Convert units to Counts/s/Ang/arcsec2
        # Slicer sampling * spatial pixel sampling
        sl_deg = np.sqrt(frame_wcs.wcs.cd[0, 0] ** 2 + frame_wcs.wcs.cd[1, 0] ** 2)
        px_deg = np.sqrt(frame_wcs.wcs.cd[1, 1] ** 2 + frame_wcs.wcs.cd[0, 1] ** 2)
        scl_units = dwav_ext[wvsrt] * (3600.0 * sl_deg) * (3600.0 * px_deg)
        flux_sav /= scl_units
        ivar_sav *= scl_units ** 2

        # sort back to the original ordering
        resrt = np.argsort(wvsrt)
        numpix = raimg[onslit_gpm].size

        # Calculate the weights relative to the zeroth cube
        weights[ff] = 1.0#exptime  #np.median(flux_sav[resrt]*np.sqrt(ivar_sav[resrt]))**2

        # Get the slit image and then unset pixels in the slit image that are bad
        this_specpos, this_spatpos = np.where(onslit_gpm)
        this_spatid = slitid_img_init[onslit_gpm]

        # If individual frames are to be output, there's no need to store information, just make the cubes now
        if not combine:
            # Get the output filename
            if numfiles == 1 and cubepar['output_filename'] != "":
                outfile = get_output_filename("", cubepar['output_filename'], True, -1)
            else:
                outfile = get_output_filename(fil, cubepar['output_filename'], combine, ff+1)
            # Get the coordinate bounds
            slitlength = int(np.round(np.median(slits.get_slitlengths(initial=True, median=True))))
            numwav = int((np.max(waveimg) - wave0) / dwv)
            bins = spec.get_datacube_bins(slitlength, minmax, numwav)
            # Generate the output WCS for the datacube
            crval_wv = cubepar['wave_min'] if cubepar['wave_min'] is not None else 1.0E10 * frame_wcs.wcs.crval[2]
            cd_wv = cubepar['wave_delta'] if cubepar['wave_delta'] is not None else 1.0E10 * frame_wcs.wcs.cd[2, 2]
            output_wcs = spec.get_wcs(spec2DObj.head0, slits, detector.platescale, crval_wv, cd_wv)
            # Set the wavelength range of the white light image.
            wl_wvrng = None
            if cubepar['save_whitelight']:
                wl_wvrng = get_whitelight_range(np.max(mnmx_wv[ff, :, 0]),
                                                np.min(mnmx_wv[ff, :, 1]),
                                                cubepar['whitelight_range'])
            # Make the datacube
            if method in ['subpixel', 'ngp']:
                # Generate the datacube
                generate_cube_subpixel(outfile, output_wcs, raimg[onslit_gpm], decimg[onslit_gpm], wave_ext,
                                       flux_sav[resrt], ivar_sav[resrt], np.ones(numpix),
                                       this_spatpos, this_specpos, this_spatid,
                                       spec2DObj.tilts, slits, alignSplines, bins,
                                       all_idx=None, overwrite=overwrite, blaze_wave=blaze_wave, blaze_spec=blaze_spec,
                                       fluxcal=fluxcal, specname=specname, whitelight_range=wl_wvrng,
                                       spec_subpixel=spec_subpixel, spat_subpixel=spat_subpixel)
            continue

        # Store the information if we are combining multiple frames
        all_ra = np.append(all_ra, raimg[onslit_gpm].copy())
        all_dec = np.append(all_dec, decimg[onslit_gpm].copy())
        all_wave = np.append(all_wave, wave_ext.copy())
        all_sci = np.append(all_sci, flux_sav[resrt].copy())
        all_ivar = np.append(all_ivar, ivar_sav[resrt].copy())
        all_idx = np.append(all_idx, ff*np.ones(numpix))
        all_wghts = np.append(all_wghts, weights[ff]*np.ones(numpix)/weights[0])
        all_spatpos = np.append(all_spatpos, this_spatpos)
        all_specpos = np.append(all_specpos, this_specpos)
        all_spatid = np.append(all_spatid, this_spatid)
        all_tilts.append(spec2DObj.tilts)
        all_slits.append(slits)
        all_align.append(alignSplines)

    # No need to continue if we are not combining frames
    if not combine:
        return

    # Grab cos(dec) for convenience
    cosdec = np.cos(np.mean(all_dec) * np.pi / 180.0)

    # If there is only one frame being "combined" AND there's no reference image, then don't compute the translation.
    translate = False if cubepar["reference_image"] is None and numfiles == 1 else True
    # Register spatial offsets between all frames
    if translate:
        # Find the wavelength range where all frames overlap
        min_wl, max_wl = get_whitelight_range(np.max(mnmx_wv[:, :, 0]),  # The max blue wavelength
                                              np.min(mnmx_wv[:, :, 1]),  # The min red wavelength
                                              cubepar['whitelight_range'])  # The user-specified values (if any)
        wavediff = np.max(all_wave) - np.min(all_wave)
        if min_wl < max_wl:
            ww = np.where((all_wave > min_wl) & (all_wave < max_wl))
            wavediff = max_wl - min_wl
        else:
            msgs.warn("Datacubes do not completely overlap in wavelength. Offsets may be unreliable...")
            ww = (np.arange(all_wave.size),)
        # Iterate over white light image generation and spatial shifting
        numiter = 2
        for dd in range(numiter):
            msgs.info(f"Iterating on spatial translation - ITERATION #{dd+1}/{numiter}")
            # Setup the WCS to use for all white light images
            ref_idx = None  # Don't use an index - This is the default behaviour when a reference image is supplied
            image_wcs, voxedge, reference_image = create_wcs(cubepar, all_ra[ww], all_dec[ww], all_wave[ww],
                                                             dspat, wavediff, collapse=True)
            if voxedge[2].size != 2:
                msgs.error("Spectral range for WCS is incorrect for white light image")

            wl_imgs = generate_image_subpixel(image_wcs, all_ra[ww], all_dec[ww], all_wave[ww],
                                              all_sci[ww], all_ivar[ww], all_wghts[ww],
                                              all_spatpos[ww], all_specpos[ww], all_spatid[ww],
                                              all_tilts, all_slits, all_align, voxedge, all_idx=all_idx[ww],
                                              spec_subpixel=spec_subpixel, spat_subpixel=spat_subpixel)
            if reference_image is None:
                # ref_idx will be the index of the cube with the highest S/N
                ref_idx = np.argmax(weights)
                reference_image = wl_imgs[:, :, ref_idx].copy()
                msgs.info("Calculating spatial translation of each cube relative to cube #{0:d})".format(ref_idx+1))
            else:
                msgs.info("Calculating the spatial translation of each cube relative to user-defined 'reference_image'")

<<<<<<< HEAD
            # Calculate the image offsets relative to the reference image
            for ff in range(numfiles):
                # Calculate the shift
                ra_shift, dec_shift = calculate_image_phase(reference_image.copy(), wl_imgs[:, :, ff], maskval=0.0)
                # Convert pixel shift to degrees shift
                ra_shift *= dspat/cosdec
                dec_shift *= dspat
                msgs.info("Spatial shift of cube #{0:d}: RA, DEC (arcsec) = {1:+0.3f}, {2:+0.3f}".format(ff+1, ra_shift*3600.0, dec_shift*3600.0))
                # Apply the shift
                all_ra[all_idx == ff] += ra_shift
                all_dec[all_idx == ff] += dec_shift
=======
    # Generate a WCS to register all frames
    coord_min = [ra_min, dec_min, wav_min]
    coord_dlt = [dspat, dspat, dwv]
    coord_wcs = generate_WCS(coord_min, coord_dlt, name=specname)
    msgs.info(msgs.newline() + "-"*40 +
              msgs.newline() + "Parameters of the WCS:" +
              msgs.newline() + "RA   min, max = {0:f}, {1:f}".format(ra_min, ra_max) +
              msgs.newline() + "DEC  min, max = {0:f}, {1:f}".format(dec_min, dec_max) +
              msgs.newline() + "WAVE min, max = {0:f}, {1:f}".format(wav_min, wav_max) +
              msgs.newline() + "Spaxel size = {0:f} arcsec".format(3600.0*dspat) +
              msgs.newline() + "Wavelength step = {0:f} A".format(dwv) +
              msgs.newline() + "-" * 40)
>>>>>>> 4b405d65

    # Calculate the relative spectral weights of all pixels
    if numfiles == 1:
        # No need to calculate weights if there's just one frame
        all_wghts = np.ones_like(all_sci)
    else:
        # Collapse all spatially translated white light images
        # TODO :: Really should regenerate total white light image here (with full wavelength range and maybe with subpixel=1)...
        wl_full = np.sum(wl_imgs, axis=2)
        all_wghts = compute_weights(all_ra, all_dec, all_wave, all_sci, all_ivar, all_idx,
                                    wl_full, dspat, dwv, relative_weights=cubepar['relative_weights'])

<<<<<<< HEAD
    # Generate the WCS, and the voxel edges
    cube_wcs, vox_edges, _ = create_wcs(cubepar, all_ra, all_dec, all_wave, dspat, dwv)

    sensfunc = None
    if flux_spline is not None:
        # Get wavelength of each pixel, and note that the WCS gives this in m, so convert to Angstroms (x 1E10)
        numwav = vox_edges[2].size-1
        senswave = cube_wcs.spectral.wcs_pix2world(np.arange(numwav), 0)[0] * 1.0E10
        sensfunc = flux_spline(senswave)

    # Generate a datacube
    outfile = get_output_filename("", cubepar['output_filename'], True, -1)
    if method in ['subpixel', 'ngp']:
        # Generate the datacube
        wl_wvrng = None
        if cubepar['save_whitelight']:
            wl_wvrng = get_whitelight_range(np.max(mnmx_wv[:, :, 0]),
                                            np.min(mnmx_wv[:, :, 1]),
                                            cubepar['whitelight_range'])
        # TODO :: THIS IS JUST TEMPORARY (probably)... the first bit outputs separate files, the second bit combines all frames.
        #  Might want to have an option where if reference_image is provided, but not combine, the first option is done.
        if True:
            # embed()
            # assert(False)
            for ff in range(numfiles):
                outfile = get_output_filename("", cubepar['output_filename'], False, ff)
                ww = np.where(all_idx==ff)
                generate_cube_subpixel(outfile, cube_wcs, all_ra[ww], all_dec[ww], all_wave[ww], all_sci[ww], all_ivar[ww], np.ones(all_wghts[ww].size),
                                       all_spatpos[ww], all_specpos[ww], all_spatid[ww], all_tilts[ff], all_slits[ff], all_align[ff], vox_edges,
                                       all_idx=all_idx[ww], overwrite=overwrite, blaze_wave=blaze_wave, blaze_spec=blaze_spec,
                                       fluxcal=fluxcal, sensfunc=sensfunc, specname=specname, whitelight_range=wl_wvrng,
                                       spec_subpixel=spec_subpixel, spat_subpixel=spat_subpixel)
        else:
            generate_cube_subpixel(outfile, cube_wcs, all_ra, all_dec, all_wave, all_sci, all_ivar, np.ones(all_wghts.size),#all_wghts,
                                   all_spatpos, all_specpos, all_spatid, all_tilts, all_slits, all_align, vox_edges,
                                   all_idx=all_idx, overwrite=overwrite, blaze_wave=blaze_wave, blaze_spec=blaze_spec,
                                   fluxcal=fluxcal, sensfunc=sensfunc, specname=specname, whitelight_range=wl_wvrng,
                                   spec_subpixel=spec_subpixel, spat_subpixel=spat_subpixel)
=======
    # Make the cube
    msgs.info("Generating pixel coordinates")
    pix_coord = coord_wcs.wcs_world2pix(all_ra, all_dec, all_wave * 1.0E-10, 0)
    hdr = coord_wcs.to_header()

    sensfunc = None
    if flux_spline is not None:
        wcs_wav = coord_wcs.wcs_pix2world(np.vstack((np.zeros(numwav), np.zeros(numwav), np.arange(numwav))).T, 0)
        senswave = wcs_wav[:, 2] * 1.0E10
        sensfunc = flux_spline(senswave)

    # Generate a datacube using nearest grid point (NGP)
    msgs.info("Generating data cube")
    generate_cube_ngp(outfile, hdr, all_sci, all_ivar, all_wghts, pix_coord, bins, overwrite=overwrite,
                      blaze_wave=blaze_wave, blaze_spec=blaze_spec, sensfunc=sensfunc, fluxcal=fluxcal,
                      specname=specname)

>>>>>>> 4b405d65
<|MERGE_RESOLUTION|>--- conflicted
+++ resolved
@@ -17,11 +17,7 @@
 import numpy as np
 
 from pypeit import msgs
-<<<<<<< HEAD
-from pypeit import alignframe, datamodel, flatfield, io, masterframe, specobj, spec2dobj, utils, wavecalib
-=======
-from pypeit import alignframe, datamodel, flatfield, io, specobj, spec2dobj, utils
->>>>>>> 4b405d65
+from pypeit import alignframe, datamodel, flatfield, io, specobj, spec2dobj, utils, wavecalib
 from pypeit.core.flexure import calculate_image_phase
 from pypeit.core import coadd, extract, findobj_skymask, flux_calib, parse, skysub
 from pypeit.core.procimg import grow_mask
@@ -780,26 +776,9 @@
         image (`numpy.ndarray`_): 2D image data
         imgwcs (`astropy.wcs.wcs.WCS`_): The WCS of the image
     """
-<<<<<<< HEAD
     imghdu = fits.open(filename)
     image = imghdu[ext].data.T
     imgwcs = wcs.WCS(imghdu[ext].header)
-=======
-    refhdu = fits.open(ref_filename)
-    reference_image = refhdu[0].data.T[:, :, 0]
-    refwcs = wcs.WCS(refhdu[0].header)
-    numra, numdec = reference_image.shape
-    # Generate coordinate system (i.e. update wavelength range to include all values)
-    coord_min = refwcs.wcs.crval
-    coord_dlt = refwcs.wcs.cdelt
-    coord_min[2] = np.min(all_wave)
-    coord_dlt[2] = np.max(all_wave) - np.min(all_wave)  # For white light, we want to bin all wavelength pixels
-    wlwcs = generate_WCS(coord_min, coord_dlt)
-
-    # Generate white light images
-    whitelight_imgs, _, _ = make_whitelight_frompixels(all_ra, all_dec, all_wave, all_sci, all_wghts, all_idx, dspat,
-                                                       whitelightWCS=wlwcs, numra=numra, numdec=numdec)
->>>>>>> 4b405d65
     # Return required info
     return image, imgwcs
 
@@ -898,7 +877,6 @@
     return whitelight_Imgs, whitelight_ivar, whitelightWCS
 
 
-<<<<<<< HEAD
 def create_wcs(cubepar, all_ra, all_dec, all_wave, dspat, dwv, collapse=False, equinox=2000.0, specname="PYP_SPEC"):
     """
     Create a WCS and the expected edges of the voxels, based on user-specified parameters
@@ -990,9 +968,6 @@
 
 
 def generate_WCS(crval, cdelt, equinox=2000.0, name="PYP_SPEC"):
-=======
-def generate_WCS(crval, cdelt, equinox=2000.0, name="Instrument Unknown"):
->>>>>>> 4b405d65
     """
     Generate a WCS that will cover all input spec2D files
 
@@ -1569,7 +1544,7 @@
 
     # Grab the parset, if not provided
     if parset is None:
-        # TODO: Use config_specific_par instead?
+        # TODO :: Use config_specific_par instead?
         parset = spec.default_pypeit_par()
     cubepar = parset['reduce']['cube']
     flatpar = parset['calibrations']['flatfield']
@@ -1742,7 +1717,7 @@
         spat_flexure = None  #spec2DObj.sci_spat_flexure
 
         # Load the header
-        hdr = spec2DObj.head0 #fits.open(fil)[0].header
+        hdr = spec2DObj.head0
 
         # Get the exposure time
         exptime = hdr['EXPTIME']
@@ -1915,14 +1890,8 @@
                     msgs.info("Loading alignments")
                     alignments = alignframe.Alignments.from_file(alignfile)
             else:
-<<<<<<< HEAD
-                msgs.warn("Could not find Master Alignment frame:"+msgs.newline()+alignfile)
+                msgs.warn(f'Processed Alignment frame not recorded or not found: {alignfile}')
                 msgs.info("Using slit edges for astrometric transform")
-=======
-                msgs.warn(f'Processed Alignment frame not recorded or not found: {alignfile}.  '
-                          'Astrometric correction will not be performed.')
-                astrometric = False
->>>>>>> 4b405d65
         else:
             msgs.info("Astrometric correction will not be performed")
         # If nothing better was provided, use the slit edges
@@ -2147,7 +2116,6 @@
             else:
                 msgs.info("Calculating the spatial translation of each cube relative to user-defined 'reference_image'")
 
-<<<<<<< HEAD
             # Calculate the image offsets relative to the reference image
             for ff in range(numfiles):
                 # Calculate the shift
@@ -2159,20 +2127,6 @@
                 # Apply the shift
                 all_ra[all_idx == ff] += ra_shift
                 all_dec[all_idx == ff] += dec_shift
-=======
-    # Generate a WCS to register all frames
-    coord_min = [ra_min, dec_min, wav_min]
-    coord_dlt = [dspat, dspat, dwv]
-    coord_wcs = generate_WCS(coord_min, coord_dlt, name=specname)
-    msgs.info(msgs.newline() + "-"*40 +
-              msgs.newline() + "Parameters of the WCS:" +
-              msgs.newline() + "RA   min, max = {0:f}, {1:f}".format(ra_min, ra_max) +
-              msgs.newline() + "DEC  min, max = {0:f}, {1:f}".format(dec_min, dec_max) +
-              msgs.newline() + "WAVE min, max = {0:f}, {1:f}".format(wav_min, wav_max) +
-              msgs.newline() + "Spaxel size = {0:f} arcsec".format(3600.0*dspat) +
-              msgs.newline() + "Wavelength step = {0:f} A".format(dwv) +
-              msgs.newline() + "-" * 40)
->>>>>>> 4b405d65
 
     # Calculate the relative spectral weights of all pixels
     if numfiles == 1:
@@ -2185,7 +2139,6 @@
         all_wghts = compute_weights(all_ra, all_dec, all_wave, all_sci, all_ivar, all_idx,
                                     wl_full, dspat, dwv, relative_weights=cubepar['relative_weights'])
 
-<<<<<<< HEAD
     # Generate the WCS, and the voxel edges
     cube_wcs, vox_edges, _ = create_wcs(cubepar, all_ra, all_dec, all_wave, dspat, dwv)
 
@@ -2223,23 +2176,4 @@
                                    all_spatpos, all_specpos, all_spatid, all_tilts, all_slits, all_align, vox_edges,
                                    all_idx=all_idx, overwrite=overwrite, blaze_wave=blaze_wave, blaze_spec=blaze_spec,
                                    fluxcal=fluxcal, sensfunc=sensfunc, specname=specname, whitelight_range=wl_wvrng,
-                                   spec_subpixel=spec_subpixel, spat_subpixel=spat_subpixel)
-=======
-    # Make the cube
-    msgs.info("Generating pixel coordinates")
-    pix_coord = coord_wcs.wcs_world2pix(all_ra, all_dec, all_wave * 1.0E-10, 0)
-    hdr = coord_wcs.to_header()
-
-    sensfunc = None
-    if flux_spline is not None:
-        wcs_wav = coord_wcs.wcs_pix2world(np.vstack((np.zeros(numwav), np.zeros(numwav), np.arange(numwav))).T, 0)
-        senswave = wcs_wav[:, 2] * 1.0E10
-        sensfunc = flux_spline(senswave)
-
-    # Generate a datacube using nearest grid point (NGP)
-    msgs.info("Generating data cube")
-    generate_cube_ngp(outfile, hdr, all_sci, all_ivar, all_wghts, pix_coord, bins, overwrite=overwrite,
-                      blaze_wave=blaze_wave, blaze_spec=blaze_spec, sensfunc=sensfunc, fluxcal=fluxcal,
-                      specname=specname)
-
->>>>>>> 4b405d65
+                                   spec_subpixel=spec_subpixel, spat_subpixel=spat_subpixel)