"""
Defines the abstract `Spectrograph` class, which is the parent class for
all instruments served by PypeIt.

The key functionality of this base class and its derived classes are to
provide instrument-specific:

    - file I/O routines
    - detector properties (see
      :class:`pypeit.par.pypeitpar.DetectorPar`)
    - telescope properties (see
      :class:`pypeit.par.pypeitpar.TelescopePar`)
    - fits header keywords that are collated and injested into PypeIt's
      metadata table that it uses throughout the reduction
    - header keyword values to check to confirm a fits file has been
      taken with the selected instrument
    - default methods for automatically determining the type of each
      exposure that PypeIt was asked to reduce
    - header keywords to use when matching calibration frames to science
      frames
    - methods used to generate and/or read bad-pixel masks for an
      exposure
    - default parameters for PypeIt's algorithms
    - method to access an archival sky spectrum

.. include common links, assuming primary doc root is up one directory
.. include:: ../links.rst
"""
import os
from copy import deepcopy
import warnings

from abc import ABCMeta
from pkg_resources import resource_filename

import numpy as np
from astropy.io import fits


from pypeit import msgs
from pypeit.core.wavecal import wvutils
from pypeit.core import parse
from pypeit.core import procimg
from pypeit.core import meta
from pypeit.par import pypeitpar

from IPython import embed

class Spectrograph(object):
    """
    Abstract base class whose derived classes dictate
    instrument-specific behavior in PypeIt.

    Attributes:
        spectrograph (:obj:`str`):
            The name of the spectrograph. See
            :func:`pypeit.spectrographs.util.valid_spectrographs` for
            the currently supported spectrographs.
        telescope (:class:`TelescopePar`):
            Parameters of the telescope that feeds this spectrograph.
        detector (:obj:`list`):
            A list of instances of
            :class:`pypeit.par.pypeitpar.DetectorPar` with the
            parameters for each detector in the spectrograph
        naxis (:obj:`tuple`):
            A tuple with the lengths of the two axes for current
            detector image; often trimmmed.
        raw_naxis (tuple):
            A tuple with the lengths of the two axes for untrimmed
            detector image.
        rawdatasec_img (:obj:`numpy.ndarray`):
            An image identifying the amplifier that reads each detector
            pixel.
        oscansec_img (:obj:`numpy.ndarray`):
            An image identifying the amplifier that reads each detector
            pixel
        slitmask (:class:`pypeit.spectrographs.slitmask.SlitMask`):
            Provides slit and object coordinate data for an
            observation. Not necessarily populated for all
            spectrograph instantiations.
    """
    __metaclass__ = ABCMeta

    def __init__(self):
        self.spectrograph = 'base'
        self.camera = 'base'
        self.telescope = None
        self.camera = None
        self.dispname = None
        self.detector = None
        self.naxis = None
#        self.raw_naxis = None
        self.rawdatasec_img = None
        self.oscansec_img = None
        self.slitmask = None
        self.steps = None  # The reduction steps for this spectrograph

        # Default time unit
        self.timeunit = 'mjd'

        # Default extension with the primary header data
        #   used by arsave.save_2d_images
        self.primary_hdrext = 0
        self.numhead = 0

        self.minexp = 0  # NEED TO TIE TO INSTRUMENT PAR INSTEAD

        # Init Calibrations Par
#        self._set_calib_par()

        # Init meta
        self.meta_data_model = meta.get_meta_data_model()
        self.init_meta()
        self.validate_metadata()

    @staticmethod
    def default_pypeit_par():
        return pypeitpar.PypeItPar()

    def nonlinear_counts(self, det, datasec_img=None, apply_gain=True):
        """
        Return the counts at which the detector response becomes
        non-linear.

        Default is to apply the gain, i.e. return this is counts not ADU

        Args:
            det (:obj:`int`):
                1-indexed detector number.
            datasec_img (np.ndarray, optional):
                If provided, nonlinear_counts is returned as an image.
                DO NOT USE THIS OPTION; IT IS NOT YET IMPLEMENTED
                DOWNSTREAM.
            apply_gain (bool, optional):
                Apply gain in the calculation, i.e. convert to counts
                If only a float is returned, (i.e. no datasec_img is provided)
                then the mean of the gains for all amplifiers is adopted

        Returns:
            float, np.ndarray: Counts at which detector response becomes
            nonlinear.  If datasec_img is provided, an image with the
            same shape is returned
        """
        # Deal with gain
        gain = np.atleast_1d(self.detector[det-1]['gain']).tolist()
        if not apply_gain:  # Set to 1 if gain is not to be applied
            gain = [1. for item in gain]
        # Calculation without gain
        nonlinear_counts = self.detector[det-1]['saturation']*self.detector[det-1]['nonlinear']
        # Finish
        if datasec_img is not None:  # 2D image
            nonlinear_counts = nonlinear_counts * procimg.gain_frame(datasec_img, gain)
        else:  # float
            nonlinear_counts = nonlinear_counts * np.mean(gain)
        # Return
        return nonlinear_counts

    def config_specific_par(self, scifile, inp_par=None):
        """
        Modify the PypeIt parameters to hard-wired values used for
        specific instrument configurations.
        
        Args:
            scifile (str):
                File to use when determining the configuration and how
                to adjust the input parameters.
            inp_par (:class:`pypeit.par.parset.ParSet`, optional):
                Parameter set used for the full run of PypeIt.  If None,
                use :func:`default_pypeit_par`.

        Returns:
            :class:`pypeit.par.parset.ParSet`: The PypeIt parameter set
            adjusted for configuration specific parameter values.
        """
        return self.default_pypeit_par() if inp_par is None else inp_par

    def _check_telescope(self):
        # Check the detector
        if self.telescope is None:
            raise ValueError('Must define the telescope used to take the observations.')
        if not isinstance(self.telescope, pypeitpar.TelescopePar):
                raise TypeError('Telescope parameters must be one of those specified in'
                                'pypeit.telescopes.')

    def _check_detector(self):
        # Check the detector
        if self.detector is None:
            raise ValueError('Must first define spectrograph detector parameters!')
        for d in self.detector:
            if not isinstance(d, pypeitpar.DetectorPar):
                raise TypeError('Detector parameters must be specified using DetectorPar.')

    def raw_is_transposed(self, det=1):
        """
        Indicates that raw files read by `astropy.io.fits`_ yields an
        image with the spatial dimension along rows, meaning that the
        image must be transposed to match the uniform PypeIt format of
        the spectral dimension along rows.

        Args:
            det (:obj:`int`, optional):
                1-indexed detector number.

        Returns:
            :obj:`bool`: Flag that transpose is required.
        """
        return self.detector[det-1]['specaxis'] == 1

    '''
    # THIS WILL PROBABLY NEED TO COME BACK
    def get_datasec_img(self, filename, det):
        """
        Generate and return the datasec image in the PypeIt reference
        frame, e.g. trimmed + oriented

        Returns:
            np.ndarray

        """
        rdimg = self.get_rawdatasec_img(filename=filename, det=det)
        # Fuss
        rdimg = procimg.trim_frame(rdimg, rdimg < 1)
        dimg = self.orient_image(rdimg, det)
        # Return
        return dimg
    '''

    def header_cards_for_spec(self):
        """
        Define the header cards to be written to spec1d (and maybe spec2d) files.
        These refer to the keys in the fitstbl

        Returns:
            list: Keys for header cards of spec1d

        """
        core_meta = meta.define_core_meta()
        header_cards = list(core_meta.keys())
        # Add a few more
        header_cards += ['filename']  # For fluxing
        return header_cards

    def orient_image(self, rawimage, det):
        """
        Orient the image into the PypeIt frame

        Args:
            rawimage (np.ndarray):
                Image in the raw frame
            det (int):
                Detector index

        Returns:
            np.ndarray:  Oriented image

        """
        image = rawimage.copy()
        # Transpose?
        if self.raw_is_transposed(det):
            image = image.T
        # Flip spectral axis?
        if self.detector[det-1]['specflip'] is True:
            image = np.flip(image, axis=0)
        # Flip spatial axis?
        if self.detector[det-1]['spatflip'] is True:
            image = np.flip(image, axis=1)
        return image

    ## TODO: JFH Are these bad pixel masks in the raw frame, or the flipped/transposed pypeit frame??
    def empty_bpm(self, filename, det, shape=None):
        """
        Generate a generic (empty) bad-pixel mask.

        Even though they are both optional, either the precise shape for
        the image (`shape`) or an example file that can be read to get
        the shape (`filename` using :func:`get_image_shape`) *must* be
        provided.

        Args:
            filename (:obj:`str` or None):
                An example file to use to get the image shape.
                If None, shape must be provided
            det (:obj:`int`):
                1-indexed detector number to use when getting the image
                shape from the example file.
            shape (tuple, optional):
                Processed image shape
                Required if filename is None
                Ignored if filename is not None

        Returns:
            `numpy.ndarray`_: An integer array with a masked value set
            to 1 and an unmasked value set to 0.  All values are set to 0.
        """
        # Load the raw frame
        if filename is not None:
            _, _, _, rawdatasec_img, _ = self.get_rawimage(filename, det)
            # Trim + reorient
            trim = procimg.trim_frame(rawdatasec_img, rawdatasec_img < 1)
            orient = self.orient_image(trim, det)
            #
            shape = orient.shape
        else: # This is risky if you don't really know what you are doing!
            if shape is None:
                msgs.error("Must specify shape if filename is None")

        # Generate
        bpm_img = np.zeros(shape, dtype=np.int8)

        # Return
        return bpm_img

    def bpm_frombias(self, msbias, det, bpm_img):
        """
        Generate a bad-pixel mask from a master bias frame.

        Args:
            msbias (`numpy.ndarray`):
                Master bias frame used to identify bad pixels
            det (:obj:`int`):
                1-indexed detector number to use when getting the image
                shape from the example file.
            bpm_img (`numpy.ndarray`):
                bad pixel mask

        Returns:
            `numpy.ndarray`_: An integer array with a masked value set
            to 1 and an unmasked value set to 0.  All values are set to 0.
        """
        msgs.info("Generating a BPM for det={0:d} on {1:s}".format(det, self.camera))
        medval = np.median(msbias.image)
        madval = 1.4826 * np.median(np.abs(medval - msbias.image))
        ww = np.where(np.abs(msbias.image - medval) > 10.0 * madval)
        bpm_img[ww] = 1

        # Return
        return bpm_img

    def bpm(self, filename, det, shape=None, msbias=None):
        """
        Generate a default bad-pixel mask.

        Currently identical to calling :func:`empty_bpm`.

        Even though they are both optional, either the precise shape for
        the image (`shape`) or an example file that can be read to get
        the shape (`filename` using :func:`get_image_shape`) *must* be
        provided.

        Args:
            filename (:obj:`str` or None):
                An example file to use to get the image shape.
            det (:obj:`int`):
                1-indexed detector number to use when getting the image
                shape from the example file.
            shape (tuple, optional):
                Processed image shape
                Required if filename is None
                Ignored if filename is not None
            msbias (`numpy.ndarray`, optional):
                Master bias frame used to identify bad pixels

        Returns:
            `numpy.ndarray`_: An integer array with a masked value set
            to 1 and an unmasked value set to 0.  All values are set to
            0.
        """
        # Generate an empty BPM first
        bpm_img = self.empty_bpm(filename, det, shape=shape)

        # Fill in bad pixels if a master bias frame is provided
        if msbias is not None:
            bpm_img = self.bpm_frombias(msbias, det, bpm_img)

        return bpm_img

    def get_slitmask(self, filename):
        """
        Empty for base class.  See derived classes.
        """
        return None

    def configuration_keys(self):
        """
        Return the metadata keys that defines a unique instrument
        configuration.

        This list is used by :class:`pypeit.metadata.PypeItMetaData` to
        identify the unique configurations among the list of frames read
        for a given reduction.

        Returns:

            list: List of keywords of data pulled from file headers and
            used to constuct the :class:`pypeit.metadata.PypeItMetaData`
            object.
        """
        return ['dispname', 'dichroic', 'decker']

    def pypeit_file_keys(self):
        """
        Define the list of keys to be output into a standard PypeIt file

        Returns:
            pypeit_keys: list

        """
        pypeit_keys = ['filename', 'frametype']
        # Core
        core_meta = meta.define_core_meta()
        pypeit_keys += list(core_meta.keys())  # Might wish to order these
        # Add in config_keys (if new)
        for key in self.configuration_keys():
            if key not in pypeit_keys:
                pypeit_keys.append(key)
        # Finish
        return pypeit_keys

    def compound_meta(self, headarr, meta_key):
        """
        Methods to generate meta in a more complex manner than simply
        reading from the header

        These are defined per spectrograph, as needed

        Args:
            headarr: list
              List of headers
            meta_key: str

        Returns:
            value:

        """
        return None

    def init_meta(self):
        """
        Define how meta values are dervied from the spectrograph files

        Returns:
            self.meta defined

        """
        self.meta = {}

    def get_rawimage(self, raw_file, det):
        """
        Load up the raw image and generate a few other bits and pieces
        that are key for image processing

        Args:
            raw_file (str):
            det (int):

        Returns:
            tuple:
                raw_img (np.ndarray) -- Raw image for this detector
                headarr (list of headers)
                exptime (float)
                rawdatasec_img (np.ndarray)
                oscansec_img (np.ndarray)
                binning_raw (tuple)

        """
        # Raw image
        hdu = fits.open(raw_file)
        raw_img = hdu[self.detector[det-1]['dataext']].data.astype(float)
        # raw data from some spectrograph (i.e. FLAMINGOS2) have an addition extention, so I add the following two lines.
        # it's easier to change here than writing another get_rawimage function in the spectrograph file.
        if raw_img.ndim == 3:
            raw_img = raw_img[0]

        # Extras
        headarr = self.get_headarr(hdu)

        # Exposure time (used by ProcessRawImage)
        exptime = self.get_meta_value(headarr, 'exptime')

        # Rawdatasec, oscansec images
        binning = self.get_meta_value(headarr, 'binning')
        if self.detector[det - 1]['specaxis'] == 1:
            binning_raw = (',').join(binning.split(',')[::-1])
        else:
            binning_raw = binning

        for section in ['datasec', 'oscansec']:

            # Get the data section
            # Try using the image sections as header keywords
            # TODO -- Deal with user windowing of the CCD (e.g. Kast red)
            #  Code like the following maybe useful
            #hdr = hdu[self.detector[det - 1]['dataext']].header
            #image_sections = [hdr[key] for key in self.detector[det - 1][section]]
            # Grab from DetectorPar in the Spectrograph class
            image_sections = self.detector[det-1][section]
            if not isinstance(image_sections, list):
                image_sections = [image_sections]
            # Always assume normal FITS header formatting
            one_indexed = True
            include_last = True

            # Initialize the image (0 means no amplifier)
            pix_img = np.zeros(raw_img.shape, dtype=int)
            for i in range(self.detector[det-1]['numamplifiers']):

                if image_sections[i] is not None:
                    # Convert the data section from a string to a slice
                    datasec = parse.sec2slice(image_sections[i], one_indexed=one_indexed,
                                              include_end=include_last, require_dim=2,
                                              binning=binning_raw)
                    # Assign the amplifier
                    pix_img[datasec] = i+1
            # Finish
            if section == 'datasec':
                rawdatasec_img = pix_img.copy()
            else:
                oscansec_img = pix_img.copy()

        # Return
        return raw_img, headarr, exptime, rawdatasec_img, oscansec_img

    def get_lamps_status(self, headarr):
        """
        Return a string containing the information on the lamp status

        Args:
            headarr (list of fits headers):
              list of headers

        Returns:
            str: A string that uniquely represents the lamp status
        """
        # Loop through all lamps and collect their status
        kk = 1
        lampstat = []
        while True:
            lampkey = 'lampstat{:02d}'.format(kk)
            if lampkey not in self.meta.keys():
                break
            ext = self.meta[lampkey]['ext']
            card = self.meta[lampkey]['card']
            lampstat += [str(headarr[ext][card])]
            kk += 1
        return "_".join(lampstat)

    def get_arclamps(self, filename):
        """
        Obtain a list of lamps, based on the header information
        TODO :: Probably, we should just feed in the headarr infomation, so save loading the fits file again

        Args:
            filename (str):
              Input filename

        Returns:
            lamplist: list of lamp names

        """
        msgs.error("No lamps provided. Please set the 'calibrations wavelengths lamps' parameter.")

    def get_meta_value(self, inp, meta_key, required=False, ignore_bad_header=False, usr_row=None):
        """
        Return meta data from a given file (or its array of headers)

        Args:
            inp (str or list):
              Input filename or headarr list
            meta_key: str or list of str
            headarr: list, optional
              List of headers
            required: bool, optional
              Require the meta key to be returnable
            ignore_bad_header: bool, optional
              Over-ride required;  not recommended
            usr_row: Row
              Provides user supplied frametype (and other things not used)

        Returns:
            value: value or list of values

        """
        if isinstance(inp, str):
            headarr = self.get_headarr(inp)
        else:
            headarr = inp

        # Loop?
        if isinstance(meta_key, list):
            values = []
            for mdict in meta_key:
                values.append(self.get_meta_value(headarr, mdict, required=required))
            #
            return values

        # Are we prepared to provide this meta data?
        if meta_key not in self.meta.keys():
            if required:
                msgs.error("Need to allow for meta_key={} in your meta data".format(meta_key))
            else:
                msgs.warn("Requested meta data does not exist...")
                return None
        # Is this not derivable?  If so, use the default
        #   or search for it as a compound method
        value = None
        if self.meta[meta_key]['card'] is None:
            if 'default' in self.meta[meta_key].keys():
                value = self.meta[meta_key]['default']
            elif 'compound' in self.meta[meta_key].keys():
                value = self.compound_meta(headarr, meta_key)
            else:
                msgs.error("Failed to load spectrograph value for meta: {}".format(meta_key))
        else:
            # Grab from the header, if we can
            try:
                value = headarr[self.meta[meta_key]['ext']][self.meta[meta_key]['card']]
            except (KeyError, TypeError):
                value = None



        # JFH Added this bit of code to deal with situations where the header card is there but the wrong type, e.g.
        # MJD-OBS = 'null'
        try:
            if self.meta_data_model[meta_key]['dtype'] == str:
                retvalue = str(value).strip()
            elif self.meta_data_model[meta_key]['dtype'] == int:
                retvalue = int(value)
            elif self.meta_data_model[meta_key]['dtype'] == float:
                retvalue = float(value)
            elif self.meta_data_model[meta_key]['dtype'] == tuple:
                assert isinstance(value, tuple)
                retvalue = value
            castable = True
        except:
            retvalue = None
            castable = False

        # JFH Added the typing to prevent a crash below when the header value exists, but is the wrong type. This
        # causes a crash below  when the value is cast.
        if value is None or not castable:
            # Was this required?
            if required:
                kerror = True
                if not ignore_bad_header:
                    # Is this meta required for this frame type (Spectrograph specific)
                    if ('required_ftypes' in self.meta[meta_key]) and (usr_row is not None):
                        kerror = False
                        # Is it required?
                        for ftype in usr_row['frametype'].split(','):
                            if ftype in self.meta[meta_key]['required_ftypes']:
                                kerror = True
                    # Bomb out?
                    if kerror:
                        msgs.error('Required meta "{:s}" did not load!  You may have a corrupt header'.format(meta_key))
                else:
                    msgs.warn("Required card {:s} missing from your header.  Proceeding with risk..".format(
                        self.meta[meta_key]['card']))
            return None

        # JFH Old code which causes a crash when the type is wrong
        # Deal with dtype (DO THIS HERE OR IN METADATA?  I'M TORN)
        #if self.meta_data_model[meta_key]['dtype'] == str:
        #    value = str(value).strip()
        #elif self.meta_data_model[meta_key]['dtype'] == int:
        #    value = int(value)
        #elif self.meta_data_model[meta_key]['dtype'] == float:
        #    value = float(value)
        #elif self.meta_data_model[meta_key]['dtype'] == tuple:
        #    assert isinstance(value, tuple)
        #else:
        #    embed()
        # Return

        return retvalue

<<<<<<< HEAD
=======
    def set_wcs(self, hdr):
        msgs.warn("No WCS setup for spectrograph: {0:s}".format(self.spectrograph))
        return hdr

>>>>>>> b2ba6b9e
    def set_detector_par(self, par, det, value, force_update=False):
        """
        Update or set a parameter in the detector array

        Args:
            par (str):
              Parameter that needs to be updated
            det: int
              Detector number
            value: any type
              Updated value to assign parameter 'par'
            force_update: bool
              Overwrite a parameter, even if it's been set

        """
        # Update the value
        if self.detector[det-1][par] is None or force_update:
            msgs.info("Updating detector {0:d} parameter: {1:s}".format(det, par))
            self.detector[det-1][par] = deepcopy(value)
        return

    def validate_metadata(self):
        """
        Validates the meta definitions of the Spectrograph
        by making a series of comparisons to the meta data model
        definied in metadata.py
        """
        # Load up
        # TODO: Can we indicate if the metadata element is core instead
        # of having to call both of these?
        core_meta = meta.define_core_meta()
        # KBW: These should have already been defined to self
        #meta_data_model = meta.get_meta_data_model()

        # Check core
        core_keys = np.array(list(core_meta.keys()))
        indx = np.invert(np.isin(core_keys, list(self.meta.keys())))
        if np.any(indx):
            msgs.error('Required keys {0} not defined by spectrograph!'.format(core_keys[indx]))

        # Check for rtol for config keys that are type float
        config_keys = np.array(self.configuration_keys())
        indx = ['rtol' not in self.meta[key].keys() if self.meta_data_model[key]['dtype'] == float 
                    else False for key in config_keys]
        if np.any(indx):
            msgs.error('rtol not set for {0} keys in spectrograph meta!'.format(config_keys[indx]))

        # Now confirm all meta are in the data model
        meta_keys = np.array(list(self.meta.keys()))
        indx = np.invert(np.isin(meta_keys, list(self.meta_data_model.keys())))
        if np.any(indx):
            msgs.error('Meta data keys {0} not in metadata model'.format(meta_keys[indx]))

    def get_headarr(self, inp, strict=True):
        """
        Read the header data from all the extensions in the file.

        Args:
            inp (:obj:`str` or hdulist):
                Name of the file to read or the hdulist
            strict (:obj:`bool`, optional):
                Function will fault if :func:`fits.getheader` fails to
                read any of the headers.  Set to False to report a
                warning and continue.

        Returns:
            list: Returns a list of :attr:`numhead` :obj:`fits.Header`
            objects with the extension headers.
        """
        # Faster to open the whole file and then assign the headers,
        # particularly for gzipped files (e.g., DEIMOS)
        if isinstance(inp, str):
            try:
                hdu = fits.open(inp)
            except:
                if strict:
                    msgs.error('Problem opening {0}.'.format(inp))
                else:
                    msgs.warn('Problem opening {0}.'.format(inp) + msgs.newline()
                              + 'Proceeding, but should consider removing this file!')
                    return ['None']*self.numhead
        else:
            hdu = inp
        return [hdu[k].header for k in range(self.numhead)]

    def check_frame_type(self, ftype, fitstbl, exprng=None):
        raise NotImplementedError('Frame typing not defined for {0}.'.format(self.spectrograph))

    def idname(self, ftype):
        """
        Return the `idname` for the selected frame type for this instrument.

        Args:
            ftype (str):
                File type, which should be one of the keys in
                :class:`pypeit.core.framematch.FrameTypeBitMask`.

        Returns:
            str: The value of `idname` that should be available in the
            `PypeItMetaData` instance that identifies frames of this
            type.
        """
        raise NotImplementedError('Header keyword with frame type not defined for {0}.'.format(
                                  self.spectrograph))

    @property
    def ndet(self):
        """Return the number of detectors."""
        return 0 if self.detector is None else len(self.detector)

    @property
    def pypeline(self):
        return 'MultiSlit'

    def mm_per_pix(self, det=1):
        """
        Return the spatial scale at the telescope focal plane in mm per
        pixel at the detector.

        The fratio and diameter of the telescope must be defined.

        Args:
            det (:obj:`int`, optional):
                Detector to use for the spectrograph platescale.

        Returns:
            float: The spatial scale at the telescope focal plane in mm
            per detector pixel scale.
        
        Raises:
            ValueError: 
                Raised if the telescope is undefined, any of the numbers
                needed for the calculation are not available, or the
                selected detector is out of range.
        """
        if det > self.ndet:
            raise ValueError('Selected detector out of range; det={0}..{1}.'.format(1,self.ndet))
        tel_platescale = None if self.telescope is None else self.telescope.platescale()
        if self.telescope is None or tel_platescale is None or \
                self.detector[det-1]['platescale'] is None:
            raise ValueError('Incomplete information to calculate mm per pixel.')

        return self.detector[det-1]['platescale']/tel_platescale

    def order_platescale(self, order_vec, binning=None):
        """
        This routine is only for echelle spectrographs. It returns the plate scale order by order

        Args:
            order_vec (np.ndarray):
            binning:

        Returns:
            np.ndarray

        """
        pass

    def order_vec(self, slit_spat_pos):
        """
        Convert an array of slit_spat_pos values to order numbers

        Args:
            slit_spat_pos (np.ndarray): Slit positions

        Returns:
            np.ndarray: Order numbers

        """
        order_vec = np.zeros(slit_spat_pos.size, dtype=int)
        for kk, ipos in enumerate(slit_spat_pos):
            order_vec[kk], indx= self.slit2order(ipos)
        # Return
        return order_vec

    @property
    def norders(self):
        return None

    def check_disperser(self):
        """
        Ensure that the disperser is defined.
        """
        if self.dispname is None:
            msgs.error('Disperser used for observations is required.  Reinit with an example '
                       'science frame.')

    @property
    def order_spat_pos(self):
        return None

    @property
    def orders(self):
        return None

    @property
    def spec_min_max(self):
        return None

    @property
    def dloglam(self):
        return None

    @property
    def loglam_minmax(self):
        return None

    def slit2order(self, slit_spat_pos):
        """
        This routine is only for fixed-format echelle spectrographs.
        It returns the order of the input slit based on its slit_pos

        Args:
            slit_spat_pos (float):  Slit position (spatial at 1/2 the way up)

        Returns:
            order, indx

            order (int): order number
            indx  (int): order index

        """
        indx = np.arange(self.norders)
        # Find closest
        try:
            iorder = [np.argmin(np.abs(slit-self.order_spat_pos)) for slit in slit_spat_pos]
        except TypeError:
            iorder = np.argmin(np.abs(slit_spat_pos-self.order_spat_pos))

        # Check
        if np.any(np.abs(self.order_spat_pos[iorder] - slit_spat_pos) > 0.05):
            msgs.warn("Bad echelle format for VLT-XSHOOTER or you are performing a 2-d coadd with different order locations."
                      "Returning order vector with the same number of orders you requested")
            iorder = np.arange(slit_spat_pos.size)
            return self.orders[iorder], indx[iorder]
        else:
            return self.orders[iorder], indx[iorder]


    # TODO : This code needs serious work.  e.g. eliminate the try/except
    def slit_minmax(self, slit_spat_pos, binspectral=1):
        """

        Args:
            slit_spat_pos (float or ndarray):
                normalized slit_spatial position as computed by edgetrace.slit_spat_pos
            binspectral (int): default=1
               spectral binning

        Returns:

        """
        if self.spec_min_max is None:
            try:
                nslit = len(slit_spat_pos)
            except TypeError:
                nslit = 1
            return np.vstack((np.asarray([-np.inf]*nslit), np.asarray([np.inf]*nslit)))

        else:
            try:
                iorder = [np.argmin(np.abs(slit-self.order_spat_pos)) for slit in slit_spat_pos]
            except TypeError:
                iorder = np.argmin(np.abs(slit_spat_pos-self.order_spat_pos))
            return self.spec_min_max[:, iorder]/binspectral


    def wavegrid(self, binning=None, midpoint=False,samp_fact=1.0):
        """
        Routine to generate a fixed wavelength grid in log_10 lambda. Mostly used by echelle spectrographs

        Args:
            binning:
            midpoint:
            samp_fact:

        Returns:

        """

        binspectral, binspatial = parse.parse_binning(binning)
        logmin, logmax = self.loglam_minmax
        loglam_grid = wvutils.wavegrid(logmin, logmax, self.dloglam*binspectral, samp_fact=samp_fact)
        if midpoint:
            loglam_grid = loglam_grid + self.dloglam*binspectral/samp_fact/2.0

        return np.power(10.0,loglam_grid)



    def __repr__(self):
        # Generate string
        txt = '<{:s}: '.format(self.__class__.__name__)
        txt += ' spectrograph={:s},'.format(self.spectrograph)
        txt += ' telescope={:s},'.format(self.telescope['name'])
        txt += '>'
        return txt
<|MERGE_RESOLUTION|>--- conflicted
+++ resolved
@@ -674,13 +674,10 @@
 
         return retvalue
 
-<<<<<<< HEAD
-=======
     def set_wcs(self, hdr):
         msgs.warn("No WCS setup for spectrograph: {0:s}".format(self.spectrograph))
         return hdr
 
->>>>>>> b2ba6b9e
     def set_detector_par(self, par, det, value, force_update=False):
         """
         Update or set a parameter in the detector array
