""" Module for Shane/Kast specific codes
"""
import numpy as np
import os
from pkg_resources import resource_filename

from astropy.time import Time

from pypeit import msgs
from pypeit import telescopes
from pypeit.core import framematch
from pypeit.par import pypeitpar
from pypeit.spectrographs import spectrograph

from pypeit import debugger


class ShaneKastSpectrograph(spectrograph.Spectrograph):
    """
    Child to handle Shane/Kast specific code
    """
    def __init__(self):
        # Get it started
        super(ShaneKastSpectrograph, self).__init__()
        self.spectrograph = 'shane_kast'
        self.telescope = telescopes.ShaneTelescopePar()
        #self.timeunit = 'isot'

    @staticmethod
    def default_pypeit_par():
        """
        Set default parameters for Shane Kast reductions.
        """
        par = pypeitpar.PypeItPar()
        # Frame numbers
        par['calibrations']['standardframe']['number'] = 1
        par['calibrations']['biasframe']['number'] = 5
        par['calibrations']['pixelflatframe']['number'] = 5
        par['calibrations']['traceframe']['number'] = 5
        par['calibrations']['arcframe']['number'] = 1


        # Scienceimage default parameters
        par['scienceimage'] = pypeitpar.ScienceImagePar()
        # Always flux calibrate, starting with default parameters
        par['fluxcalib'] = pypeitpar.FluxCalibrationPar()
        # Always correct for flexure, starting with default parameters
        par['flexure']['method'] = 'boxcar'
        # Set the default exposure time ranges for the frame typing
        par['calibrations']['biasframe']['exprng'] = [None, 1]
        par['calibrations']['darkframe']['exprng'] = [999999, None]     # No dark frames
        par['calibrations']['pinholeframe']['exprng'] = [999999, None]  # No pinhole frames
        par['calibrations']['pixelflatframe']['exprng'] = [0, None]
        par['calibrations']['traceframe']['exprng'] = [0, None]
        par['calibrations']['arcframe']['exprng'] = [None, 61]
        par['calibrations']['standardframe']['exprng'] = [1, 61]
        par['scienceframe']['exprng'] = [61, None]
        return par

    def compound_meta(self, headarr, meta_key):
        if meta_key == 'mjd':
            time = headarr[0]['DATE']
            ttime = Time(time, format='isot')
            return ttime.mjd
        else:
            msgs.error("Not ready for this compound meta")

    def init_meta(self):
        """
        Generate the meta data dict
        Note that the children can add to this

        Returns:
            self.meta: dict (generated in place)

        """
        meta = {}
        # Required (core)
        meta['ra'] = dict(ext=0, card='RA')
        meta['dec'] = dict(ext=0, card='DEC')
        meta['target'] = dict(ext=0, card='OBJECT')
        # dispname is arm specific (blue/red)
        meta['decker'] = dict(ext=0, card='SLIT_N')
        meta['binning'] = dict(ext=0, card=None, default='1,1')
        meta['mjd'] = dict(ext=0, card=None, compound=True)
        meta['exptime'] = dict(ext=0, card='EXPTIME')
        meta['airmass'] = dict(ext=0, card='AIRMASS')
        # Additional ones, generally for configuration determination or time
        meta['dichroic'] = dict(ext=0, card='BSPLIT_N')
        lamp_names = [ '1', '2', '3', '4', '5',
                       'A', 'B', 'C', 'D', 'E', 'F', 'G', 'H', 'I', 'J', 'K']
        for kk,lamp_name in enumerate(lamp_names):
            meta['lampstat{:02d}'.format(kk+1)] = dict(ext=0, card='LAMPSTA{0}'.format(lamp_name))
        # Ingest
        self.meta = meta

    def configuration_keys(self):
        """
        Set the configuration keys

        Returns:
            cfg_keys: list

        """
        # decker is not included because arcs are often taken with a 0.5" slit
        return ['dispname', 'dichroic' ]

    def check_frame_type(self, ftype, fitstbl, exprng=None):
        """
        Check for frames of the provided type.
        """
        good_exp = framematch.check_frame_exptime(fitstbl['exptime'], exprng)
        if ftype in ['science', 'standard']:
            return good_exp & self.lamps(fitstbl, 'off')
#            \
#                        & np.array([ t not in ['Arcs', 'Bias', 'Dome Flat']
#                                        for t in fitstbl['target']])
        if ftype == 'bias':
            return good_exp # & (fitstbl['target'] == 'Bias')
        if ftype in ['pixelflat', 'trace']:
            # Flats and trace frames are typed together
            return good_exp & self.lamps(fitstbl, 'dome') # & (fitstbl['target'] == 'Dome Flat')
        if ftype in ['pinhole', 'dark']:
            # Don't type pinhole or dark frames
            return np.zeros(len(fitstbl), dtype=bool)
        if ftype in ['arc', 'tilt']:
            return good_exp & self.lamps(fitstbl, 'arcs')#  & (fitstbl['target'] == 'Arcs')

        msgs.warn('Cannot determine if frames are of type {0}.'.format(ftype))
        return np.zeros(len(fitstbl), dtype=bool)
  
    def lamps(self, fitstbl, status):
        """
        Check the lamp status.

        Args:
            fitstbl (:obj:`astropy.table.Table`):
                The table with the fits header meta data.
            status (:obj:`str`):
                The status to check.  Can be `off`, `arcs`, or `dome`.
        
        Returns:
            numpy.ndarray: A boolean array selecting fits files that
            meet the selected lamp status.

        Raises:
            ValueError:
                Raised if the status is not one of the valid options.
        """
        if status == 'off':
            # Check if all are off
            return np.all(np.array([ (fitstbl[k] == 'off') | (fitstbl[k] == 'None')
                                        for k in fitstbl.keys() if 'lampstat' in k]), axis=0)
        if status == 'arcs':
            # Check if any arc lamps are on
            arc_lamp_stat = [ 'lampstat{0:02d}'.format(i) for i in range(6,17) ]
            return np.any(np.array([ fitstbl[k] == 'on' for k in fitstbl.keys()
                                            if k in arc_lamp_stat]), axis=0)
        if status == 'dome':
            # Check if any dome lamps are on
            dome_lamp_stat = [ 'lampstat{0:02d}'.format(i) for i in range(1,6) ]
            return np.any(np.array([ fitstbl[k] == 'on' for k in fitstbl.keys()
                                            if k in dome_lamp_stat]), axis=0)
        raise ValueError('No implementation for status = {0}'.format(status))

class ShaneKastBlueSpectrograph(ShaneKastSpectrograph):
    """
    Child to handle Shane/Kast blue specific code
    """
    def __init__(self):
        # Get it started
        super(ShaneKastBlueSpectrograph, self).__init__()
        self.spectrograph = 'shane_kast_blue'
        self.camera = 'KASTb'
        self.detector = [
                # Detector 1
                pypeitpar.DetectorPar(
                            dataext         = 0,
                            specaxis        = 1,
                            specflip        = False,
                            xgap            = 0.,
                            ygap            = 0.,
                            ysize           = 1.,
                            platescale      = 0.43,
                            darkcurr        = 0.0,
                            saturation      = 65535.,
                            nonlinear       = 0.76,
                            numamplifiers   = 2,
                            gain            = [1.2, 1.2],
                            ronoise         = [3.7, 3.7],
                            datasec         = [ '[1:1024,:]', '[1025:2048,:]'],
                            oscansec        = [ '[2050:2080,:]', '[2081:2111,:]'],
                            suffix          = '_blue'
                            )]
        self.numhead = 1
        # Uses timeunit from parent class
        # Uses default primary_hdrext
        self.sky_file = 'sky_kastb_600.fits'

    def default_pypeit_par(self):
        """
        Set default parameters for Shane Kast Blue reductions.
        """
        par = ShaneKastSpectrograph.default_pypeit_par()
        par['rdx']['spectrograph'] = 'shane_kast_blue'
        par['flexure']['spectrum'] = os.path.join(resource_filename('pypeit', 'data/sky_spec/'),
                                                  'sky_kastb_600.fits')
        # 1D wavelength solution
        par['calibrations']['wavelengths']['sigdetect'] = 5.
        par['calibrations']['wavelengths']['rms_threshold'] = 0.20
        par['calibrations']['wavelengths']['lamps'] = ['CdI','HgI','HeI']

        par['calibrations']['wavelengths']['method'] = 'full_template'
        par['calibrations']['wavelengths']['n_first'] = 3
        par['calibrations']['wavelengths']['match_toler'] = 2.5
        par['calibrations']['wavelengths']['nonlinear_counts'] = self.detector[0]['nonlinear'] * self.detector[0]['saturation']

        # Set wave tilts order
        par['calibrations']['tilts']['spat_order'] = 3
        par['calibrations']['tilts']['spec_order'] = 5
        par['calibrations']['tilts']['maxdev_tracefit'] = 0.02
        par['calibrations']['tilts']['maxdev2d'] = 0.02

        return par

    def config_specific_par(self, scifile, inp_par=None):
        """
        Modify the PypeIt parameters to hard-wired values used for
        specific instrument configurations.

        .. todo::
            Document the changes made!

        Args:
            scifile (str):
                File to use when determining the configuration and how
                to adjust the input parameters.
            inp_par (:class:`pypeit.par.parset.ParSet`, optional):
                Parameter set used for the full run of PypeIt.  If None,
                use :func:`default_pypeit_par`.

        Returns:
            :class:`pypeit.par.parset.ParSet`: The PypeIt paramter set
            adjusted for configuration specific parameter values.
        """
        par = self.default_pypeit_par() if inp_par is None else inp_par
        # TODO: Should we allow the user to override these?

        if self.get_meta_value(scifile, 'dispname') == '600/4310':
            par['calibrations']['wavelengths']['reid_arxiv'] = 'shane_kast_blue_600.fits'
        elif self.get_meta_value(scifile, 'dispname') == '452/3306':
            par['calibrations']['wavelengths']['reid_arxiv'] = 'shane_kast_blue_452.fits'
        elif self.get_meta_value(scifile, 'dispname') == '830/3460':  # NOT YET TESTED
            par['calibrations']['wavelengths']['reid_arxiv'] = 'shane_kast_blue_830.fits'
        else:
            msgs.error("NEED TO ADD YOUR GRISM HERE!")
        # Return
        return par


    def init_meta(self):
        """
        Meta data specific to shane_kast_blue

        Returns:

        """
        super(ShaneKastBlueSpectrograph, self).init_meta()
        # Add the name of the dispersing element
        # dispangle and filter1 are not defined for Shane Kast Blue

        # Required
        self.meta['dispname'] = dict(ext=0, card='GRISM_N')
        # Additional (for config)


class ShaneKastRedSpectrograph(ShaneKastSpectrograph):
    """
    Child to handle Shane/Kast red specific code
    """
    def __init__(self):

<<<<<<< HEAD
        # TODO: NEED TO CHECK ORIENTATION OF DATASEC AND OSCANSEC ARE
        # CORRECT!!!!
        #datasec         = ['[:,2:511]', '[:,513:525]'],
        #oscansec        = ['[:,527:625]', '[:,627:725]'],

=======
>>>>>>> 5348210d
        # Get it started
        super(ShaneKastRedSpectrograph, self).__init__()
        self.spectrograph = 'shane_kast_red'
        self.camera = 'KASTr'
        self.detector = [
                # Detector 1
                pypeitpar.DetectorPar(
                            dataext         = 0,
                            specaxis        = 0,
                            specflip        = False,
                            xgap            = 0.,
                            ygap            = 0.,
                            ysize           = 1.,
                            platescale      = 0.43,
                            darkcurr        = 0.0,
                            saturation      = 65535.,
                            nonlinear       = 0.76,
                            numamplifiers   = 2,
                            gain            = [1.9, 1.9],
                            ronoise         = [3.8, 3.8],
                            datasec         = ['[40:102,:]', '[103:347,:]'],
                            oscansec        = ['[425:522,:]', '[524:610,:]'],
                            suffix          = '_red'
                            )]
        self.numhead = 1
        # Uses timeunit from parent class
        # Uses default primary_hdrext
        # self.sky_file = ?

    def default_pypeit_par(self):
        """
        Set default parameters for Shane Kast Red reductions.
        """
        par = ShaneKastSpectrograph.default_pypeit_par()
        par['rdx']['spectrograph'] = 'shane_kast_red'

        # 1D wavelength solution
        par['calibrations']['wavelengths']['lamps'] = ['NeI','HgI','HeI','ArI']
        par['calibrations']['wavelengths']['nonlinear_counts'] = self.detector[0]['nonlinear'] * self.detector[0]['saturation']

        return par

    def init_meta(self):
        """
        Meta data specific to shane_kast_blue

        Returns:

        """
        super(ShaneKastRedSpectrograph, self).init_meta()
        # Add the name of the dispersing element
        # dispangle is not defined for Shane Kast Blue

        # Required
        self.meta['dispname'] = dict(ext=0, card='GRATNG_N')
        self.meta['dispangle'] = dict(ext=0, card='GRTILT_P')
        # Additional (for config)


    def check_header(self, headers):
        """
        Check headers match expectations for a Shane Kast red exposure.

        See also
        :func:`pypeit.spectrographs.spectrograph.Spectrograph.check_headers`.

        Args:
            headers (list):
                A list of headers read from a fits file
        """
        expected_values = {   '0.NAXIS': 2,
                            '0.DSENSOR': '2k x 4k Hamamatsu' }
        super(ShaneKastRedSpectrograph, self).check_headers(headers,
                                                            expected_values=expected_values)

    def header_keys(self):
        """
        Header keys specific to shane_kast_red

        Returns:

        """
        hdr_keys = super(ShaneKastRedSpectrograph, self).header_keys()
        hdr_keys[0]['dispname'] = 'GRATING_N'
        hdr_keys[0]['filter1'] = 'RDFILT_N'
        hdr_keys[0]['dispangle'] = 'GRTILT_P'
        return hdr_keys



class ShaneKastRedRetSpectrograph(ShaneKastSpectrograph):
    """
    Child to handle Shane/Kast red specific code
    """
    def __init__(self):
        # Get it started
        super(ShaneKastRedRetSpectrograph, self).__init__()
        self.spectrograph = 'shane_kast_red_ret'
        # WARNING: This is not unique wrt ShaneKastRed...
        self.camera = 'KASTr'
        self.detector = [
                # Detector 1
                pypeitpar.DetectorPar(
                            dataext         = 0,
                            specaxis        = 1,
                            specflip        = False,
                            xgap            = 0.,
                            ygap            = 0.,
                            ysize           = 1.,
                            platescale      = 0.774,
                            darkcurr        = 0.0,
                            saturation      = 120000., # JFH adjusted to this level as the flat are otherwise saturated
                            nonlinear       = 0.76,
                            numamplifiers   = 1,
                            gain            = 3.0,
                            ronoise         = 12.5,
                            oscansec        = '[1203:1232,:]',
                            suffix          = '_red'
                            )]
        # TODO: Can we change suffix to be unique wrt ShaneKastRed?
        self.numhead = 1
        # Uses timeunit from parent class
        # Uses default primary_hdrext
        # self.sky_file = ?

    def default_pypeit_par(self):
        """
        Set default parameters for Shane Kast Red Ret reductions.
        """
        par = ShaneKastSpectrograph.default_pypeit_par()
        par['rdx']['spectrograph'] = 'shane_kast_red_ret'
        par['calibrations']['pixelflatframe']['number'] = 3
        par['calibrations']['traceframe']['number'] = 3

        # 1D wavelength solution
        par['calibrations']['wavelengths']['lamps'] = ['NeI', 'HgI', 'HeI', 'ArI']
        par['calibrations']['wavelengths']['nonlinear_counts'] = self.detector[0]['nonlinear'] * self.detector[0]['saturation']
        par['calibrations']['wavelengths']['sigdetect'] = 5.

        return par

    def check_header(self, headers):
        """
        Check headers match expectations for a Shane Kast Red Ret
        exposure.

        See also
        :func:`pypeit.spectrographs.spectrograph.Spectrograph.check_headers`.

        Args:
            headers (list):
                A list of headers read from a fits file
        """
        expected_values = {   '0.NAXIS': 2,
                            '0.DSENSOR': 'Ret 400x1200' }
        super(ShaneKastRedRetSpectrograph, self).check_headers(headers,
                                                               expected_values=expected_values)
    
    def header_keys(self):
        """
        Header keys specific to shane_kast_red_ret

        Returns:

        """
        hdr_keys = super(ShaneKastRedRetSpectrograph, self).header_keys()
        hdr_keys[0]['dispname'] = 'GRATNG_N'
        hdr_keys[0]['filter1'] = 'RDFILT_N'
        hdr_keys[0]['dispangle'] = 'GRTILT_P'
        return hdr_keys

    def init_meta(self):
        """
        Meta data specific to shane_kast_blue

        Returns:

        """
        super(ShaneKastRedRetSpectrograph, self).init_meta()
        # Add the name of the dispersing element
        # dispangle and filter1 are not defined for Shane Kast Blue

        # Required
        self.meta['dispname'] = dict(ext=0, card='GRATNG_N')
        self.meta['dispangle'] = dict(ext=0, card='GRTILT_P')
        # Additional (for config)
<<<<<<< HEAD

=======
>>>>>>> 5348210d
<|MERGE_RESOLUTION|>--- conflicted
+++ resolved
@@ -280,14 +280,6 @@
     """
     def __init__(self):
 
-<<<<<<< HEAD
-        # TODO: NEED TO CHECK ORIENTATION OF DATASEC AND OSCANSEC ARE
-        # CORRECT!!!!
-        #datasec         = ['[:,2:511]', '[:,513:525]'],
-        #oscansec        = ['[:,527:625]', '[:,627:725]'],
-
-=======
->>>>>>> 5348210d
         # Get it started
         super(ShaneKastRedSpectrograph, self).__init__()
         self.spectrograph = 'shane_kast_red'
@@ -474,7 +466,3 @@
         self.meta['dispname'] = dict(ext=0, card='GRATNG_N')
         self.meta['dispangle'] = dict(ext=0, card='GRTILT_P')
         # Additional (for config)
-<<<<<<< HEAD
-
-=======
->>>>>>> 5348210d
