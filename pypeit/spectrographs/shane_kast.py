--- conflicted
+++ resolved
@@ -269,24 +269,6 @@
         # Return
         return par
 
-<<<<<<< HEAD
-
-    def check_headers(self, headers):
-        """
-        Check headers match expectations for a Shane Kast blue exposure.
-
-        See also
-        :func:`pypeit.spectrographs.spectrograph.Spectrograph.check_headers`.
-
-        Args:
-            headers (list):
-                A list of headers read from a fits file
-        """
-        expected_values = {   '0.NAXIS': 2,
-                            '0.DSENSOR': 'Fairchild CCD 3041 2Kx2K' }
-        super(ShaneKastBlueSpectrograph, self).check_headers(headers,
-                                                             expected_values=expected_values)
-=======
 #    def check_headers(self, headers):
 #        """
 #        Check headers match expectations for a Shane Kast blue exposure.
@@ -302,7 +284,6 @@
 #                            '0.DSENSOR': 'Fairchild CCD 3041 2Kx2K' }
 #        super(ShaneKastBlueSpectrograph, self).check_headers(headers,
 #                                                             expected_values=expected_values)
->>>>>>> 2859146f
 
     '''
     def header_keys(self):
