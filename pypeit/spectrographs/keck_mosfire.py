--- conflicted
+++ resolved
@@ -8,11 +8,7 @@
 from IPython import embed
 
 import numpy as np
-<<<<<<< HEAD
 from astropy.io import fits
-=======
-
->>>>>>> cc8c31e6
 from pypeit import msgs
 from pypeit import telescopes
 from pypeit.core import framematch
@@ -69,7 +65,7 @@
     def default_pypeit_par(cls):
         """
         Return the default parameters to use for this instrument.
-        
+
         Returns:
             :class:`~pypeit.par.pypeitpar.PypeItPar`: Parameters required by
             all of ``PypeIt`` methods.
