--- conflicted
+++ resolved
@@ -453,20 +453,12 @@
         binning = self.spectrograph.get_meta_value(self.arc_files[0], 'binning')
 
         # Instantiate
-<<<<<<< HEAD
-        self.barProfile = barframe.BarProfile(self.msbar, self.spectrograph,
-=======
         self.barProfile = barframe.BarProfile(self.msbar, self.slits, self.spectrograph,
->>>>>>> b2ba6b9e
                                               self.par['barprofile'],
                                               det=self.det, binning=binning,
                                               master_key=self.master_key_dict['bar'],
                                               master_dir=self.master_dir,
-<<<<<<< HEAD
-                                              slits=self.slits, reuse_masters=self.reuse_masters,
-=======
                                               reuse_masters=self.reuse_masters,
->>>>>>> b2ba6b9e
                                               qa_path=self.qa_path, msbpm=self.msbpm)
 
         # Master
