--- conflicted
+++ resolved
@@ -488,10 +488,6 @@
         self.log = None                 # Log of methods applied
         self.master_key = None          # Calibration key for master frame
         self.master_dir = None          # Directory for Master frames
-<<<<<<< HEAD
-        self.maskdef_id = None          # Slit ID number from slit-mask design to record in SlitTraceSet
-        self.maskdef_file = None        # File used to slurp in slit-mask design
-=======
         self.maskdef_id = None          # Slit ID number from slit-mask design matched to traced slits
         self.align_slit = None          # Flag for alignment box slits from the slit-mask design
         self.omodel_bspat = None        # Left edges predicted by the optical model (before x-correlation)
@@ -500,7 +496,7 @@
                                         # by the optical model and traced on the image.
         self.coeff_t = None             # Coefficients of the x-correlation between LEFT edges predicted
                                         # by the optical model and traced on the image.
->>>>>>> 964a445c
+        self.maskdef_file = None        # File used to slurp in slit-mask design
 
     def _reinit_trace_data(self):
         """
@@ -4972,11 +4968,7 @@
                                       PYP_SPEC=self.spectrograph.spectrograph, specmin=specmin,
                                       specmax=specmax, binspec=binspec, binspat=binspat,
                                       pad=self.par['pad'], mask_init=slit_msk,
-<<<<<<< HEAD
-                                      maskdef_id=self.maskdef_id,
+                                      maskdef_id=_maskdef_id, maskdef_designtab=_merged_designtab,
                                       #maskdef_file=self.maskdef_file,  # ADD THIS BACK WHEN FITS ISSUE IS RESOLVED
-=======
-                                      maskdef_id=_maskdef_id, maskdef_designtab=_merged_designtab,
->>>>>>> 964a445c
                                       ech_order=ech_order)
 
