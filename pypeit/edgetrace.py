# TODO: This docstring needs to be updated!!
"""
The primary purpose of this module is to provide the classes/methods
used to trace slit edges.

For a command-line script that executes the automatic tracing, use
`pypeit_trace_edges`. As always, for a list of the script options,
run:

.. code-block:: bash

    $ pypeit_trace_edges -h

With a :ref:`pypeit_file`, a typical execution of the script would be:

.. code-block:: bash

    $ pypeit_trace_edges -f my_pypeit_file.pypeit

To show the trace results after completing each stage and/or to run
in debugging mode, use the `--show` and/or `--debug` options:

.. code-block:: bash

    $ pypeit_trace_edges -f my_pypeit_file.pypeit --debug --show

Programmatically, if you have a :ref:`pypeit_file` and a path for the reductions
(`redux_path`), an example of how to trace the slits in a single
detector is as follows::

    # Imports
    from pypeit.pypeit import PypeIt
    from pypeit import traceimage, edgetrace

    # Instantiate the PypeIt class to perform the necessary setup
    rdx = PypeIt(pypeit_file, redux_path=redux_path)

    # Find the trace frames files for a specific calibration group
    group = 0
    tbl_rows = rdx.fitstbl.find_frames('trace', calib_ID=group, index=True)
    files = rdx.fitstbl.frame_paths(tbl_rows)

    # Select a detector to trace
    det = 1

    # Setup the output paths for the trace file; these can be anything but
    # the defaults are below
    master_dir = rdx.par['calibrations']['caldir']
    master_key = rdx.fitstbl.master_key(tbl_rows[0], det=det)

    # Skip the bias subtraction, if reasonable; see
    # pypeit.biasframe.BiasFrame to construct a bias to subtract from
    # the TraceImage
    rdx.par['calibrations']['traceframe']['process']['bias'] = 'skip'

    # Construct the TraceImage
    # TODO -- Update this doc
    traceImage = pypeit.images.buildcalibration.TraceImage(rdx.spectrograph, files=files, det=det,
                                       par=rdx.par['calibrations']['traceframe'])
    traceImage.build_image()

    # Then run the edge tracing.  This performs the automatic tracing.
    edges = edgetrace.EdgeTraceSet(rdx.spectrograph, rdx.par['calibrations']['slitedges'],
                                   master_key=master_key, master_dir=master_dir, img=traceImage,
                                   det=det, auto=True)
    # You can look at the results using the show method:
    edges.show(thin=10, include_img=True, idlabel=True)
    # Or in ginga viewer
    edges.show(thin=10, in_ginga=True)
    # And you can save the results to a file
    edges.save()

If you want to instead start without a pypeit file, you could do the
following for, e.g., a single unbinned Keck DEIMOS flat-field
exposure in a fits file called `trace_file`::

    import os
    from pypeit import traceimage, edgetrace
    from pypeit.spectrographs.util import load_spectrograph

    spec = load_spectrograph('keck_deimos')
    par = spec.default_pypeit_par()
    par['calibrations']['traceframe']['process']['bias'] = 'skip'
    # Make any desired changes to the parameters here
    det = 3
    master_dir = os.path.split(os.path.abspath(trace_file))[0]
    master_key = 'test_trace_{0}'.format(det)

    # TODO - update this
    traceImage = traceimage.TraceImage(spec, files=[trace_file], det=det,
                                       par=par['calibrations']['traceframe'])
    traceImage.build_image()

    edges = edgetrace.EdgeTraceSet(spec, par['calibrations']['slitedges'], master_key=master_key,
                                   master_dir=master_dir, img=traceImage, det=det, auto=True)
    edges.save()

.. include common links, assuming primary doc root is up one directory
.. include:: ../links.rst
"""
import os
import time
import inspect
from collections import OrderedDict

from IPython import embed

import numpy as np

from scipy import ndimage

import matplotlib
from matplotlib import pyplot as plt
from matplotlib import ticker, rc

from astropy.io import fits
from astropy.stats import sigma_clipped_stats
from astropy import table

from pypeit import msgs
from pypeit import utils
from pypeit import sampling
from pypeit import ginga
from pypeit import masterframe
from pypeit import io
from pypeit import slittrace
# TODO: Commented until EdgeTraceSet becomes a DataContainer
#from pypeit.datamodel import DataContainer
from pypeit.bitmask import BitMask
from pypeit.par.pypeitpar import EdgeTracePar
from pypeit.core import parse, pydl, procimg, pca, trace
from pypeit.images.buildimage import TraceImage
from pypeit.images import detector_container
from pypeit.tracepca import TracePCA
from pypeit.spectrographs import slitmask
from pypeit.spectrographs.spectrograph import Spectrograph
from pypeit.spectrographs.util import load_spectrograph


class EdgeTraceBitMask(BitMask):
    """
    Mask bits used during slit tracing.
    """
    # TODO: Create a script that will dynamically write the used bits
    # to a doc for readthedocs.
    def __init__(self):
        # TODO: This needs to be an OrderedDict for now to ensure that
        # the bit assigned to each key is always the same. As of python
        # 3.7, normal dict types are guaranteed to preserve insertion
        # order as part of its data model. When/if we require python
        # 3.7, we can remove this (and other) OrderedDict usage in
        # favor of just a normal dict.
        mask = OrderedDict([
                       ('NOEDGE', 'No edge found/input for this trace at this spatial column.'),
                    ('MATHERROR', 'A math error occurred during the calculation (e.g., div by 0)'),
                  ('MOMENTERROR', 'Recentering moment calculation had a large error'),
                   ('LARGESHIFT', 'Recentering resulted in a large shift'),
              ('OUTSIDEAPERTURE', 'Recentering yielded a centroid outside the moment aperture'),
                   ('EDGEBUFFER', 'Recentering yielded a centroid too close to the detector edge'),
                ('DISCONTINUOUS', 'Pixel included in a trace but part of a discontinuous segment'),
                    ('DUPLICATE', 'Trace is a duplicate based on trace matching tolerance'),
                   ('SHORTRANGE', 'Trace does not meet the minimum spectral range criterion'),
#                ('SHORTDETRANGE', 'Trace length does not meet trace detection threshold.'),
#                ('SHORTFITRANGE', 'Trace length does not meet fitting/PCA threshold.'),
                       ('HITMIN', 'Trace crosses the minimum allowed spatial column'),
                       ('HITMAX', 'Trace crosses the maximum allowed spatial column'),
                  ('OFFDETECTOR', 'Trace lands off, or within `det_buffer` of, the detector edge'),
                   ('USERINSERT', 'Trace was inserted as requested by user'),
                   ('SYNCINSERT', 'Trace was inserted during left and right edge sync'),
                    ('SYNCERROR', 'Trace synchronization error, likely due to edge effects'),
                   ('MASKINSERT', 'Trace was inserted based on drilled slit-mask locations'),
                 ('ORPHANINSERT', 'Trace was inserted to match an orphaned edge'),
                    ('SHORTSLIT', 'Slit formed by left and right edge is too short to be valid'),
                      ('BOXSLIT', 'Slit formed by left and right edge is valid (large enough '
                                  'to be a valid slit), but too short to be a science slit'),
                 ('ABNORMALSLIT', 'Slit formed by left and right edge has abnormal length'),
                   ('USERRMSLIT', 'Slit removed by user'),
                      ('NOORDER', 'Unable to associate this trace with an echelle order (echelle '
                                  ' spectrographs only)'),
                ('ORDERMISMATCH', 'Slit traces are not well matched to any echelle order (echelle '
                                  ' spectrographs only)')])
        super(EdgeTraceBitMask, self).__init__(list(mask.keys()), descr=list(mask.values()))

    @property
    def bad_flags(self):
        """
        List the flags that mean the trace is bad.
        """
        return list(set(self.bits.keys()) - set(self.insert_flags))

    @property
    def insert_flags(self):
        """
        List of flags used to mark traces inserted for various
        reasons.
        """
        return ['USERINSERT', 'SYNCINSERT', 'MASKINSERT', 'ORPHANINSERT']

    @property
    def order_flags(self):
        """
        List of flags related to the echelle order.
        """
        return ['NOORDER', 'ORDERMISMATCH']

    @property
    def exclude_flags(self):
        # We will not exclude SYNCINSERT slits edges from the masking
        #   These can easily crop up for star boxes and at the edge of the detector
#        return ['USERINSERT', 'MASKINSERT', 'ORPHANINSERT', 'BOXSLIT']
        return self.insert_flags + self.order_flags + ['BOXSLIT']


# TODO -- Make a DataContainer
class EdgeTraceSet(object):
    r"""
    Core class that identifies, traces, and pairs edges in an image
    to define the slit apertures.

    The instantiation of the object can either be used to produce an
    empty placeholder that you then use multiple times to trace
    different images, or you can have the tracing begin immediately
    upon instantiation. For the latter, you must provide (at minimum)
    the `img` to trace, and the initialization then run
    :func:`initial_trace` or :func:`auto_trace`, depending on the
    value of `auto`. To automatically have the instantiation save the
    results, set `save=True` on instantiation.

    To load an existing master file with the result of a trace, you
    can either use the :attr:`from_file` method::

        edges = EdgeTraceSet.from_file(file)

    or instantiate the object as would have been done initially and
    then check if the trace exists and load it::
    
        edges = EdgeTraceSet(spec, par)
        if edges.exists:
            edges.load()

    or you can attempt to load directly on instantiation::

        edges = EdgeTraceSet(spec, par, load=True)

    In the latter case, note that the `load` argument takes
    precedence and an exception is raised if one provides both `img`
    and sets `load=True`.

    Most commonly, one will use the automatic tracing routine to
    trace the slit edges; see the description of the steps used
    during auto-tracing in the docs for :func:`auto_trace`.

    The success of the tracing critically depends on the parameters
    used. The defaults are tuned for each spectrograph based on
    testing using data in the pypeit development suite. See
    :ref:`pypeitpar` for the full documentation of the
    :class:`pypeit.par.pypeitpar.EdgeTracePar` parameters. Note that
    the :class:`pypeit.par.pypeitpar.TraceSlitsPar` parameter group
    has been deprecated.

    Finally, note that the :attr:`design` and :attr:`object` data are
    currently empty, as part of a development path for matching slits
    traced on the detector to slits expected from provided metadata.
    Once finished these objects will only contain data for
    spectrograph output files that provide the relevant metadata.
   
    .. todo:
        - Include a method/check that determines if traces cross one
        another anywhere.
        - Provide some guidance for the parameters to use.

    Args:
        trace_img (:class:`pypeit.images.buildcalibration.TraceImage`):
            Two-dimensional image used to trace slit edges. If a
            :class:`pypeit.images.buildcalibration.TraceImage` is provided, the
            raw files used to construct the image are saved.
            This includes detector info (e.g. binning, platescale)
        spectrograph (:class:`pypeit.spectrographs.spectrograph.Spectrograph`):
            The object that sets the instrument used to take the
            observations. Used to set :attr:`spectrograph`.
        par (:class:`pypeit.par.pypeitpar.EdgeTracePar`):
            The parameters used to guide slit tracing. Used to set
            :attr:`par`.
        master_key (:obj:`str`, optional):
            The string identifier for the instrument configuration.  See
            :class:`pypeit.masterframe.MasterFrame`.
        master_dir (:obj:`str`, optional):
            Path to master frames.
        qa_path (:obj:`str`, optional):
            Directory for QA output. If None, no QA plots are
            provided.
        bpm (`numpy.ndarray`_, optional):
            Bad-pixel boolean mask for the trace image. Must have the
            same shape as `img`. If None, all pixels are assumed to
            be valid.
        auto (:obj:`bool`, optional):
            If a trace image is provided (`img`), run
            :func:`auto_trace` instead of :func:`initial_trace`.
        debug (:obj:`bool`, optional):
            Run in debug mode.
        show_stages (:obj:`bool`, optional):
            After ever stage of the auto trace prescription
            (`auto=True`), show the traces against the image using
            :func:`show`.
        save (:obj:`bool`, optional):
            Save the result to the master frame.
        load (:obj:`bool`, optional):
            Attempt to load existing output. If True and the file
            does not exist, an error is raised.

    Attributes:
        trace_img
            (:class:`pypeit.images.buildcalibration.TraceImage`):
            See argument list.
        spectrograph
            (:class:`pypeit.spectrographs.spectrograph.Spectrograph`):
            See argument list.
        par (:class:`pypeit.par.pypeitpar.EdgeTracePar`):
            See argument list.
        files (:obj:`list`):
            The list of raw files used to construct the trace image
            (:attr:`img`). Only defined if argument `img` in
            :func:`initial_trace` or :func:`auto_trace` is a
            :class:`pypeit.images.buildcalibration.TraceImage` object.
        img (`numpy.ndarray`_):
            Convenience for now.
        bpm (`numpy.ndarray`_):
            See argument list.
        det (:obj:`int`):
            See argument list.
        sobel_sig (`numpy.ndarray`_)):
            Sobel-filtered image used to detect left and right edges
            of slits.
        sobel_sig_left (`numpy.ndarray`_):
            Lazy-loaded version of `sobel_sig` that clips the
            features related to right edges. Only kept for
            convenience.
        sobel_sig_right (`numpy.ndarray`_):
            Lazy-loaded version of `sobel_sig` that clips the
            features related to left edges. Only kept for
            convenience.
        nspec (:obj:`int`):
            Number of spectral pixels (rows) in the trace image
            (`axis=0`).
        nspat (:obj:`int`):
            Number of spatial pixels (columns) in the trace image
            (`axis=1`).
        traceid (`numpy.ndarray`_):
            The list of unique trace IDs.
        spat_img (`numpy.ndarray`_):
            An integer array with the spatial pixel nearest to each
            trace edge. This is identically::

                self.spat_img = np.round(self.spat_cen
                                         if self.spat_fit is None
                                         else self.spat_fit).astype(int)

        spat_cen (`numpy.ndarray`_):
            A floating-point array with the location of the slit edge
            for each spectral pixel *as measured* from the trace
            image. Shape is :math:`(N_{\rm spec},N_{\rm trace})`.
        spat_err (`numpy.ndarray`_):
            Error in slit edge locations; measurements without errors
            have their errors set to -1.
        spat_msk (`numpy.ndarray`_):
            An integer array with the mask bits assigned to each
            trace centroid; see :class:`EdgeTraceBitMask`.
        spat_fit (`numpy.ndarray`_):
            A model fit to the `spat_cen` data.
        spat_fit_type (:obj:`str`):
            An informational string identifier for the type of model
            used to fit the trace data.
        pca (:obj:`list`, :class:`pypeit.tracepca.TracePCA`):
            Result of a PCA decomposition of the edge traces, used to
            predict new traces. This can either be a single
            :class:`pypeit.tracepca.TracePCA` object or a list of two
            :class:`pypeit.tracepca.TracePCA` objects if the PCA
            decomposition is peformed for the left (`pca[0]`) and
            right (`pca[1]`) traces separately.
        pca_type (:obj:`str`)
            An informational string indicating which data were used
            in the PCA decomposition, 'center' for `spat_cen` or
            'fit' for `spat_fit`.
        design (`astropy.table.Table`_):
            Collated slit-mask design data matched to the edge
            traces.
        objects (`numpy.recarray`_):
            Collated object ID and coordinate information matched to
            the design table.
        qa_path (:obj:`str`):
            Directory for QA output. If None, no QA plots are
            provided.
        log (:obj:`list`):
            A list of strings indicating the main methods applied
            when tracing.
    """
    master_type = 'Edges'
    version = '1.0.0'
    master_file_format = 'fits.gz'
    bitmask = EdgeTraceBitMask()    # Object used to define and toggle tracing mask bits

    def __init__(self, trace_img, spectrograph, par, bpm=None, qa_path=None, auto=False,
                 debug=False, show_stages=False, save=False, load=False):

        # Check input types
        if not isinstance(trace_img, TraceImage):
            msgs.error('Input trace_img must be a TraceImage object.')
        if not isinstance(spectrograph, Spectrograph):
            msgs.error('Input spectrograph must be a Spectrograph object.')
        if not isinstance(par, EdgeTracePar):
            msgs.error('Input par must be an EdgeTracePar object.')

        self.trace_img = trace_img      # Input  TraceImage

        # TODO: just use trace_img for many of these attributes
        self.img = trace_img.image      # The image used to find the slit edges
        self.binning = self.trace_img.detector.binning  # Detector ordered:  spec, spat
        self.det = self.trace_img.detector.det          # Detector used for the trace image
        self.nspec, self.nspat = self.img.shape         # The shape of the trace image
        self.files = self.trace_img.files               # Files used to construct the trace image

        self.spectrograph = spectrograph    # Spectrograph used to take the data
        self.PYP_SPEC = spectrograph.spectrograph  # For the Header.  Will be in datamodel
        self.par = par                      # Parameters used for slit edge tracing

        self.bpm = None                 # Mask for the trace image
        self.sobel_sig = None           # Sobel filtered image used to detect edges
        self.sobel_sig_left = None      # Sobel filtered image used to trace left edges
        self.sobel_sig_right = None     # Sobel filtered image used to trace right edges
        # TODO: Need a separate mask for the sobel image?

        self.traceid = None             # The ID numbers for each trace
        self.orderid = None             # For echelle spectrographs, this is the matched order ID
                                        # of each trace. Left traces are negative, right traces
                                        # are positive, and the absolute value of both is the
                                        # echelle order.  See match_order().

        self.spat_img = None            # (Integer) Pixel nearest the slit edge for each trace
        self.spat_cen = None            # (Floating-point) Spatial coordinate of the slit edges
                                        # for each spectral pixel
        self.spat_err = None            # Error in the slit edge spatial coordinate
        self.spat_msk = None            # Mask for the slit edge position for each spectral pixel

        self.spat_fit = None            # The result of modeling the slit edge positions
        self.spat_fit_type = None       # The type of fitting performed
        
        self.pca = None                 # One or two TracePCA objects with PCA decomposition
        self.pca_type = None            # Measurements used to construct the PCA (center or fit)

        self.design = None              # Table that collates slit-mask design data matched to
                                        # the edge traces
        self.objects = None             # Table that collates object information, if available
                                        # in the slit-mask design, matched to the `design` table.

        self.log = None                 # Log of methods applied

        if self.img is not None and load:
            msgs.error('Arguments img and load are mutually exclusive.  Choose to either trace '
                       'a new image or load a previous trace.')

        if load:
            # Attempt to load an existing master frame
            self.load()
        # TODO: This should be elif, but this will change when
        # EdgeTraceSet is converted into a DataContainer.
        if auto:
            self.auto_trace(bpm=bpm, save=save, debug=debug, show_stages=show_stages)

    def _reinit_trace_data(self):
        """
        Convenience method to set all attributes related to trace data to `None`.
        """
        self.traceid = None
        self.orderid = None
        self.spat_img = None
        self.spat_cen = None
        self.spat_err = None
        self.spat_msk = None
        self.spat_fit = None
        self.spat_fit_type = None
        self.pca = None
        self.pca_type = None
        self.design = None
        self.objects = None

    @property
    def ntrace(self):
        """
        The number of edges (left and right) traced.
        """
        return 0 if self.traceid is None else self.traceid.size

    @property
    def nslits(self):
        if self.is_synced:
            return self.ntrace//2
        # TODO: Maybe this should only throw a warning
        msgs.error('Number of slits undefined because edges are not left-right synchronized.')

    @staticmethod
    def empty_design_table(rows=None):
        """
        Construct an empty `design` table.

        Args:
            rows (:obj:`int`, optional):
                Number of table rows for each table column, expected
                to be the number of matched slits. If None, the table
                has empty columns.

        Returns:
            `astropy.table.Table`_: Instance of the empty design
            table.
        """
        length = 0 if rows is None else rows
        return table.Table([
                    table.Column(name='TRACEID', dtype=int, length=length,
                                 description='Trace ID Number'),
                    table.Column(name='TRACESROW', dtype=int, length=length,
                                 description='Spectral row for provided left and right edges.'),
                    table.Column(name='TRACELPIX', dtype=float, length=length,
                                 description='Spatial pixel coordinate for left edge'),
                    table.Column(name='TRACERPIX', dtype=float, length=length,
                                 description='Spatial pixel coordinate for right edge'),
                    table.Column(name='SLITID', dtype=int, length=length,
                                 description='Slit ID Number'),
                    table.Column(name='SLITLFOC', dtype=float, length=length,
                                 description='Left edge of the slit in mm at the focal plane'),
                    table.Column(name='SLITRFOC', dtype=float, length=length,
                                 description='Right edge of the slit in mm at the focal plane'),
                    table.Column(name='SLITRA', dtype=float, length=length,
                                 description='Right ascension of the slit center (deg)'),
                    table.Column(name='SLITDEC', dtype=float, length=length,
                                 description='Declination of the slit center (deg)'),
                    table.Column(name='SLITLEN', dtype=float, length=length,
                                 description='Slit length (arcsec)'),
                    table.Column(name='SLITWID', dtype=float, length=length,
                                 description='Slit width (arcsec)'),
                    table.Column(name='SLITPA', dtype=float, length=length,
                                 description='Slit position angle onsky (deg from N through E)'),
                    table.Column(name='ALIGN', dtype=np.int16, length=length,
                                 description='Slit used for alignment (1-yes; 0-no), not target '
                                             'observations.')
                           ])

    @staticmethod
    def empty_objects_table(rows=None):
        """
        Construct an empty `objects` table.

        Args:
            rows (:obj:`int`, optional):
                Number of table rows for each table column, expected
                to be the number of objects. If None, the table has
                empty columns.

        Returns:
            `astropy.table.Table`_: Instance of the empty object
            table.
        """
        length = 0 if rows is None else rows
        return table.Table([
                    table.Column(name='OBJID', dtype=int, length=length,
                                 description='Object ID Number'),
                    table.Column(name='OBJRA', dtype=float, length=length,
                                 description='Right ascension of the object (deg)'),
                    table.Column(name='OBJDEC', dtype=float, length=length,
                                 description='Declination of the object (deg)'),
                    table.Column(name='SLITID', dtype=int, length=length,
                                 description='Slit ID Number'),
                    table.Column(name='SLITINDX', dtype=int, length=length,
                                 description='Row index of relevant slit in the design table')
                           ])

    def rectify(self, flux, bpm=None, extract_width=None, mask_threshold=0.5, side='left'):
        r""""
        Rectify the provided image based on the current edge trace
        PCA model.

        The is primarily a wrapper for
        :func:`pypeit.sampling.rectify_image`; see its documentation
        for more detail.

        Used parameters from :attr:`par`
        (:class:`pypeit.par.pypeitpar.EdgeTracePar`) are
        `left_right_pca`.

        Args:
            flux (`numpy.ndarray`_):
                The 2D image to rectify. Its shape should match the
                image used to construct the edge traces:
                :math:`(N_{\rm spec}, N_{\rm spat})`.
            bpm (`numpy.ndarray`_, optional):
                Boolean bad-pixel mask for pixels to ignore in input
                image. If None, no pixels are masked in the
                rectification. If provided, shape must match `flux`.
            extract_width (:obj:`float`, optional):
                The width of the extraction aperture to use for the
                image rectification. When using extraction to rectify
                the image, flux conservation is not as accurate. If
                None, the image rectification is performed using
                :class:`pypeit.sampling.Resample` along each row
                (spectral position).
            mask_threshold (:obj:`float`, optional):
                Either due to `mask` or the bounds of the provided
                `flux`, pixels in the rectified image may not be fully
                covered by valid pixels in `flux`. Pixels in the
                output image with less than this fractional coverage
                by input pixels are flagged in the output.
            side (:obj:`str`, optional):
                If the PCA decomposition was performed for the left
                and right traces separately, this selects the PCA to
                use when constructing the rectification coordinate
                system. This is ignored if both were used in the PCA.

        Returns:
             Two `numpy.ndarray`_ objects are returned both with
             shape :math:`(N_{\rm spec}, N_{\rm spat})`, the rectified
             image and its boolean bad-pixel mask.
        """
        if self.pca is None:
            msgs.error('Must first run the PCA analysis for the traces; run build_pca.')
        pca = self.pca[0 if side == 'left' else 1] if self.par['left_right_pca'] else self.pca

        # Get the traces that cross the reference spatial position at
        # the first and last pixels of the image
        first_last_trace = pca.predict(np.array([0,self.nspat-1]))
        # Use these two traces to define the spatial pixel coordinates
        # to sample
        start = np.ceil(np.amax(np.amin(first_last_trace, axis=1))).astype(int)
        buffer = self.nspat - np.floor(np.amin(np.amax(first_last_trace, axis=1))).astype(int) \
                    + start
        # TODO: This has its limitations if the PCA is highly non-linear
        # Rectify the image
        ocol = np.arange(self.nspat+buffer)-start
        return sampling.rectify_image(flux, pca.predict(ocol), bpm=bpm, ocol=ocol,
                                      max_ocol=self.nspat-1, extract_width=extract_width,
                                      mask_threshold=mask_threshold)

    def auto_trace(self, bpm=None, save=False, debug=False, show_stages=False):
        r"""
        Execute a fixed series of methods to automatically identify
        and trace slit edges.

        The current algorithm is:

            - Detect and follow slit edges using :func:`initial_trace`.
            - Refine the measured centroids of the edge locations
              using :func:`centroid_refine`.
            - Fit the measured centroids with a polynomial using
              :func:`fit_refine`, which is basically a wrapper for
              :func:`pypeit.core.trace.fit_trace`. If a PCA
              decomposition of the traces is not possible because
              there are too few traces, the next two steps are
              skipped (skipping down to edge synchronization), and
              *the final measured slit edge traces* are the result of
              this step.
            - Construct a PCA decomposition of the fitted forms for
              the traces using :func:`pca_refine`. Traces are either
              decomposed as a group or split into separate left and
              right decompositions.
            - Use the PCA decomposition to rectify the trace image
              such that the slit edges should be aligned, collapse
              the image to get a high-signal-to-noise detection of
              each slit edge, and use these locations to predict,
              remeasure, and refit the slit edges; see
              :func:`peak_refine`. *The final measured slit edge
              traces* are based on the result of :func:`peak_refine`.
            - Synchronize the left and right traces into pairs that
              define slit apertures using :func:`sync`.
            - Use :func:`add_user_traces` and :func:`rm_user_traces`
              to add and remove traces as defined by the
              user-provided lists in the :attr:`par`.
            - Use :func:`save` to save the results, if requested.

        Args:
            bpm (`numpy.ndarray`_, optional):
                Bad-pixel mask for the trace image. Must have the
                same shape as `img`. If None, all pixels are assumed
                to be valid.
            save (:obj:`bool`, optional):
                Save the result to the master frame.
            debug (:obj:`bool`, optional):
                Run in debug mode.
            show_stages (:obj:`bool`, optional):
                After ever stage of the auto trace, execute
                :func:`show` to show the results. These calls to show
                are always::

                    self.show()

        """
        # Perform the initial edge detection and trace identification
        self.initial_trace(bpm=bpm, save=False)
        if show_stages:
<<<<<<< HEAD
            self.show(thin=10, include_img=True, idlabel=True,
                      title='Initial identification and tracing of slit edges')
=======
            self.show(title='Initial identification and tracing of slit edges')
>>>>>>> 1b8f4fcf

        # Initial trace can result in no edges found
        if not self.is_empty:
            # Refine the locations of the trace using centroids of the
            # features in the Sobel-filtered image.
            self.centroid_refine()
            if show_stages:
<<<<<<< HEAD
                self.show(thin=10, include_img=True, idlabel=True,
                          title='Refinement of edge locations')
=======
                self.show(title='Refinement of edge locations')
>>>>>>> 1b8f4fcf

        # Initial trace can result in no edges found, or centroid
        # refinement could have removed all traces (via `check_traces`)
        if not self.is_empty:
            # Fit the trace locations with a polynomial
            self.fit_refine(debug=debug)
            # Use the fits to determine if there are any discontinous
            # trace centroid measurements that are actually components
            # of the same slit edge
            self.merge_traces(debug=debug)
            if show_stages:
<<<<<<< HEAD
                self.show(thin=10, include_img=True, idlabel=True,
                          title='Polynomial fit to the edge locations')
=======
                self.show(title='Polynomial fit to the edge locations')
>>>>>>> 1b8f4fcf

        # Check if the PCA decomposition is possible; this should catch
        # long slits
        if self.par['auto_pca'] and self.can_pca():
            # Use a PCA decomposition to parameterize the trace
            # functional forms
            self.pca_refine(debug=debug)
            if show_stages:
<<<<<<< HEAD
                self.show(thin=10, include_img=True, idlabel=True,
                          title='PCA refinement of the trace models')
=======
                self.show(title='PCA refinement of the trace models')
>>>>>>> 1b8f4fcf

            # Use the results of the PCA decomposition to rectify and
            # detect peaks/troughs in the spectrally collapsed
            # Sobel-filtered image, then use those peaks to further
            # refine the edge traces
            self.peak_refine(rebuild_pca=True, debug=debug)
            if show_stages:
<<<<<<< HEAD
                self.show(thin=10, include_img=True, idlabel=True,
                          title='Result after re-identifying slit edges from a spectrally '
=======
                self.show(title='Result after re-identifying slit edges from a spectrally '
>>>>>>> 1b8f4fcf
                                'collapsed image.')

        elif self.par['sync_predict'] == 'pca':
            # TODO: This causes the code to fault. Maybe there's a way
            # to catch this earlier on?
            msgs.error('Sync predict cannot use PCA because too few edges were found.  If you are '
                       'reducing multislit or echelle data, you may need a better trace image or '
                       'change the mode used to predict traces (see below).  If you are reducing '
                       'longslit data, make sure to set the sync_predict parameter to nearest: '
                       + msgs.newline() +
                       '    [calibrations]' + msgs.newline() +
                       '        [[slitedges]]' + msgs.newline() +
                       '            sync_predict = nearest')
#            self.par['sync_predict'] = 'nearest'

            # NOTE: If the PCA decomposition is possible, the
            # subsequent call to trace.peak_trace (called by
            # peak_refine) removes all the existing traces and replaces
            # them with traces at the peak locations. Those traces are
            # then fit, regardless of the length of the centroid
            # measurements. So coming out of peak_refine there are no
            # traces that are fully masked, which is not true if that
            # block of code isn't run. That means for the left-right
            # synchronization to work correctly, we have to remove
            # fully masked traces. This is done inside sync().

        # Left-right synchronize the traces
        self.sync()
        if show_stages:
<<<<<<< HEAD
            self.show(thin=10, include_img=True, idlabel=True,
                      title='After synchronizing left-right traces into slits')
=======
            self.show(title='After synchronizing left-right traces into slits')
>>>>>>> 1b8f4fcf

        # First manually remove some traces, just in case a user
        # wishes to manually place a trace nearby a trace that
        # was automatically identified. One problem with adding
        # slits first is that we may have to sync the slits again.
        ad_rm = False
        if self.par['rm_slits'] is not None:
            rm_user_slits = trace.parse_user_slits(self.par['rm_slits'],
                                                   self.det, rm=True)
            if rm_user_slits is not None:
                ad_rm = True
                self.rm_user_traces(rm_user_slits)

        # Add user traces
        if self.par['add_slits'] is not None:
            add_user_slits = trace.parse_user_slits(self.par['add_slits'],
                                                    self.det)
            if add_user_slits is not None:
                ad_rm = True
                self.add_user_traces(add_user_slits)
        if show_stages and ad_rm:
<<<<<<< HEAD
            self.show(thin=10, include_img=True, idlabel=True,
                      title='After user-dictated adding/removing slits')
=======
            self.show(title='After user-dictated adding/removing slits')
>>>>>>> 1b8f4fcf

        # TODO: Add a parameter and an if statement that will allow for
        # this.
        # `peak_refine` ends with the traces being described by a
        # polynomial. Instead finish by reconstructing the trace models
        # using the PCA decomposition
#        self.pca_refine(debug=debug)
#        if show_stages:
#            self.show()
            
        # TODO: Add mask_refine() when it's ready

        # Add this to the log
        self.log += [inspect.stack()[0][3]]
        if save:
            # Save the object to a file
            self.save()

    def initial_trace(self, bpm=None, save=False):
        r"""
        Perform the initial trace of the image.

        This effectively reinstantiates the object and must be the
        first method called for tracing an image.  The algorithm:

            - Lightly boxcar smooths the trace image spectrally.
            - Replaces pixel columns and rows that are substantially
              masked, if a bad-pixel mask is provided (see ``bpm``).
            - Applies a Sobel filter to the trace image along the
              spatial axis (columns) to detect slit edges using steep
              positive gradients (left edges) and steep negative
              gradients (right edges). See
              :func:`pypeit.core.trace.detect_slit_edges`.
            - Follows the detected left and right edges along
              spectrally adjacent pixels to identify coherent traces.
              See :func:`pypeit.core.trace.identify_traces`.
            - Initializes the attributes that provide the trace
              position for each spectral pixel based on these
              results.

        Used parameters from :attr:`par`
        (:class:`~pypeit.par.pypeitpar.EdgeTracePar`) are
        ``filt_iter``, ``sobel_mode``, ``edge_thresh``, and
        ``follow_span``.

        The results of this are, by default, saved to the master
        frame; see `save` argument and :func:`save`.

        Args:
            bpm (`numpy.ndarray`_, optional):
                Bad-pixel mask for the trace image. Must have the
                same shape as `img`. If None, all pixels are assumed
                to be valid.
            save (:obj:`bool`, optional):
                Save the result to the master frame.
        """
        msgs.info('-'*50)
        msgs.info('{0:^50}'.format('Initialize Edge Tracing'))
        msgs.info('-'*50)

        # TODO: Put in some checks that makes sure the relevant image
        # attributes are not None?

        self.bpm = np.zeros((self.nspec, self.nspat), dtype=bool) if bpm is None else bpm
        if self.bpm.shape != self.img.shape:
            msgs.error('Mask is not the same shape as the trace image.')

        # Lightly smooth the image before using it to trace edges
        # TODO: Make this filter size a parameter?
        _img = ndimage.uniform_filter(self.img, size=(3, 1), mode='mirror')

        # Replace bad-pixel columns if they exist
        # TODO: Do this before passing the image to this function?
        # Instead of just replacing columns, replace all bad pixels...
        if np.any(self.bpm):

            # TODO: For tracing, we really only care about bad spec
            # lines, i.e. columns in the PypeIt frame. And this is how
            # BPM is oriented. I am now setting it to deal with both
            # options. Do we need to replace bad *rows* instead of bad
            # columns?

            # Replace bad columns and rows that cover more than half
            # the image
            for flip, axis in zip([False,True], [0,1]):
                bad_cols = np.sum(self.bpm, axis=axis) > (self.bpm.shape[axis]//2)
                if flip:
                    # Deal with the transposes
                    _img = procimg.replace_columns(_img.T, bad_cols, copy=True,
                                                   replace_with='linear').T
                else:
                    _img = procimg.replace_columns(_img, bad_cols, copy=True,
                                                   replace_with='linear')

        # Filter the trace image and use the filtered image to detect
        # slit edges
        # TODO: Decide if mask should be passed to this or not,
        # currently not because of issues when masked pixels happen to
        # land in slit gaps.
        self.sobel_sig, edge_img \
                = trace.detect_slit_edges(_img, bpm=self.bpm,
                                          median_iterations=self.par['filt_iter'],
                                          sobel_mode=self.par['sobel_mode'],
                                          sigdetect=self.par['edge_thresh'])
        # Empty out the images prepared for left and right tracing
        # until they're needed.
        self.sobel_sig_left = None
        self.sobel_sig_right = None

        # Identify traces by following the detected edges in adjacent
        # spectral pixels.
        # TODO: Use the user parameter instead of the hard-coded
        # number?
#        minimum_spec_length = self.nspec * self.par['det_min_spec_length']
        minimum_spec_length = 50
        trace_id_img = trace.identify_traces(edge_img, follow_span=self.par['follow_span'],
                                             minimum_spec_length=minimum_spec_length)
        # TODO: Remove this
        inserted_edge = np.zeros(trace_id_img.shape, dtype=bool)

        # Check that edges were found
        if np.all(trace_id_img == 0):
            msgs.warn('No edges found!  Trace data will be empty.')
            self._reinit_trace_data()
            self.log = [inspect.stack()[0][3]]
            if save:
                self.save()
            return

        # Set the ID image to a MaskedArray to ease some subsequent
        # calculations; pixels without a detected edge are masked.
        trace_id_img = np.ma.MaskedArray(trace_id_img, mask=trace_id_img == 0)

        # Find the set of trace IDs; left traces are negative, right
        # traces are positive
        self.traceid = np.unique(trace_id_img.compressed())

        # Initialize the mask bits array for the trace coordinates and
        # just begin by setting them all as having no edge.
        self.spat_msk = self.bitmask.turn_on(np.zeros((self.nspec, self.ntrace),
                                                dtype=self.bitmask.minimum_dtype()), 'NOEDGE')

        # Save the input trace edges and remove the mask for valid edge
        # coordinates
        self.spat_img = np.zeros((self.nspec, self.ntrace), dtype=int)
        for i in range(self.ntrace):
            row, col = np.where(np.invert(trace_id_img.mask)
                                    & (trace_id_img.data == self.traceid[i]))
            self.spat_img[row,i] = col
            self.spat_msk[row,i] = 0            # Turn-off the mask

            # Flag any insert traces
            row, col = np.where(np.invert(trace_id_img.mask) & inserted_edge
                                    & (trace_id_img.data == self.traceid[i]))
            if len(row) > 0:
                self.spat_msk[row,i] = self.bitmask.turn_on(self.spat_msk[row,i], 'ORPHANINSERT')

        # Instantiate objects to store the floating-point trace
        # centroids and errors.
        self.spat_cen = self.spat_img.astype(float)   # This makes a copy
        self.spat_err = np.zeros((self.nspec, self.ntrace), dtype=float)

        # No fitting has been done yet
        self.spat_fit_type = None
        self.spat_fit = None

        # No PCA has been constructed yet
        self.pca = None
        self.pca_type = None

        # No design or object data yet
        self.design = None
        self.objects = None

        # Restart the log
        self.log = [inspect.stack()[0][3]]

        # Save if requested
        if save:
            self.save()

    def save(self, outfile, overwrite=True, checksum=True, float_dtype='float32',
             master_dir=None, master_key=None):
        """
        Save the trace object for later re-instantiation.

        Args:
            outfile (:obj:`str`):
                Full path for the output file. Defaults to
                :attr:`master_file_path`.
            overwrite (:obj:`bool`, optional):
                Overwrite any existing file.
            checksum (:obj:`bool`, optional):
                Passed to `astropy.io.fits.HDUList.writeto`_ to add
                the DATASUM and CHECKSUM keywords fits header(s).
            float_dtype (:obj:`str`, optional):
                Convert floating-point data to this data type before
                writing.  Default is 32-bit precision.
        """

        #_outfile = self.master_file_path if outfile is None else outfile

        # Check if it exists
        if os.path.exists(outfile) and not overwrite:
            msgs.error('Master file exists: {0}'.format(outfile) + msgs.newline()
                       + 'Set overwrite=True to overwrite it.')

        # Ensure that the root directory exists
        root = os.path.split(outfile)[0]
        if not os.path.isdir(root):
            os.makedirs(root)

        # Report name before starting to write it
        msgs.info('Writing master frame to {0}'.format(outfile))

        # Build the primary header
        #   - Initialize with basic metadata
        #prihdr = self.build_master_header()
        # Header
        if master_key is not None:
            prihdr = masterframe.build_master_header(self, master_key, master_dir,
                                                     raw_files=self.files)
        else:
            prihdr = io.initialize_header()
        #   - Add the qa path
        #prihdr['QADIR'] = (self.qa_path, 'PypeIt: QA directory')
        #   - Add metadata specific to this class -- This is added as PYP_SPEC in the build_master_header() call
        #prihdr['SPECT'] = (self.spectrograph.spectrograph, 'PypeIt: Spectrograph Name')
        #   - List the processed raw files, if available
        if self.files is not None:
            nfiles = len(self.files)
            ndig = int(np.log10(nfiles))+1
            for i in range(nfiles):
                prihdr['RAW{0}'.format(str(i+1).zfill(ndig))] \
                            = (self.files[i], 'PypeIt: Processed raw file')
        #   - Add the binning
        prihdr['BINNING'] = (self.binning, 'PypeIt: Binning')
        #   - Add the detector number
        prihdr['DET'] = (self.det, 'PypeIt: Detector')
        #   - Add the tracing parameters
        self.par.to_header(prihdr)
        #   - List the completed methods, if there are any
        if self.log is not None and len(self.log) > 0:
            ndig = int(np.log10(len(self.log)))+1
            for i,m in enumerate(self.log):
                prihdr['LOG{0}'.format(str(i+1).zfill(ndig))] \
                        = (m, '{0}: Completed method'.format(self.__class__.__name__))
        #   - PCA type, used for rebuilding the PCA when loading
        prihdr['PCATYPE'] = ('None' if self.pca is None else self.pca_type,
                             'PypeIt: Edge trace PCA type')
        #   - The dispersion name is needed in the setup of some
        #     spectrographs
        if self.spectrograph.dispname is not None:
            prihdr['DISPNAME'] = (self.spectrograph.dispname, 'Spectrograph disperser')
        #   - Indicate the type if fit (TODO: Keep the fit parameters?)
        fithdr = fits.Header()
        fithdr['FITTYP'] = 'None' if self.spat_fit_type is None else self.spat_fit_type

        # Only put the definition of the bits in the trace mask in the
        # header of the appropriate extension.
        mskhdr = fits.Header()
        self.bitmask.to_header(mskhdr)

        # If registered against slit-mask design data, include the
        # source file and fit parameters in the appropriate header
        designhdr = None
        if self.design is not None:
            designhdr = fits.Header()
            designhdr['MASKFILE'] = (self.design.meta['MASKFILE'],
                                     'File that provided slit-mask design data')
            designhdr['MASKOFF'] = (self.design.meta['MASKOFF'],
                                    'Best-fitting slit-mask design offset (pix)')
            designhdr['MASKSCL'] = (self.design.meta['MASKSCL'],
                                    'Best-fitting slit-mask design scale (pix per mm)')

        # Determine if the file should be compressed
        compress = False
        if outfile.split('.')[-1] == 'gz':
            outfile = outfile[:outfile.rfind('.')]
            compress = True

        # First check if a trace is available
        if self.is_empty:
            msgs.error("No trace information available")
        # Build the list of extensions to write
        # TODO: Separately adding the design and object data is
        # necessary because of a bug in the behavior of empty binary
        # tables in gzipped files in astropy.io.fits (astropy==3.1.2).
        # This has since been fixed, but I need to check if it works in
        # the most recent release. If it is, building the hdu can be
        # done in one go, where the binary tables will just be empty if
        # no design/object data is avialable.
        hdu = fits.HDUList([fits.PrimaryHDU(header=prihdr),
                            fits.ImageHDU(data=self.img.astype(float_dtype), name='TRACEIMG'),
                            fits.ImageHDU(data=self.bpm.astype(np.int16), name='TRACEBPM'),
                            fits.ImageHDU(data=self.sobel_sig.astype(float_dtype),
                                          name='SOBELSIG'),
                            fits.ImageHDU(data=self.traceid, name='TRACEID'),
                            fits.ImageHDU(data=self.spat_cen.astype(float_dtype), name='CENTER'),
                            fits.ImageHDU(data=self.spat_err.astype(float_dtype),
                                          name='CENTER_ERR'),
                            fits.ImageHDU(header=mskhdr, data=self.spat_msk, name='CENTER_MASK'),
                            fits.ImageHDU(header=fithdr, data=self.spat_fit.astype(float_dtype),
                                          name='CENTER_FIT')])
        # Add detector
        hdu += self.trace_img.detector.to_hdu()
        # Add order ID, if available
        if self.orderid is not None:
            hdu += [fits.ImageHDU(data=self.orderid, name='ORDERID')]
        # Add PCA, if available
        if self.pca is not None:
            if self.par['left_right_pca']:
                hdu += [self.pca[0].to_hdu(name='LPCA'), self.pca[1].to_hdu(name='RPCA')]
            else:
                hdu += [self.pca.to_hdu()]
        # TODO: These things are going to go in slittrace.SlitTraceSet
        if self.design is not None:
            hdu += [fits.BinTableHDU(header=designhdr, data=self.design, name='DESIGN')]
        if self.objects is not None: 
            hdu += [fits.BinTableHDU(data=self.objects, name='OBJECTS')]
        # Write the fits file; note not everything is written. Some
        # arrays are reconstruced by the load function.
        hdu.writeto(outfile, overwrite=True, checksum=checksum)

        # Compress the file if the output filename has a '.gz'
        # extension; this is slow but still faster than if you have
        # astropy.io.fits do it directly
        if compress:
            msgs.info('Compressing file to: {0}.gz'.format(outfile))
            io.compress_file(outfile, overwrite=overwrite)

    def load(self, validate=True, rebuild_pca=False):
        """
        Load and reinitialize the trace data.

        Data is read from :attr:`master_file_path` and used to
        overwrite any internal data. Specific comparisons of the
        saved data are performed to ensure the file is consistent
        with having been written by a consistent version of the code;
        see :func:`_reinit`.

        To load a full :class:`EdgeTraceSet` directly from a file,
        use :func:`from_file`.

        Args:
            validate (:obj:`bool`, optional):
                Validate that the spectrograph, parameter set, and
                bitmask have not changed between the current internal
                values and the values read from the fits file. The
                method raises an error if the spectrograph or
                parameter set are different. If the bitmask is
                different, a warning is issued and the bitmask
                defined by the header is used instead of the existing
                :attr:`bitmask`.
            rebuild_pca (:obj:`bool`, optional):
                Rebuild the PCA decomposition of the traces based on
                the loaded trace data, but only if the PCA had been
                originally produced for the saved object (as
                indicated by the fits header). Otherwise, any
                existing saved PCA data will be used to construct the
                PCA object(s). If the header indicates that the PCA
                was not originally performed, this is ignored.
        Raises:
            FileNotFoundError:
                Raised if no data has been written for this master
                frame.
            ValueError:
                Raised if validation of the data fails (actually
                raised by :func:`_reinit`).
        """
        # Check the file exists
        if not self.exists:
            msgs.error('File does not exit: {0}'.format(self.master_file_path))
        with fits.open(self.master_file_path) as hdu:
            # Re-initialize and validate
            self._reinit(hdu, validate=validate, rebuild_pca=rebuild_pca)

    @classmethod
    def from_file(cls, filename, rebuild_pca=False):
        """
        Instantiate using data from a file.

        To reload data that has been saved for an existing
        instantiation, use :func:`load`.

        Args:
            filename (:obj:`str`):
                Fits file produced by :func:`save`.
            rebuild_pca (:obj:`bool`, optional):
                Rebuild the PCA decomposition of the traces based on
                the loaded trace data, but only if the PCA had been
                originally produced for the saved object (as
                indicated by the fits header). Otherwise, any
                existing saved PCA data will be used to construct the
                PCA object(s). If the header indicates that the PCA
                was not originally performed, this is ignored.
        """

        # TODO: Consolidate this with items_from_master_file in
        # masterframe.py?

        # Check the file exists
        if not os.path.isfile(filename):
            msgs.error('File does not exit: {0}'.format(filename))
        msgs.info('Loading EdgeTraceSet data from: {0}'.format(filename))
        with fits.open(filename) as hdu:
            # THIS IS A HACK UNTIL WE MAKE THIS A DataContainer
            img = hdu['TRACEIMG'].data.astype(float)
            detector = detector_container.DetectorContainer.from_hdu(hdu['DETECTOR'])
            traceImage = TraceImage(img, detector=detector)
            #
            this = cls(traceImage, load_spectrograph(hdu[0].header['PYP_SPEC']),
                       EdgeTracePar.from_header(hdu[0].header))

            # Re-initialize and validate
            this._reinit(hdu, rebuild_pca=rebuild_pca)
        return this

    def _reinit(self, hdu, validate=True, rebuild_pca=False):
        """
        Reinitialize the internals based on the provided fits HDU.

        Args:
            hdu (`astropy.io.fits.Header`):
                The fits data used to reinitialize the object written
                by :func:`save`.
            validate (:obj:`bool`, optional):
                Validate that the spectrograph, parameter set, and
                bitmask have not changed between the current internal
                values and the values read from the fits file. The
                method raises an error if the spectrograph or
                parameter set are different. If the bitmask is
                different, a warning is issued and the bitmask
                defined by the header is used instead of the existing
                :attr:`bitmask`.
            rebuild_pca (:obj:`bool`, optional):
                Rebuild the PCA decomposition of the traces based on
                the loaded trace data, but only if the PCA had been
                originally produced for the saved object (as
                indicated by the fits header). Otherwise, any
                existing saved PCA data will be used to construct the
                PCA object(s). If the header indicates that the PCA
                was not originally performed, this is ignored.
        """
        hdunames = [h.name for h in hdu]
        # Read and assign data from the fits file
        self.files = io.parse_hdr_key_group(hdu[0].header, prefix='RAW')
        if len(self.files) == 0:
            self.files = None

        # TODO: These now cast back to float64, regardless of how they
        # were written (typically float32). Not sure this is a great
        # idea, but I put it here so that get_slits always casts to
        # float64.  Not exactly sure what makes sense...

        # TODO: When converting to DataContainer, convert these to
        # from_hdu methods to reconstruct self.trace_img.
        self.img = hdu['TRACEIMG'].data.astype(float)
        self.nspec, self.nspat = self.img.shape
        self.bpm = hdu['TRACEBPM'].data.astype(bool)
        self.det = hdu[0].header['DET']
        self.binning = hdu[0].header['BINNING']

        self.sobel_sig = hdu['SOBELSIG'].data.astype(float)
        self.traceid = hdu['TRACEID'].data
        self.spat_cen = hdu['CENTER'].data.astype(float)
        self.spat_err = hdu['CENTER_ERR'].data.astype(float)
        self.spat_msk = hdu['CENTER_MASK'].data
        self.spat_fit = hdu['CENTER_FIT'].data.astype(float)
        self.spat_fit_type = None if hdu['CENTER_FIT'].header['FITTYP'] == 'None' \
                                else hdu['CENTER_FIT'].header['FITTYP']
        # Get the order ID, design, and object data if they exist
        ext = [h.name for h in hdu]
        if 'ORDERID' in ext:
            self.orderid = hdu['ORDERID'].data
        if 'DESIGN' in ext:
            self.design = table.Table(hdu['DESIGN'].data)
            self.design.meta['MASKFILE'] = hdu['DESIGN'].header['MASKFILE']
            self.design.meta['MASKOFF'] = hdu['DESIGN'].header['MASKOFF']
            self.design.meta['MASKSCL'] = hdu['DESIGN'].header['MASKSCL']
        if 'OBJECTS' in ext:
            self.objects = table.Table(hdu['OBJECTS'].data)

        # Set the integer pixel values
        self.spat_img = None if self.traceid is None \
                            else (np.round(self.spat_cen if self.spat_fit is None
                                    else self.spat_fit).astype(int))

        # Read or rebuild the PCA if it existed previously
        self.pca_type = None if hdu[0].header['PCATYPE'] == 'None' else hdu[0].header['PCATYPE']
        if self.pca_type is None:
            self.pca = None
        elif rebuild_pca:
            if self.can_pca():
                self._reset_pca(True)
            else:
                # TODO: Should this throw a warning instead?
                msgs.error('Traces do not meet necessary criteria for the PCA decomposition.')
        else:
            self.pca = [ TracePCA.from_hdu(hdu[ext]) for ext in ['LPCA', 'RPCA']] \
                            if self.par['left_right_pca'] else TracePCA.from_hdu(hdu['PCA'])

        # Read the disperser if possible. This is needed for the
        # spec_min_max property of some spectrographs.
        if self.spectrograph.dispname is None:
            try:
                self.spectrograph.dispname = hdu[0].header['DISPNAME']
            except:
                # Assume the spectrgrograph *NEVER* defines the disperser
                pass

        # Read the log
        self.log = io.parse_hdr_key_group(hdu[0].header, prefix='LOG')

        # Reinit the left and right sobel images
        self.sobel_sig_left = None
        self.sobel_sig_right = None

        # Finished, if not validating
        if not validate:
            return

        # Check the package versions used to create the file
        if not io.header_version_check(hdu['PRIMARY'].header):
            msgs.warn('This file was written with different package versions.  You may need to '
                      'redo the reductions to use the file within the current environment!')

        # Test the bitmask has the same keys and key values
        hdr_bitmask = BitMask.from_header(hdu['CENTER_MASK'].header)
        if hdr_bitmask.bits != self.bitmask.bits:
            msgs.warn('The bitmask in this fits file appear to be out of date!  Will continue '
                      'by using old bitmask but errors may occur.  You should recreate this '
                      'master frame.')
            self.bitmask = hdr_bitmask

        # Test the spectrograph is the same
        if self.spectrograph.spectrograph != hdu[0].header['PYP_SPEC']:
            msgs.error('Data used for this master frame was from a different spectrograph!')

        # Check that the disperser is correct. NOTE: If disperser was
        # None when this method was called, this will automatically be
        # true.
        if self.spectrograph.dispname is not None \
                and self.spectrograph.dispname != hdu[0].header['DISPNAME']:
            msgs.error('Current spectrograph disperser does not match file data.')

        # Test the parameters used are the same
        par = EdgeTracePar.from_header(hdu[0].header)
        if self.par.data != par.data:
            # TODO: The above inequality works for non-nested ParSets,
            # but will need to be more careful for nested ones, or just
            # avoid writing nested ParSets to headers...
            msgs.error('This master frame was generated using different parameter values!')

    @property
    def flagged_bits(self):
        """
        List the flags that have been tripped.

        Returns:
            list: List of the unique flags tripped by any trace
            datum.
        """
        return [] if self.spat_msk is None \
                    else np.unique(np.concatenate([self.bitmask.flagged_bits(b) 
                                                    for b in np.unique(self.spat_msk)])).tolist()

    # TODO: Break the ginga commands out into a separate method?
<<<<<<< HEAD
    def show(self, include_error=False, thin=1, in_ginga=False, include_img=False,
             include_sobel=False, img_buffer=100, flag=None, idlabel=False, slits=None,
=======
    def show(self, include_error=False, thin=10, in_ginga=False, include_img=True,
             include_sobel=False, img_buffer=100, flag=None, idlabel=True, slits=None,
>>>>>>> 1b8f4fcf
             original=False, title=None):
        """
        Show a scatter plot of the current trace data and fit, if
        it's available.

        Args:
            include_error (:obj:`bool`, optional):
                Show the errors on the measurements
            thin (:obj:`int`, optional):
                Thin the data plotted by plotting every `thin`
                measurement in the spectral direction. Default is to
                plot all data; to show every other datum, set
                `thin=2`.
            in_ginga (:obj:`bool`, optional):
                Display the trace data in a ginga. If a ginga window
                is not open, this instantiates one; otherwise, the
                existing ginga window is cleared. The trace image is
                shown in one window and the sobel image is shown in a
                second. The edge traces themselves are shown in both
                windows. Any masking is ignored except that any
                traces that are fully masked (see
                :func:`fully_masked_traces`) are *not* shown. If a
                SlitTraceSet object is *not* provided, the data shown
                is the modeled results for the trace if it exists,
                and the measured trace locations otherwise.
            include_img (:obj:`bool`, optional):
                Overlay the trace data on the trace image; mutually
                exclusive with `include_sobel`.
            include_sobel (:obj:`bool`, optional):
                Overlay the trace data on the Sobel-filtered trace
                image; mutually exclusive with `include_img`.
            img_buffer (:obj:`int`, optional):
                Buffer for plot window with respect to trace image
                size.
            flag (:obj:`str`, :obj:`list`, optional):
                One or more flags to use when *selecting* masked data
                to include in the plot; unmasked data are always
                plotted. If None, no masked data is plotted. If
                'any', trace locations masked for any reason are
                plotted. Otherwise, only trace locations flagged by
                the specified bits are plotted.
            idlabel (:obj:`bool`, optional):
                Label each trace by their ID numbers. If the data is
                from an echelle spectrograph and the echelle order
                has been matched to the synchronized slit-trace
                pairs, the ID labels are based on the order matching.
            slits (:class:`~pypeit.slittrace.SlitTraceSet`, optional):
                Slits to plot instead of those kept internally. Note
                that, if this is provided, the "modeled" and
                "measured" slit locations are identical.
            original (:obj:`bool`, optional):
                When ``slits`` are provided and tweaked slits are
                available, this selects which traces to show. If
                True, show the original slit traces; if False, show
                the tweaked ones.
            title (:obj:`str`, optional):
                Title for the matplotlib plot (ignored if shown in
                ginga).  If None, plot is not given a title.
        """
        if include_img and include_sobel:
            msgs.error('Cannot show both the trace image and the filtered version.')

        # TODO: Clean and consolidate the objects needed for either the
        # ginga or matplotlib methods so that this isn't as onerous.

        # Build the slit edge data to plot.
        if slits is None:
            # Use the internals. Any masked data is excluded; masked
            # data to be plotted are held in a separate array. This
            # means that errors and fits are currently never plotted
            # for masked data.
            _flag = None if flag in ['any', None] else np.atleast_1d(flag)
            cen = np.ma.MaskedArray(self.spat_cen, mask=self.bitmask.flagged(self.spat_msk))
            fit = self.spat_fit
            err = np.ma.MaskedArray(self.spat_err, mask=np.ma.getmaskarray(cen).copy())
            msk = None if flag is None \
                    else np.ma.MaskedArray(self.spat_cen, mask=np.invert(
                                           self.bitmask.flagged(self.spat_msk, flag=_flag)))
            is_left = self.is_left
            is_right = self.is_right
            _include_error = include_error
            # This selects all unmasked traces, traces that were
            # inserted, and traces that have been identified as coming
            # from box slits.
            gpm = np.logical_not(self.fully_masked_traces(flag=self.bitmask.bad_flags,
                                                          exclude=self.bitmask.exclude_flags))
            traceid = self.traceid if self.orderid is None else self.orderid
            nslits = np.amax(traceid)   # Only used if synced is True
            synced = self.is_synced
            slit_ids = None
            if synced:
                _trc = cen if fit is None else fit
                half = _trc.shape[0] // 2
                slit_ids = ((_trc[half, gpm & is_left]
                             + _trc[half, gpm & is_right]) / 2.).astype(int)
        else:

            # TODO: Pull echelle order from slits

            # Use the provided SlitTraceSet
            _include_error = False
            if include_error:
                msgs.warn('SlitTraceSet object has no errors.')
            left, right, _ = slits.select_edges(original=original)
            cen = np.hstack((left,right))
            fit = cen
            msk = None
            nslits = slits.nslits
            is_left = np.ones(2*nslits, dtype=bool)
            is_left[nslits:] = False
            is_right = np.invert(is_left)
            gpm = np.ones(2*nslits, dtype=bool)
            traceid = np.concatenate((-np.arange(nslits), np.arange(nslits)))
            synced = True
            # JFH Trying to make this work for the case where slits are
            # known, but this functionality appears to be never used? I
            # think slits needs its own show method.
            slit_ids = slits.slitord_id

        # TODO: The above should set everything (self shouldn't be used
        # below). We need a single show method that both EdgeTraceSet
        # and SlitTraceSet can use.

        if in_ginga:
            # Set up the appropriate keyword arguments for the IDs
            id_kwargs = {'slit_ids': slit_ids} if synced \
                            else {'left_ids': traceid[gpm & is_left],
                                  'right_ids': traceid[gpm & is_right]}
            _trc = cen if fit is None else fit

            # Connect to or instantiate ginga window
            ginga.connect_to_ginga(raise_err=True, allow_new=True)
            # Clear the viewer and show the trace image
            trace_viewer, trace_ch = ginga.show_image(self.img, chname='Trace Image', clear=True)
            if not self.is_empty:
                ginga.show_slits(trace_viewer, trace_ch, _trc[:,gpm & is_left],
                                 _trc[:,gpm & is_right], pstep=thin, synced=synced, **id_kwargs)

            # Show the Sobel sigma image (do *not* clear)
            sobel_viewer, sobel_ch = ginga.show_image(self.sobel_sig, chname='Sobel Filtered')
            if not self.is_empty:
                ginga.show_slits(sobel_viewer, sobel_ch, _trc[:,gpm & is_left],
                                 _trc[:,gpm & is_right], pstep=thin, synced=synced, **id_kwargs)
            return

        # Show the traced image
        if include_img:
            img_zlim = utils.growth_lim(self.img, 0.95, fac=1.05)
            plt.imshow(self.img, origin='lower', interpolation='nearest', aspect='auto',
                       vmin=img_zlim[0], vmax=img_zlim[1])
        elif include_sobel:
            sob_zlim = utils.growth_lim(self.sobel_sig, 0.95, fac=1.05)
            plt.imshow(self.sobel_sig, origin='lower', interpolation='nearest', aspect='auto',
                       vmin=sob_zlim[0], vmax=sob_zlim[1])

        if title is not None:
            plt.title(title)
        plt.ylabel('Spectral pixel index')
        plt.xlabel('Spatial pixel index')
        plt.xlim(-img_buffer, self.nspat+img_buffer)
        plt.ylim(-img_buffer, self.nspec+img_buffer)

        if self.is_empty:
            msgs.info('No traces defined.')
            plt.show()
            return

        # Spectral position
        spec = np.tile(np.arange(self.nspec), (self.ntrace,1)).T

        if _include_error:
            indx = is_left | is_right
            # Show the errors
            plt.errorbar(cen[::thin,indx].ravel(), spec[::thin,indx].ravel(),
                         xerr=err[::thin,indx].ravel(), fmt='none', ecolor='k', elinewidth=0.5,
                         alpha=0.3, capthick=0, zorder=3)
        # Plot the left trace points
        plt.scatter(cen[::thin,is_left], spec[::thin,is_left], marker='.', color='k', s=30,
                    lw=0, zorder=4, label='left edge measurements', alpha=0.8)
        if msk is not None:
            plt.scatter(msk[::thin,is_left], spec[::thin,is_left], marker='x', color='C3', s=20,
                        lw=0.5, zorder=5, label='masked left edges', alpha=0.8)

        # Plot the right trace points
        plt.scatter(cen[::thin,is_right], spec[::thin,is_right], marker='.', color='0.7',
                    s=30, lw=0, zorder=4, label='right edge measurements', alpha=0.8)
        if msk is not None:
            plt.scatter(msk[::thin,is_right], spec[::thin,is_right], marker='x', color='C1', s=20,
                        lw=0.5, zorder=5, label='masked right edges', alpha=0.8)

        if idlabel:
            # Label the traces by their ID number
            for i in range(self.ntrace):
                indx = np.logical_not(np.ma.getmaskarray(cen)[:,i])
                if not np.any(indx):
                    continue
                _spec = spec[:,i][indx]
                _cen = cen[:,i][indx]
                plt.text(_cen[_spec.size//2], _spec[_spec.size//2], str(traceid[i]),
                         color='k', fontsize=16, alpha=0.7, zorder=10)

        if fit is None:
            # No fits, so we're done
            plt.legend()
            plt.show()
            return

        # Plot the trace fits
        for i in range(self.ntrace):
            if not gpm[i]:
                continue
            # If statement structure primarily for the labels. Only
            # difference between left and right is the color.
            if is_left[i]:
                left_line = plt.plot(fit[::thin,i], spec[::thin,i], color='C3', lw=1, zorder=6)
            elif is_right[i]:
                right_line = plt.plot(fit[::thin,i], spec[::thin,i], color='C1', lw=1, zorder=6)

            if idlabel and np.all(cen.mask[:,i]):
                plt.text(fit[self.nspec//2,i], spec[self.nspec//2,i], str(traceid[i]), color='k',
                         fontsize=16, alpha=0.7, zorder=10)

        # Limits and labels
        if np.any(is_left & gpm):
            left_line[0].set_label('left edge fit')
        if np.any(is_right & gpm):
            right_line[0].set_label('right edge fit')
        plt.legend()
        plt.show()

    def qa_plot(self, fileroot=None, min_spat=20):
        """
        Build a series of QA plots showing the edge traces.

        .. warning::
            This method is slow.

        Args:
            fileroot (:obj:`str`, optional):
                Root name for the output files. The number of output
                files depends on the layout and the number of traces
                found. If None, plots are displayed interactively.
            min_spat (:obj:`int`, optional):
                Minimum number of spectral pixels to plot for each
                trace. If None, set to twice the difference between
                the minimum and maximum centroid of the plotted
                trace.
        """
        if self.is_empty:
            msgs.error('No traces for QA plot.')

        # Restore matplotlib defaults
        # TODO: Is this going to screw up later plots?
        matplotlib.rcParams.update(matplotlib.rcParamsDefault)

        # Set font size
        rc('font', size=8)

        # Spectral pixel coordinate vector and global plot limits
        spec = np.arange(self.nspec)
        ylim = [-1,self.nspec]
        img_zlim = utils.growth_lim(self.img, 0.95, fac=1.05)
        sob_zlim = utils.growth_lim(self.sobel_sig, 0.95, fac=1.05)

        # Set figure
        w,h = plt.figaspect(1)
        fig = plt.figure(figsize=(1.5*w,1.5*h))

        # Grid for plots
        n = np.array([4,3])
        buff = np.array([0.05, 0.02])
        strt = np.array([0.07, 0.04])
        end = np.array([0.99, 0.99])
        delt = (end-(n-1)*buff-strt)/n

        # Determine the number of plot pages
        npages = self.ntrace//int(np.prod(n))
        if npages * np.prod(n) < self.ntrace:
            npages += 1
        ndig = int(np.log10(npages))+1

        # Make plots
        j = 0
        page = 0
        msgs.info('Constructing Trace QA plots')
        for i in range(self.ntrace):

            # Plot index
            jj = j//n[0]
            ii = j - jj*n[0]

            # Plot coordinates
            ax_x0 = strt[0]+ii*(buff[0]+delt[0])
            ax_y = strt[1]+(n[1]-jj-1)*(buff[1]+delt[1])

            # Spatial pixel plot limits for this trace
            indx = np.logical_not(self.bitmask.flagged(self.spat_msk[:,i],
                                                       flag=self.bitmask.bad_flags))
            xlim = utils.growth_lim(self.spat_cen[indx,i], 1.0, fac=2.0)
            if min_spat is not None and np.diff(xlim) < min_spat:
                xlim = np.sum(xlim)/2 + np.array([-1,1])*min_spat/2

            # Plot the trace image and the fit (if it exists)
            ax = fig.add_axes([ax_x0, ax_y, delt[0]/2, delt[1]])
            ax.minorticks_on()
            ax.tick_params(which='major', length=10, direction='in', top=True, right=True)
            ax.tick_params(which='minor', length=5, direction='in', top=True, right=True)
            ax.set_xlim(xlim)
            ax.set_ylim(ylim)
            ax.imshow(self.img, origin='lower', interpolation='nearest', vmin=img_zlim[0],
                      vmax=img_zlim[1], aspect='auto')
            if self.spat_fit is not None:
                ax.plot(self.spat_fit[:,i], spec, color='C3' if self.traceid[i] < 0 else 'C1')
            ax.text(0.07, 0.93,'{0}'.format(self.traceid[i]), ha='left', va='center',
                    transform=ax.transAxes, fontsize=12, bbox=dict(facecolor='white', alpha=0.3))
            if ii == 0:
                ax.text(-0.55, 0.5, 'Spectral Coordinate (pix)', ha='center', va='center',
                        transform=ax.transAxes, rotation='vertical')

            # Plot the filtered image and the fit (if it exists)
            ax = fig.add_axes([ax_x0 + delt[0]/2, ax_y, delt[0]/2, delt[1]])
            ax.minorticks_on()
            ax.tick_params(which='major', length=10, direction='in', top=True, right=True)
            ax.tick_params(which='minor', length=5, direction='in', top=True, right=True)
            ax.set_xlim(xlim)
            ax.set_ylim(ylim)
            ax.yaxis.set_major_formatter(ticker.NullFormatter())
            ax.imshow(self.sobel_sig, origin='lower', interpolation='nearest', vmin=sob_zlim[0],
                      vmax=sob_zlim[1], aspect='auto')
            if self.spat_fit is not None:
                ax.plot(self.spat_fit[:,i], spec, color='C3' if self.traceid[i] < 0 else 'C1')
            if jj == n[1]-1:
                ax.text(0.0, -0.1, 'Spatial Coordinate (pix)', ha='center', va='center',
                        transform=ax.transAxes)

            # Prepare for the next trace plot
            j += 1
            if j == np.prod(n) or i == self.ntrace-1:
                j = 0
                if fileroot is None:
                    plt.show()
                else:
                    page += 1
                    ofile = os.path.join(self.qa_path, 'PNGs',
                                         '{0}_{1}.png'.format(fileroot, str(page).zfill(ndig)))
                    fig.canvas.print_figure(ofile, bbox_inches='tight')
                    msgs.info('Finished page {0}/{1}'.format(page, npages))
                fig.clear()
                plt.close(fig)
                fig = plt.figure(figsize=(1.5*w,1.5*h))

    def _side_dependent_sobel(self, side):
        """
        Return the Sobel-filtered image relevant to tracing the given
        side.

        This is primarily a wrapper for
        :func:`~pypeit.core.trace.prepare_sobel_for_trace`; the
        boxcar smoothing is always 5 pixels. Barring a instantiation
        of the object, this calculation is only done once per side by
        "lazy loading" :attr:`sobel_sig_left` or
        :attr:`sobel_sig_right`.

        Args:
            side (:obj:`str`):
                The side to return; must be ``'left'`` or ``'right'``.
    
        Returns:
            `numpy.ndarray`_: The manipulated Sobel image relevant to
            tracing the specified edge side.

        Raises:
            PypeItError:
                Raised if ``side`` is not ``'left'`` or ``'right'``.
        """
        # TODO: Add boxcar to EdgeTracePar?
        boxcar = 5
        if side == 'left':
            if self.sobel_sig_left is None:
                self.sobel_sig_left = trace.prepare_sobel_for_trace(self.sobel_sig, bpm=self.bpm,
                                                                    boxcar=boxcar, side='left')
            return self.sobel_sig_left
        if side == 'right':
            if self.sobel_sig_right is None:
                self.sobel_sig_right = trace.prepare_sobel_for_trace(self.sobel_sig, bpm=self.bpm,
                                                                     boxcar=boxcar, side='right')
            return self.sobel_sig_right
        msgs.error('Side must be left or right.')

    def centroid_refine(self, follow=True, start_indx=None, continuous=False, use_fit=False):
        """
        Refine the edge positions using a moment analysis and assess
        the results.

        The starting point for all trace positions is
        :attr:`spat_cen`, unless ``use_fit`` is True.

        The method runs in two primary modes, depending on the
        value of ``follow``:

        When ``follow=False``, the function simply executes
        :func:`~pypeit.core.trace.masked_centroid` to recenter
        *all* the locations for the left and right edges at each
        spectral position (row) independently. The maximum shift
        between any input and output centroid is ``max_shift_abs``
        from :attr:`par`.

        When ``follow=True``, the method uses
        :func:`~pypeit.core.trace.follow_centroid` to recenter each
        edge starting from the ``start_indx`` spectral index position
        (row) and then follows the centroid to higher and lower
        spectral rows. In this case, the center of the aperture used
        for each spectral row is the centroid of the trace measured
        for the preceding spectral row. The maximum shift between the
        input and output center for the first position analyzed is
        set by ``max_shift_abs`` and the maximum shift for each
        subsequent spectral row is set by ``max_shift_adj``; both
        parameters are provided in :attr:`par`. In this approach,
        it's typically best to let the method determine the starting
        spectral row instead of providing it directly. If left to its
        own devices, it will iterate through all the traces
        collecting those that all cross a specific spectral row into
        groups that it can follow simultaneously. If a starting
        specral row is provided directly, all traces must cross that
        row.

        Regardless of the value of ``follow``,
        :func:`~pypeit.core.trace.masked_centroid` is run with
        uniform weighting and an aperture width set to be twice
        ``fwhm_uniform`` from :attr:`par`.

        During the refinement, :func:`check_traces` after each new
        trace is refined, indentifying repeat and errorneous traces.
        (The minimum length of the trace passed to
        :func:`check_traces` is set by ``det_min_spec_length`` in
        :attr:`par`.) If ``clip`` in :attr:`par` is True, all bad
        traces are removed (see :func:`remove_traces`).

        Other used parameters from :attr:`par`
        (:class:`~pypeit.par.pypeitpar.EdgeTracePar`) are
        ``max_shift_abs``, ``max_shift_adj``, and ``max_spat_error``.

        .. warning::

            - This function modifies the internal trace arrays **in
              place**.
            - Because this changes :attr:`spat_cen` and
              :attr:`spat_err`, any model fitting of these data are
              erased by this function! I.e., :attr:`spat_fit` and
              :attr:`spat_fit_type` are set to None.
            - This *always* removes the PCA if it exists.

        Args:
            follow (:obj:`bool`, optional):
                Perform the centroiding first at a single row (see
                ``start_indx``) and then move to higher and lower
                spectral rows in series. See
                :func:`~pypeit.core.trace.follow_centroid`.
            start_indx (:obj:`int`, optional):
                The index of the starting spectral row when following
                the trace between adjacent rows; see ``follow``. If
                None, the starting spectral row is set by finding the
                spectral row that crosses the most unmasked trace
                positions; see
                :func:`~pypeit.core.trace.most_common_trace_row`.
                Value is ignored if ``follow=False``.
            continuous (:obj:`bool`, optional):
                Keep only the continuous part of the traces from the
                starting spectral row. See
                :func:`~pypeit.core.trace.follow_centroid`.
            use_fit (:obj:`bool`, optional):
                Use the fitted traces as the starting point for the
                refinement. Otherwise, uses :`spat_cen`. If True and
                :attr:`spat_fit` is None, the method will raise an
                exception.
        """
        # Check that there are traces to refine!
        if self.is_empty:
            # TODO: Continue to have this fault?
            msgs.error('No traces are defined.')

        # Check input
        if use_fit and self.spat_fit is None:
            msgs.error('No fit data available.')

        # Parse parameters and report
        width = 2 * self.par['fwhm_uniform']
        maxshift_start = self.par['max_shift_abs']
        maxshift_follow = self.par['max_shift_adj']
        maxerror = self.par['max_spat_error']
        minimum_spec_length = self.par['det_min_spec_length']*self.nspec

        # Report
        msgs.info('-'*50)
        msgs.info('{0:^50}'.format('Edge Centroid Refinement'))
        msgs.info('-'*50)
        msgs.info('Width of window for centroiding the edges: {0:.1f}'.format(width))
        msgs.info('Max shift between spectrally adjacent pixels: {0:.2f}'.format(maxshift_follow))
        msgs.info('Max centroid error: {0}'.format(maxerror))
        msgs.info('Minimum spectral pixels for a valid trace: {0}'.format(minimum_spec_length))
    
        # To improve performance, generate bogus ivar and mask once
        # here so that they don't have to be generated multiple times.
        # TODO: Keep these as work space as class attributes?
        ivar = np.ones_like(self.sobel_sig, dtype=float)
        _bpm = np.zeros_like(self.sobel_sig, dtype=bool) if self.bpm is None else self.bpm
        fwgt = np.ones_like(self.sobel_sig, dtype=float)

        # Book-keeping objects to keep track of which traces to remove
        rmtrace = np.zeros(self.ntrace, dtype=bool)

        # To hold the refined traces and mask
        spat = self.spat_fit if use_fit else self.spat_img
        cen = np.zeros_like(self.spat_cen)
        err = np.zeros_like(self.spat_err)
        msk = np.zeros_like(self.spat_msk, dtype=self.bitmask.minimum_dtype())

        # Ignore inserted traces
        inserted = self.fully_masked_traces(flag=self.bitmask.insert_flags)
        if np.any(inserted):
            cen[:,inserted] = self.spat_cen[:,inserted]
            err[:,inserted] = self.spat_err[:,inserted]
            msk[:,inserted] = self.spat_msk[:,inserted]

        # Refine left then right
        for side in ['left', 'right']:
            
            # Get the image relevant to tracing this side
            _sobel_sig = self._side_dependent_sobel(side)

            # Find the traces to refine, must be on the correct side
            # and must not have been inserted
            indx = (self.is_left if side == 'left' else self.is_right) & np.logical_not(inserted)
            if not np.any(indx):
                continue

            msgs.info('Found {0} {1} edge trace(s) to refine'.format(np.sum(indx), side))

            if follow:
                # Find the bad trace positions
                bpm = self.bitmask.flagged(self.spat_msk, flag=self.bitmask.bad_flags)
                untraced = indx.copy()
                while np.any(untraced):
                    # Get the starting row
                    _start_indx = trace.most_common_trace_row(bpm[:,untraced], valid_frac=1.) \
                                        if start_indx is None else start_indx
                    # Select the edges to follow
                    to_trace = untraced & np.logical_not(bpm[_start_indx,:])
                    if not np.any(to_trace):
                        # Something has gone wrong
                        # TODO: Get rid of this when convinced it won't
                        # get tripped...
                        msgs.error('Traces remain but could not select good starting position.')

                    ## TODO row and column should not be used here in the output. Adopt the PypeIt convention spec, spat
                    msgs.info('Following {0} {1} edge(s) '.format(np.sum(to_trace), side)
                              + 'from row {0}; '.format(_start_indx)
                              + '{0} trace(s) remain.'.format(np.sum(untraced)-np.sum(to_trace)))
                    # Follow the centroid of the Sobel-filtered image
                    cen[:,to_trace], err[:,to_trace], msk[:,to_trace] \
                            = trace.follow_centroid(_sobel_sig, _start_indx,
                                                    spat[_start_indx,to_trace],
                                                    ivar=ivar, bpm=_bpm, fwgt=fwgt, width=width,
                                                    maxshift_start=maxshift_start,
                                                    maxshift_follow=maxshift_follow,
                                                    maxerror=maxerror, continuous=continuous,
                                                    bitmask=self.bitmask)
                    # Update untraced
                    untraced[to_trace] = False
            else:
                cen[:,indx], err[:,indx], msk[:,indx] \
                        = trace.masked_centroid(_sobel_sig, spat[:,indx], width, ivar=ivar,
                                                bpm=_bpm, fwgt=fwgt, maxshift=maxshift_start,
                                                maxerror=maxerror, bitmask=self.bitmask,
                                                fill='bound')

            # Include previous mask in result
            # TODO: This means if the edge was not detected by
            # detect_slit_edges, it won't get used here. Need to check
            # how this meshes with the previous behavior.
            msk[:,indx] |= self.spat_msk[:,indx]

            # Check the traces
            min_spatial = None if side == 'left' else 0
            max_spatial = _sobel_sig.shape[1]-1 if side == 'left' else None
            good, bad = self.check_traces(cen=cen, msk=msk, subset=indx, min_spatial=min_spatial,
                                          max_spatial=max_spatial,
                                          minimum_spec_length=minimum_spec_length)

            # Save the results: only keep the good centroids, but merge all the masks
            self.spat_cen[:,good] = cen[:,good]
            self.spat_err[:,good] = err[:,good]
            self.spat_msk[:,indx] |= msk[:,indx]
            rmtrace[bad] = True

        # Update the image coordinates
        self.spat_img = np.round(self.spat_cen).astype(int)

        # Erase any previous fitting, PCA, and slit-mask-match results
        # TODO: Should probably get sectioned off as a method because a
        # few methods do this.  Add an option to _reinit_trace_data?
        self.spat_fit_type = None
        self.spat_fit = None
        self.pca_type = None
        self.pca = None
        self.design = None
        self.objects = None

        # Remove bad traces and re-order the trace IDs
        if self.par['clip']:
            self.remove_traces(rmtrace)

        # Add to the log
        self.log += [inspect.stack()[0][3]]

    def trace_pixels_off_detector(self, cen=None):
        r"""
        Determine if the traces land outside of the detector and the
        defined edge buffer (``det_buffer`` in :attr:`par`).

        Args:
            cen (`numpy.ndarray`_, optional):
                Array with the trace locations. Shape is
                :math:`(N_{\rm spec}, N_{\rm trace})`. If None, uses
                :attr:`spat_cen`.
    
        Returns:
            `numpy.ndarray`_: Boolean array with shape :math:`(N_{\rm
            spec}, N_{\rm trace})` selecting pixels that are (True)
            or are not (False) "off" the detector.
<<<<<<< HEAD
=======

        Raises:
            PypeItError:
                Raised if ``cen`` is not provided and
                :attr:`spat_cen` is None.
>>>>>>> 1b8f4fcf
        """
        buff = 0 if self.par['det_buffer'] is None else self.par['det_buffer']
        if buff < 0:
            msgs.warn('Detector buffer must be >=0 (input was {0}).  Setting buffer to 0.'.format(
                      self.par['det_buffer']))
            buff = 0
        if cen is None:
            cen = self.spat_cen
        if cen is None:
<<<<<<< HEAD
            raise ValueError('No trace locations!')
=======
            msgs.error('No trace locations!')
>>>>>>> 1b8f4fcf
        return (cen < buff) | (cen > self.nspat - buff)

    def check_traces(self, cen=None, msk=None, subset=None, min_spatial=None, max_spatial=None,
                     minimum_spec_length=None):
        r"""
        Validate new or existing trace data.

        This function *only* changes the mask status of the traces and
        returns flags for traces that are good or bad.  Traces are
        flagged as bad if they meet any of the following conditions:

            - If and only if ``subset`` is provided, the selected subset
              of traces are checked against all other traces to find
              repeats.  Repeats are identified as those tracing the same
              side of a slit and having a minimum spatial separation of
              less than the provided ``match_tol`` parameter in
              :attr:`par`.  Beware that this should be done by providing
              ``cen`` directly.
            - Traces that do not extend for at least some fraction
              of the detector (see ``minimum_spec_length``).
            - Traces with spatial positions at the central spectral
              channel that are above or below the provided threshold
              (see ``min_spatial`` and ``max_spatial``).
            - Traces that fully land off the edge of the detector; see
              :func:`trace_pixels_off_detector`.

        The only used parameter from :attr:`par`
        (:class:`pypeit.par.pypeitpar.EdgeTracePar`) is ``match_tol``.

        .. warning::

            :attr:`msk` is edited in-place

        Args:
            cen (`numpy.ndarray`_, optional):
                The adjusted center of the refined traces. Shape is
                :math:`(N_{\rm spec}, N_{\rm refine},)`. If None, use
                :attr:`spat_cen`.
            msk (`numpy.ndarray`_, optional):
                The mask bits for the adjusted center of the refined
                traces. Shape is :math:`(N_{\rm spec}, N_{\rm
                refine},)`. If None, use :attr:`spat_msk`. This is
                edited in-place!
            subset (`numpy.ndarray`_, optional):
                Boolean array selecting the traces to compare. Shape
                is :math:`(N_{\rm trace},)`, with :math:`N_{\rm
                refine}` True values. It is expected that all the
                traces selected by a subset must be from the same
                slit side (left or right). If None, no repeat traces
                can be identified. 
            min_spatial (:obj:`int`, optional):
                Clip traces that hit this minimum spatial index
                (column) at the center spectral row
                (`self.nspec//2`). If None, no traces clipped.
            max_spatial (:obj:`int`, optional):
                Clip traces that hit this maximum spatial index
                (column) at the center spectral row
                (`self.nspec//2`). If None, no traces clipped.
            minimum_spec_length (:obj:`float`, optional):
                The minimum number of spectral rows in an edge trace.

        Returns:
            :obj:`tuple`: Returns two boolean arrays selecting the good
            and bad traces.  Both are returned because neither will be
            true for traces not selected by ``subset`` if it is
            provided.  The shape of both arrays is :math:`(N_{\rm
            trace},)`.

        """
        if self.is_empty:
            msgs.warn('No traces to check.')

        # Indices of traces to check
        indx = np.ones(self.ntrace, dtype=bool) if subset is None else subset
        # Data to compare
        _cen = self.spat_cen if cen is None else cen
        _msk = self.spat_msk if msk is None else msk
        # Ignore inserted traces when flagging
        _bpm = self.bitmask.flagged(_msk, flag=self.bitmask.bad_flags)

        # Find repeat traces; comparison of traces must include
        # unmasked trace data, be traces of the same edge (left or
        # right), and be within the provided matching tolerance
        repeat = np.zeros_like(indx, dtype=bool)
        if subset is not None:
            msgs.info('Tolerance for finding repeat traces: {0:.1f}'.format(self.par['match_tol']))
            side = -1 if np.all(self.traceid[indx] < 0) else 1
            compare = (side*self.traceid > 0) & np.invert(indx)
            if np.any(compare):
                # Use masked arrays to ease exclusion of masked data
                _col = np.ma.MaskedArray(np.round(_cen).astype(int), mask=_bpm)
                spat_bpm = self.bitmask.flagged(self.spat_msk, flag=self.bitmask.bad_flags)
                spat_img = np.ma.MaskedArray(self.spat_img, mask=spat_bpm)
                mindiff = np.ma.amin(np.absolute(_col[:,indx,None]-spat_img[:,None,compare]),
                                    axis=(0,2))
                # TODO: This tolerance uses the integer image
                # coordinates, not the floating-point centroid
                # coordinates....
                repeat[indx] =  (mindiff.data < self.par['match_tol']) & np.invert(mindiff.mask)
                if np.any(repeat):
                    _msk[:,repeat] = self.bitmask.turn_on(_msk[:,repeat], 'DUPLICATE')
                    msgs.info('Found {0} repeat trace(s).'.format(np.sum(repeat)))

        # Find spectrally short traces
        short = np.zeros_like(indx, dtype=bool)
        if minimum_spec_length is not None:
            msgs.info('Minimum spectral length of any trace (pixels): {0:.2f}'.format(
                      minimum_spec_length))
            short[indx] = np.sum(np.invert(_bpm[:,indx]), axis=0) < minimum_spec_length
            if np.any(short):
                _msk[:,short] = self.bitmask.turn_on(_msk[:,short], 'SHORTRANGE')
                msgs.info('Found {0} short trace(s).'.format(np.sum(short)))

        # Find traces that are at the minimum column at the center
        # spectral row
        # TODO: Why only the center row?
        col = np.round(_cen).astype(int)
        hit_min = np.zeros_like(indx, dtype=bool)
        if min_spatial is not None:
            hit_min[indx] = (col[self.nspec//2,indx] <= min_spatial) \
                                & np.invert(_bpm[self.nspec//2,indx])
            if np.any(hit_min):
                _msk[:,hit_min] = self.bitmask.turn_on(_msk[:,hit_min], 'HITMIN')
                msgs.info('{0} trace(s) hit the minimum centroid value.'.format(np.sum(hit_min)))
         
        # Find traces that are at the maximum column at the center
        # spectral row
        # TODO: Why only the center row?
        hit_max = np.zeros_like(indx, dtype=bool)
        if max_spatial is not None:
            hit_max[indx] = (col[self.nspec//2,indx] >= max_spatial) \
                                & np.invert(_bpm[self.nspec//2,indx])
            if np.any(hit_max):
                _msk[:,hit_max] = self.bitmask.turn_on(_msk[:,hit_max], 'HITMAX')
                msgs.info('{0} trace(s) hit the maximum centroid value.'.format(np.sum(hit_max)))

        # Find traces, or trace regions, that fall off the detector
        off_detector = np.zeros_like(indx, dtype=bool)
        pix_off_detector = np.zeros(_cen.shape, dtype=bool)
        pix_off_detector[:,indx] = self.trace_pixels_off_detector(cen=_cen[:,indx])
        off_detector[indx] = np.all(pix_off_detector[:,indx], axis=0)
        _msk[pix_off_detector] = self.bitmask.turn_on(_msk[pix_off_detector], 'OFFDETECTOR')

        # TODO: Check that traces (trace fits?) don't cross?

        # Good traces
        bad = indx & (repeat | short | hit_min | hit_max | off_detector)
        msgs.info('Identified {0} bad trace(s) in all.'.format(np.sum(bad)))
        good = indx & np.invert(bad)
        return good, bad

    def merge_traces(self, merge_frac=0.5, refit=True, debug=False):
        """
        Merge traces based on their spatial separation.

        Traces are merged if:

            - they are from the same slit side (left or right)
            - the *fitted* trace locations of two different traces
              are separated by less than ``match_tol`` (from
              :attr:`par`) for more than ``merge_frac`` of the
              spectral range of the detector.

        Since the merging is based on the *fitted* trace location,
        the traces must have been fit beforehand; see
        :func:`fit_refine`.

        When there are traces found that should be merged, the
        unmasked centroid measurements from the shorter trace(s) are
        added to the longest trace (meaning that the shorter trace is
        effectively removed). The traces are then resorted and given
        new trace IDs.

        .. warning::

            - This automatically removes any existing PCA
              decomposition
            - If functional fits exist and `refit` is False, *all*
              fits are removed.
            - If traces are merged, a warning is issued that the
              traces may no longer be left-right synchronized.

        Args:
            merge_frac (:obj:`float`, optional):
                The fraction of the spectral length of the detector
                that should be less than ``match_tol`` in :attr:`par`
                used to find traces to merge.
            refit (:obj:`bool`, optional):
                If fitted models exist and traces are merged, run
                :func:`fit_refine` with its default arguments after
                the traces have been merged to refit the trace data.
            debug (:obj:`bool`, optional):
                Only passed to :func:`fit_refine` if ``refit`` is
                True.
        """
        if self.is_empty:
            msgs.warn('No traces to merge.')
        if self.spat_fit is None:
            msgs.error('Trace merging requires model fits to the trace location; run fit_refine.')
        _refit = refit
        if refit and self.spat_fit is None:
            msgs.warn('No previous fits existed, so fitting will not be redone.')
            _refit = False

        # Construct the bad pixel mask depending whether we matching
        # models or measurements
        bpm = np.tile(self.fully_masked_traces(flag=self.bitmask.bad_flags),(self.nspec,1))

        # The center values used to test for matches; can either be the
        # modeled or measured data.
        cen_match = np.ma.MaskedArray(self.spat_fit, mask=bpm)
        # The center values used to construct the merged trace; always
        # the measured values
        cen_merge = np.ma.MaskedArray(self.spat_cen, mask=self.spat_msk.astype(bool))
        rmtrace = np.zeros(self.ntrace, dtype='bool')

        for side in ['left', 'right']:
            # Match traces on the same side and 
            indx = np.where((self.is_left if side == 'left' else self.is_right)
                                & np.invert(np.all(cen_match.mask, axis=0)))[0]
            if indx.size == 0:
                continue

            for i in range(indx.size - 1):
                if rmtrace[indx[i]]:
                    continue
                merge = np.ma.sum(np.absolute(cen_match[:,indx[i],None] - cen_match[:,indx[i+1:]])
                                     < self.par['match_tol'], axis=0).filled(0) \
                            > self.nspec*merge_frac
                if not np.any(merge):
                    continue
                rmtrace[indx[i+1:]] = merge
                merge = np.append(indx[i], indx[i+1:][merge])
                msgs.info('Merging traces: {0}'.format(self.traceid[merge]))
                merged_trace = np.ma.mean(cen_merge[:,merge], axis=1)
                gpm = np.invert(np.ma.getmaskarray(merged_trace))
                self.spat_cen[gpm,indx[i]] = merged_trace[gpm]
                self.spat_msk[gpm,indx[i]] = 0

        if not np.any(rmtrace):
            msgs.info('No traces merged.')
            return

        # Remove traces and resort them
        self.remove_traces(rmtrace)

        # Erase any previous fitting, PCA, and slit-mask-match results
        # TODO: Should probably get sectioned off as a method because a
        # few methods do this.
        self.spat_fit_type = None
        self.spat_fit = None
        self.pca_type = None
        self.pca = None
        self.design = None
        self.objects = None

        if _refit:
            self.fit_refine(debug=debug)

    @property
    def is_left(self):
        """Boolean array selecting the left traces."""
        if self.is_empty:
            msgs.error('No traces!')
        return self.traceid < 0
    
    @property
    def is_right(self):
        """Boolean array selecting the right traces."""
        if self.is_empty:
            msgs.error('No traces!')
        return self.traceid > 0

    @property
    def is_empty(self):
        """Flag that object has no trace data."""
        return self.traceid is None

    def good_traces(self, include_box=False, good_orders=False):
        r"""
        Select traces that are *not* fully masked.

        This is just a wrapper for :func:`fully_masked_traces`.

        Args:
            include_box (:obj:`bool`, optional):
                Include any identified box slits in the list of good
                traces.
            good_orders (:obj:`bool`, optional):
                Only include those traces that are well-matched to
                echelle orders. This is effectively ignored by
                multi-slit spectrographs because none of the order
                flags should have been tripped for them.

        Returns:
            `numpy.ndarray`_: Boolean array with shape :math:`(N_{\rm
            trace},)` flagging good traces.
        """
        if self.spectrograph.pypeline == 'Echelle' and good_orders and self.orderid is None:
            msgs.warn('Orders undefined! Selecting all traces. To select good orders only, first '
                      'run match_order().')
        bad_flags = self.bitmask.bad_flags
        exclude = self.bitmask.insert_flags
        if include_box:
            exclude += ['BOXSLIT']
        if good_orders:
            bad_flags += self.bitmask.order_flags
        else:
            exclude += self.bitmask.order_flags
        return np.logical_not(self.fully_masked_traces(flag=bad_flags, exclude=exclude))
        
    @property
    def is_synced(self):
        """
<<<<<<< HEAD
        Return flag that left-right traces are synchronized into
        slits.
        """
        if self.is_empty:
            return False
        # Do it
        gpm = self.good_traces(include_box=True)
        side = np.clip(self.traceid[gpm], -1, 1)
=======
        Boolean that left-right traces are synchronized into slits.

        For this to be true:

            - **all** traces must be valid; i.e.,
              ``np.all(self.good_traces(include_box=True))`` must be
              True.

            - The sorted traces must be ordered
              left-right-left-right-...

        """
        if self.is_empty:
            return False
        if not np.all(self.good_traces(include_box=True)):
            return False
        side = np.clip(self.traceid, -1, 1)
>>>>>>> 1b8f4fcf
        if len(side) == 0:
            return False
        return side[0] == -1 and side.size % 2 == 0 and np.all(side[1:] + side[:-1] == 0)

    def _masked_single_slit(self, trace_cen):
        """
        Handle masking a single slit as too short.

        This is largely a kludge that was necessary to address the
        features seen in the Keck_LRIS_blue long-slit data in the dev
        suite.
        
        .. todo::

            We need to understand how often a single slit is masked
            and if this is always the right way to deal with it.

        Args:
            trace_cen (`numpy.ndarray`_):
                Trace data to use for determining new edge locations.
        """
        if self.ntrace != 2:
            raise ValueError('Coding error:  Should only get here if there are two traces.')

        msgs.warn('The single slit found has been rejected because it is too short.  If this '
                  'was by mistake, re-run pypeit with a smaller `minimum_slit_length` parameter.'
                  '  Otherwise, we assume this is a long-slit with one edge off the detector '
                  'and with the current slit edges errantly isolating some feature in the data.')

        # TODO: May want to limit the number of columns included in this calculation.
        if np.mean(self.img[:,int(np.ceil(np.max(trace_cen[:,1]))):]) \
                > np.mean(self.img[:,:int(np.floor(np.min(trace_cen[:,0])))]):
            msgs.warn('The mean of the trace image to the right of the right trace is larger '
                      'than it is to the left of the left trace. Removing the right trace and '
                      're-synchronizing.')
            self.remove_traces(np.array([False,True]))
        else:
            msgs.warn('The mean of the trace image to the left of the left trace is larger than '
                      'it is to the right of the right trace. Removing the right trace and '
                      're-synchronizing.')
            self.remove_traces(np.array([True,False]))

        self.sync(rebuild_pca=False)

    def check_synced(self, rebuild_pca=False):
        """
        Quality check and masking of the synchronized edges.

        Before executing this method, the slit edges must be
        synchronized (see :func:`sync`) and ordered spatially in
        left-right pairs (see :func:`spatial_sort`). The former is
        checked explicitly. Any traces fully masked as bad (see
        :func:`clean_traces`) are removed, along with its
        synchronized partner.

        Used parameters from :attr:`par`
        (:class:`pypeit.par.pypeitpar.EdgeTracePar`) are
        `minimum_slit_gap`, `minimum_slit_length`,
        `minimum_slit_length_sci`, and `length_range`.

        Checks are:
            - Any trace falling off the edge of the detector is
              masked (see :class:`EdgeTraceBitMask`). This is the
              only check performed by default (i.e., when no keyword
              arguments are provided).
            - Traces that form slit gaps (the median difference
              between the right and left traces of adjacent slits)
              that are below an absolute tolerance are removed and
              the two relevant slits are merged. This is done before
              the checks of the slit length below such that the
              merged slit is assessed in any expected slit length
              constraints.
            - Traces that form a slit with a length (the median
              difference between the left and right edges) below an
              absolute tolerance (i.e., `right-left < atol`) are
              masked as SHORTSLIT (see :class:`EdgeTraceBitMask`).
              The absolute tolerance is set using the platescale
              provided by the spectrograph class, the spatial binning
              (from :attr:`binning`), and the minimum slit length in
              arcsec (`minimum_slit_length` in :attr:`par`).
            - Traces that form a slit with a length (the median
              difference between the left and right edges) below an
              absolute tolerance (i.e., ``right-left < atol``) **for
              a science slit** are masked as either BOXSLIT or
              SHORTSLIT (see :class:`EdgeTraceBitMask`), depending on
              the value of ``minimum_slit_length``: if
              ``minimum_slit_length`` is None, all are flagged as
              BOXSLIT; otherwise, BOXSLITs are those that are larger
              than ``minimum_slit_length`` but smaller than
              ``minimum_slit_length_sci``. The absolute tolerance is
              set using the platescale provided by the spectrograph
              class, the spatial binning (from :attr:`binning`), and
              the minimum slit length in arcsec for the science slits
              (`minimum_slit_length_sci` in :attr:`par`).
            - Traces that form a slit with a length that is abnormal
              relative to the median width are masked; i.e.,
              `abs(log((right[0]-left[0])/median(right-left))) >
              log(1+rtol)`, where `rtol` is identically
              `length_range` in :attr:`par`.

        Args:
            rebuild_pca (:obj:`bool`, optional):
                If the pca exists and the masking or number of traces
                changes because of the performed checks, redo the PCA
                decomposition using the new traces and trace masks
                and the previous parameter set.
        """
        if self.is_empty:
            msgs.warn('No traces to check.')

        # Decide if the PCA should be rebuilt
        _rebuild_pca = rebuild_pca and self.pca is not None and self.can_pca()

        # Remove any fully masked traces and its synced counterpart;
        # force the removal of traces marked as SYNCERROR, even if
        # those traces were inserted.
        self.clean_traces(force_flag='SYNCERROR', rebuild_pca=_rebuild_pca, sync_mode='both',
                          assume_synced=True)

        # Use the fit data if available
        trace_cen = self.spat_cen if self.spat_fit is None else self.spat_fit

        # Flag trace locations falling off the detector. This general
        # check that is independent of whether or not the traces are
        # synced. However, this could mask traces based on the *fitted*
        # position, instead of the measured centroid position.
        # TODO: Keep a separate mask for the fit positions?
        indx = self.trace_pixels_off_detector(cen=trace_cen)
        if np.any(indx):
            self.spat_msk[indx] = self.bitmask.turn_on(self.spat_msk[indx], 'OFFDETECTOR')

        # Check the slits are synced
        if not self.is_synced:
            msgs.error('Edge traces are not yet (or improperly) synced.  Either sync() failed '
                       'or has not yet been executed.')

        # Parse parameters and report
        gap_atol = None
        length_atol = None
        length_atol_sci = None
        length_rtol = self.par['length_range']
        if self.par['minimum_slit_length'] is not None \
                or self.par['minimum_slit_length_sci'] is not None \
                or self.par['minimum_slit_gap'] is not None:
            platescale = parse.parse_binning(self.binning)[1] \
                            * self.trace_img.detector['platescale']
            msgs.info('Binning: {0}'.format(self.binning))
            msgs.info('Platescale per binned pixel: {0}'.format(platescale))
            if self.par['minimum_slit_length'] is not None:
                length_atol = self.par['minimum_slit_length']/platescale
            if self.par['minimum_slit_length_sci'] is not None:
                length_atol_sci = self.par['minimum_slit_length_sci']/platescale
            if self.par['minimum_slit_gap'] is not None:
                gap_atol = self.par['minimum_slit_gap']/platescale

        msgs.info('Minimum slit gap (binned pixels): {0}'.format(gap_atol))
        msgs.info('Minimum slit length (binned pixels): {0}'.format(length_atol))
        msgs.info('Minimum science slit length (binned pixels): {0}'.format(length_atol_sci))
        msgs.info('Range in slit length not limited' if length_rtol is None else
                  'Range in slit length limited to +/-{0:.1f}%'.format(length_rtol*100))

        # TODO: Should here and below only use the unmasked parts of
        # the trace for the slit gap and length computations?

        if gap_atol is not None:
            # Calculate the slit gaps
            slit_gap = np.median(np.diff(trace_cen[:,1:], axis=1)[:,::2], axis=0)
            indx = slit_gap < gap_atol
            if np.any(indx):
                # TODO: Allow for these traces to be flagged instead of just removed?
                msgs.info('Found {0} slit(s) with gaps below {1} arcsec ({2:.2f} pixels).'.format(
                            np.sum(indx), self.par['minimum_slit_gap'], gap_atol))
                rmtrace = np.concatenate(([False],np.repeat(indx,2),[False]))
                self.remove_traces(rmtrace, rebuild_pca=rebuild_pca)
                # TODO: This should never happen, but keep this around
                # until we're sure it doesn't.
                if self.is_empty:
                    msgs.error('Coding error: Removing gaps removed all traces.')
                # Reset the trace center data to use
                trace_cen = self.spat_cen if self.spat_fit is None else self.spat_fit

        # Calculate the slit length and gap
        slit_length = np.median(np.squeeze(np.diff(trace_cen.reshape(self.nspec,-1,2), axis=-1)),
                                axis=0)
        if length_atol is not None:
            # Find any short slits (flag both edges of the slit)
            indx = np.repeat(slit_length < length_atol, 2)
            if np.sum(indx) == self.ntrace:
                if self.ntrace == 2:
                    # TODO: I *really* don't like this because it has
                    # the potential to yield an infinite loop, but it's
                    # also the simplest approach.
                    return self._masked_single_slit(trace_cen)
                msgs.warn('All slits are too short!')
            if np.any(indx):
                msgs.info('Rejecting {0} slits that are too short.'.format(np.sum(indx)))
                self.spat_msk[:,indx] = self.bitmask.turn_on(self.spat_msk[:,indx], 'SHORTSLIT')

        if length_atol_sci is not None:
            # Find any box slits (flag both edges of the slit)
            indx = slit_length < length_atol_sci
            if length_atol is not None:
                indx &= (slit_length > length_atol)
            indx = np.repeat(indx, 2)
            if np.sum(indx) == self.ntrace:
                if self.ntrace == 2:
                    # TODO: I *really* don't like this because it has
                    # the potential to yield an infinite loop, but it's
                    # also the simplest approach.
                    return self._masked_single_slit(trace_cen)
                msgs.warn('All slits are too short!')
            if np.any(indx):
<<<<<<< HEAD
                new_masks = True
=======
>>>>>>> 1b8f4fcf
                msgs.info('Identifying/Rejecting {0} slits as box slits.'.format(np.sum(indx)))
                self.spat_msk[:,indx] = self.bitmask.turn_on(self.spat_msk[:,indx], 'BOXSLIT')

        if length_rtol is not None:
            # Find slits that are not within the provided fraction of
            # the median length
            indx = np.repeat(np.absolute(np.log(slit_length/np.median(slit_length)))
                             > np.log(1+length_rtol), 2)
            if np.any(indx):
                msgs.info('Rejecting {0} abnormally long or short slits.'.format(np.sum(indx)))
                self.spat_msk[:,indx] = self.bitmask.turn_on(self.spat_msk[:,indx], 'ABNORMALSLIT')

        # TODO: Check that slit edges meet a minimum slit gap?
<<<<<<< HEAD
        if self.par['sync_clip']:
            # Remove traces that have been fully flagged as bad,
            # excluding those that are inserted or have been identified
            # as a box slit.
            rmtrace = self.fully_masked_traces(flag=self.bitmask.bad_flags,
                                               exclude=self.bitmask.exclude_flags)
            self.remove_traces(rmtrace, rebuild_pca=rebuild_pca, sync_rm='both')
            if self.is_empty:
                msgs.warn('Assuming a single long-slit and continuing.')
                self.bound_detector()
        elif new_masks:
            # Reset the PCA if new masks are applied
            self._reset_pca(rebuild_pca and self.pca is not None and self.can_pca())
=======

        # Find all traces to remove
        rmtrace = self.fully_masked_traces(flag=self.bitmask.bad_flags, exclude=self.bitmask.exclude_flags)
        # Make sure to also remove the synced one
        rmtrace = self.synced_selection(rmtrace, mode='both', assume_synced=True)
        # Remove 'em
        self.remove_traces(rmtrace, rebuild_pca=_rebuild_pca)
        if self.is_empty:
            msgs.warn('Assuming a single long-slit and continuing.')
            self.bound_detector()
>>>>>>> 1b8f4fcf

    def rm_user_traces(self, rm_traces):
        """
        Parse the user input traces to remove

        Args:
            rm_user_traces (list):
              y_spec, x_spat pairs

        Returns:

        """
        if not self.is_synced:
            msgs.error('Trace removal should only be executed after traces have been '
                       'synchronized into left-right slit pairs; run sync()')
        # Setup
        lefts = self.spat_fit[:, self.is_left]
        rights = self.spat_fit[:, self.is_right]
        indx = np.zeros(self.ntrace, dtype=bool)
        # Loop me
        for rm_trace in rm_traces:
            # Deconstruct
            y_spec, xcen = rm_trace
            #
            lefty = lefts[y_spec,:]
            righty = rights[y_spec,:]
            # Match?
            bad_slit = (lefty < xcen) & (righty > xcen)
            if np.any(bad_slit):
                # Double check
                if np.sum(bad_slit) != 1:
                    msgs.error("Something went horribly wrong in edge tracing")
                #
                idx = np.where(bad_slit)[0][0]
                indx[2*idx:2*idx+2] = True
                msgs.info("Removing user-supplied slit at {},{}".format(xcen, y_spec))
                # Mask
                self.bitmask.turn_on(self.spat_msk[:,indx], 'USERRMSLIT')

        # Syncronize the selection
        indx = self.synced_selection(indx, mode='both', assumed_synced=True)
        # TODO: Add rebuild_pca ?
        # Remove
        self.remove_traces(indx)

    # TODO -- Add an option to distinguish between an actual remove and a flagging
    def remove_traces(self, indx, resort=True, rebuild_pca=False):
        r"""
        Remove a set of traces.

<<<<<<< HEAD
        This method directly alters the attributes of this object
        containing the trace data.
=======
        This method directly alters the attributes containing the
        trace data.

        .. warning::

            If the traces are left-right synchronized, you should
            decide how you want to treat the traces as pairs. See
            :func:`synced_selection`. For example, to remove both
            traces in a pair if either are selected, run::

                edges.remove_traces(edges.synced_selection(indx, mode='both'))
>>>>>>> 1b8f4fcf

        Args:
            indx (array-like):
                The boolean array with the traces to remove. Length
                must be :math:`(N_{\rm trace},)`.
            resort (:obj:`bool`, optional):
                Re-sort the traces and trace IDs to be sequential in
                the spatial direction. See :func:`spatial_sort`.
            rebuild_pca (:obj:`bool`, optional):
                If the pca exists, rebuild it using the new traces
                and the previous parameter set.
<<<<<<< HEAD
            sync_rm (:obj:`str`, optional):
                The mode to use when updating traces to remove based
                on their synchronization status. See
                :func:`synced_selection`. For example, the following
                two statements produce identical results::

                    edges.remove_traces(indx, sync_rm='both')

                or::

                    edges.remove_traces(edges.synced_selection(indx, mode='both'))

=======
>>>>>>> 1b8f4fcf
        """
        # Make sure there are traces to remove
        if not np.any(indx):
            msgs.warn('No trace to remove.')
            return

<<<<<<< HEAD
        # Synchronize the trace selection
        _indx = self.synced_selection(np.atleast_1d(indx), mode=sync_rm)
        if np.all(_indx):
=======
        if np.all(indx):
>>>>>>> 1b8f4fcf
            msgs.warn('All traces removed!')
            self._reinit_trace_data()
            return
            
        msgs.info('Removing {0} edge traces.'.format(np.sum(indx)))

        # Reset the trace data
        keep = np.logical_not(indx)
        self.spat_img = self.spat_img[:,keep]
        self.spat_cen = self.spat_cen[:,keep]
        self.spat_err = self.spat_err[:,keep]
        self.spat_msk = self.spat_msk[:,keep]
        if self.spat_fit is not None:
            self.spat_fit = self.spat_fit[:,keep]
        self.traceid = self.traceid[keep]

        if resort:
            # Resort by the spatial dimension
            self.spatial_sort()

        # Reset the PCA
        self._reset_pca(rebuild_pca and self.pca is not None and self.can_pca())

<<<<<<< HEAD
    def synced_selection(self, indx, mode='ignore'):
=======
    def synced_selection(self, indx, mode='ignore', assume_synced=False):
>>>>>>> 1b8f4fcf
        r"""
        Coordinate selection of traces based on their synchronization
        status.

        Args:
            indx (`numpy.ndarray`_):
                Boolean vector selecting a set of traces. The shape
                should be :math:`(N_{\rm trace},)`.
            mode (:obj:`str`, optional):
                If the traces are left-right synchronized (see
                :func:`sync` and :func:`is_synced`), this method
                dictates how the selection of traces should be
                changed to deal with edges that have been
                synchronized into left-right pairs. Methods are:

                    - ``'ignore'``: Ignore the synchronization and
                      just return the input.
                    - ``'both'``: If one of the traces in a pair is
                      selected, select both.
                    - ``'neither'``: If only one of the traces in a
                      pair is selected, *deselect* both.
<<<<<<< HEAD
=======
            assume_synced (:obj:`bool`, optional):
                Assume the set of traces is synced when identifying
                which traces to select/de-select if mode is either
                ``'both'`` or ``'neither'``. This essentially ignores
                the sync status of the traces and will fault if the
                number of traces is not even. If False, the sync
                status is checked using :func:`is_synced`.
>>>>>>> 1b8f4fcf

        Raises:
            PypeItError:
                Raised if the input ``indx`` doesn't have the correct
                length, if mode is *not* ``'ignore'`` and the edges
<<<<<<< HEAD
                have not been left-right synchronized, or if the
                provided ``mode`` is not valid.
=======
                have not been left-right synchronized and
                ``assume_synced`` is False, or if the provided
                ``mode`` is not valid.
>>>>>>> 1b8f4fcf

        Returns:
            `numpy.ndarray`_: The updated boolean vector selecting
            traces based on the input mode and the synchronization
            status.
        """
        if mode == 'ignore':
            return indx

        if indx.size != self.ntrace:
            msgs.error('Boolean array selecting traces to remove has incorrect length.')

<<<<<<< HEAD
        if not self.is_synced:
            msgs.error('To synchronize the trace selection, the traces must first have been '
                       'synchronized into left-right pairs; run sync().')
=======
        if not assume_synced and not self.is_synced:
            msgs.error('To synchronize the trace selection, it is expected that the traces have '
                       'been left-right synchronized.  Either run sync() to sychronize, ignore '
                       'the synchronization (which may raise an exception) by setting '
                       'assumed_synced=True.')
>>>>>>> 1b8f4fcf
        if mode == 'both':
            return np.repeat(np.any(indx.reshape(-1,2), axis=1), 2)
        elif mode == 'neither':
            return np.repeat(np.all(indx.reshape(-1,2), axis=1), 2)
        msgs.error('Unknown synchronized trace selection mode: {0}'.format(mode))

<<<<<<< HEAD
    # TODO: Need to return to this
    def clean_traces(self, sync_rm='ignore', force_flag=None):
=======
    def clean_traces(self, force_flag=None, rebuild_pca=True, sync_mode='ignore',
                     assume_synced=False):
>>>>>>> 1b8f4fcf
        """
        Remove any traces that are fully masked as bad.

        Traces selected for removal must be fully masked; see
        :func:`fully_masked_traces`.

        By default, flags used to select bad trace measurements are
        those provided by :func:`EdgeTraceBitMask.bad_flags`, and
        those flags excluded from designating a trace as bad are
        provided by :func:`EdgeTraceBitMask.exclude_flags`. To force
        removal of traces with certain flags, regardless of these two
        groups, use ``force_flag``. See :class:`EdgeTraceBitMask` for
        list of flags.

        Args:
            force_flag (:obj:`str`, :obj:`list`, optional):
                Force inclusion of these flags in assessing whether
                or not a trace is fully masked.
            rebuild_pca (:obj:`bool`, optional):
                Rebuild the PCA decomposition of the traces based on
                the loaded trace data. Passed directly to
                :func:`remove_traces`, which is only called if traces
                are in fact removed.
            sync_mode (:obj:`str`, optional):
                If the traces are left-right synchronized (see
                :func:`sync` and :func:`is_synced`), use this method
                to deal with edges paired with those to be removed.
                See :func:`synced_selection`.
            assume_synced (:obj:`bool`, optional):
                Assume the set of traces is synced. See
                :func:`synced_selection`.
        """
        if self.is_empty:
            msgs.warn('No traces to clean.')
            return

        # Traces to remove
#        rmtrace = self.fully_masked_traces(flag=self.bitmask.bad_flags,
#                                           exclude=self.bitmask.insert_flags
#                                                    + self.bitmask.exclude_flags)
        rmtrace = self.fully_masked_traces(flag=self.bitmask.bad_flags,
                                           exclude=self.bitmask.exclude_flags)
        if force_flag is not None:
            rmtrace |= self.fully_masked_traces(flag=force_flag)

        if np.any(rmtrace):
            # The removed traces should not have been included in the
            # PCA decomposition to begin with, but this call to remove
            # traces has to "rebuild" the PCA because it will remove it
            # otherwise. Note that `remove_traces` only rebuilds the
            # PCA if the parameter passed to it is true AND :attr:`pca`
            # previously existed AND the traces can be pca'd to begin
            # with.
            rmtrace = self.synced_selection(rmtrace, mode=sync_mode, assumed_synced=assume_synced)
            self.remove_traces(rmtrace, rebuild_pca=rebuild_pca)

    def spatial_sort(self, use_mean=False, use_fit=True):
        """
        Sort the traces spatially.

        The coordinates used for the sorting are either the measured
        centroids or the fitted parameterization (see ``use_fit``). The
        fiducial coordinates that are sorted are either the mean of
        the unmasked coordinates over all spectral rows or the
        unmasked coordinates at a specified reference spectral row
        (see ``use_mean``).

        The trace IDs are also reassigned to be sorted spatially;
        i.e., the trace IDs for three synced slits would be ``[-1, 1,
        -2, 2, -3, 3]``.
        
        All attributes are edited in-place.

        Args:
            use_mean (:obj:`bool`, optional):
                Sort according to the mean of the masked spatial
                positions. If False, the spatial position at a
                reference spectral row is used, where the reference
                spectral row is either the same as used by the PCA
                (if available) or the result of
                :func:`~pypeit.core.trace.most_common_trace_row`
                using the current trace mask.
            use_fit (:obj:`bool`, optional):
                Sort according to the fit positions instead of the
                measured positions. Otherwise, only use the fit
                positions if they're available and the measured
                location is masked.
        """
        if self.is_empty:
            msgs.error('No traces to sort.')

        # Check input
        if use_fit and self.spat_fit is None:
            msgs.warn('Fit data is not available; cannot use it for spatially sorting the edges.')

        # Set up the coordinates to use
        bpm = self.bitmask.flagged(self.spat_msk, self.bitmask.bad_flags)
        cen = self.spat_fit.copy() if self.spat_fit is not None and use_fit \
                    else self.spat_cen.copy()
        # Replace masked values with the fit if it is available
        if self.spat_fit is not None and not use_fit:
                cen[bpm] = self.spat_fit[bpm]

        # Get the sorted indices
        if use_mean:
            # Sort the traces by their spatial position (always use
            # measured positions even if fit positions are available)
            srt = np.argsort(np.mean(cen, axis=0))
        else:
            # Sort according to the spatial position in one row
            reference_row = trace.most_common_trace_row(bpm) if self.pca is None \
                                else (self.pca[0].reference_row if self.par['left_right_pca']
                                    else self.pca.reference_row)
            msgs.info('Re-sorting edges based on where they cross row {0}'.format(reference_row))
            srt = np.argsort(cen[reference_row,:])

        # Resort the arrays
        self.traceid = self.traceid[srt]
        self.spat_img = self.spat_img[:,srt]
        self.spat_cen = self.spat_cen[:,srt]
        self.spat_err = self.spat_err[:,srt]
        self.spat_msk = self.spat_msk[:,srt]
        if self.spat_fit is not None:
            self.spat_fit = self.spat_fit[:,srt]

        # Reorder the trace numbers
        indx = self.traceid < 0
        self.traceid[indx] = -1-np.arange(np.sum(indx))
        indx = np.invert(indx)
        self.traceid[indx] = 1+np.arange(np.sum(indx))

    def _reset_pca(self, rebuild):
        """"
        Reset the PCA decomposition.

        The PCA is reset by either rebuilding it with the previous
        set of parameters (`rebuild` is True) or removing it (setting
        the relevant attributes to `None` when `rebuild` is False).
        """
        if rebuild:
            # Rebuild the PCA using the previous parameters
            return self.build_pca(use_center=self.pca_type == 'center') 
        # Remove the existing PCA
        self.pca_type = None
        self.pca = None

    def current_trace_locations(self):
        """
        Return an image with the trace IDs at the locations of each
        edge in the original image.
        """
        edge_img = np.zeros((self.nspec, self.nspat), dtype=int)
        if self.is_empty:
            return edge_img
        i = np.tile(np.arange(self.nspec), (self.ntrace,1)).T.ravel()
        edge_img[i, self.spat_img.ravel()] = np.tile(self.traceid, (self.nspec,1)).ravel()
        return edge_img

    def fit_refine(self, weighting='uniform', debug=False, idx=None):
        """
        Iteratively re-measure and fit a functional form to the edge
        locations.

        Before fitting the traces, :func:`check_traces` is used to
        flag traces that do not meet a minimum length required for
        fitting (set by ``fit_min_spec_length`` in :attr:`par`).

        After this, the function is primarily a wrapper for
        :func:`~pypeit.core.trace.fit_trace`, run once per edge side
        (left and right). Both the measured centers and the fitted
        model are modified by :func:`~pypeit.core.trace.fit_trace`,
        such that :attr:`spat_cen`, :attr:`spat_err`,
        :attr:`spat_msk`, :attr:`spat_fit`, :attr:`spat_fit_img`, and
        :attr:`spat_img` are all modified by this method. Note that
        only traces that are *not* fully flagged are fit.

        Used parameters from :attr:`par`
        (:class:`pypeit.par.pypeitpar.EdgeTracePar`) are
        ``max_shift_abs``, ``max_spat_error``, ``fit_function``,
        ``fit_order``, ``fwhm_uniform``, ``fwhm_gaussian``,
        ``fit_maxdev``, ``fit_maxiter``, ``fit_niter``, and
        ``fit_min_spec_length``.

        Args:
            weighting (:obj:`str`, optional):
                The weighting to apply to the position within each
                integration window (see
                :func:`~pypeit.core.trace.fit_trace`).
            debug (:obj:`bool`, optional):
                Run :func:`~pypeit.core.trace.fit_trace` in debug
                mode.
            idx (`numpy.ndarray`_, optional):
                Array of strings with the IDs for each object. Used
                only if ``debug`` is true for the plotting (see
                :func:`~pypeit.core.trace.fit_trace`).
        """
        # Check that there are traces to refine!
        if self.is_empty:
            msgs.error('No traces to refine!')

        # Parse parameters and report
        maxshift = self.par['max_shift_abs']
        maxerror = self.par['max_spat_error']
        function = self.par['fit_function']
        order = self.par['fit_order']
        fwhm = self.par['fwhm_uniform'] if weighting == 'uniform' else self.par['fwhm_gaussian']
        maxdev = self.par['fit_maxdev']
        maxiter = self.par['fit_maxiter']
        niter = self.par['fit_niter']
        minimum_spec_length = self.par['fit_min_spec_length']*self.nspec
        xmin = 0.
        xmax = self.nspec-1.

        msgs.info('-'*50)
        msgs.info('{0:^50}'.format('Fitting Polynomial to Edge Trace'))
        msgs.info('-'*50)
        msgs.info('Max shift btwn input and remeasured edge centroids: {0:.2f}'.format(maxshift))
        msgs.info('Max centroid error: {0}'.format(maxerror))
        msgs.info('Trace fitting function: {0}'.format(function))
        msgs.info('Trace fitting order: {0}'.format(order))
        msgs.info('Weighting for remeasuring edge centroids: {0}'.format(weighting))
        msgs.info('FWHM parameter for remeasuring edge centroids: {0:.1f}'.format(fwhm))
        msgs.info('Maximum deviation for fitted data: {0:.1f}'.format(maxdev))
        msgs.info('Maximum number of rejection iterations: {0}'.format(maxiter))
        msgs.info('Number of remeasuring and refitting iterations: {0}'.format(niter))

#        masked_cen = np.ma.MaskedArray(self.spat_cen, mask=self.spat_msk.astype(bool))
#        indx = np.argmax(np.sum(np.invert(masked_cen.mask),axis=0))
#        diff_cen = masked_cen - masked_cen[:,indx,None]
#        meanoffset = np.ma.mean(diff_cen, axis=0)
#        offset_cen = masked_cen - meanoffset[None,:]
#        x = np.arange(self.nspec)
#        for i in range(self.ntrace):
#            plt.scatter(x, offset_cen[:,i])
#        plt.show()

        # Check the traces to make sure they meet the minimum length.
        # This modifies self.spat_msk directly.
        self.check_traces(minimum_spec_length=minimum_spec_length)

        # Generate bogus ivar and mask once here so that they don't
        # have to be generated multiple times.
        # TODO: Keep these as work space as class attributes?
        ivar = np.ones_like(self.sobel_sig, dtype=float)
        bpm = np.zeros_like(self.sobel_sig, dtype=bool) if self.bpm is None else self.bpm

        # Initialize arrays
        fit = np.zeros_like(self.spat_cen, dtype=float)
        cen = np.zeros_like(self.spat_cen, dtype=float)
        err = np.zeros_like(self.spat_cen, dtype=float)
        msk = np.zeros_like(self.spat_cen, dtype=self.bitmask.minimum_dtype())

        # Flag bad traces; this explicitly does *not* exclude inserted traces
        spat_bpm = self.bitmask.flagged(self.spat_msk, flag=self.bitmask.bad_flags)

        # Fit both sides
        for side in ['left', 'right']:
            # Get the image relevant to tracing this side
            _sobel_sig = self._side_dependent_sobel(side)
            # Select traces on this side and that are not fully masked
            indx = (self.is_left if side == 'left' else self.is_right) \
                        & np.invert(np.all(spat_bpm, axis=0))
            if not np.any(indx):
                continue

            # Perform the fit
            fit[:,indx], cen[:,indx], err[:,indx], msk[:,indx], _ \
                    = trace.fit_trace(_sobel_sig, self.spat_cen[:,indx], order, ivar=ivar,
                                      bpm=bpm, trace_bpm=spat_bpm[:,indx],
                                      weighting=weighting, fwhm=fwhm, maxshift=maxshift,
                                      maxerror=maxerror, function=function, maxdev=maxdev,
                                      maxiter=maxiter, niter=niter, bitmask=self.bitmask,
                                      debug=debug, idx=idx, xmin=xmin, xmax=xmax)

        # Save the results of the edge measurements
        self.spat_cen = cen
        self.spat_err = err
        # Add the new masking information; this merges the new and
        # existing mask because the existing mask was used by fit_trace
        # to ignore input trace data
        self.spat_msk |= msk
        # Save the model fits
        self.spat_fit = fit
        self.spat_fit_type = '{0} : order={1}'.format(function, order)
        # Set the pixelated trace data based on the fit, instead of the
        # measured centroids
        self.spat_img = np.round(self.spat_fit).astype(int)
        # Append function execution to log
        self.log += [inspect.stack()[0][3]]

    def can_pca(self):
        """
        Determine if traces are suitable for PCA decomposition.

        The criterion is that a minimum number of traces
        (``pca_min_edges``) must cover more than the fraction of the
        full spectral range specified by `fit_min_spec_length` in
        :attr:`par`. Traces that are inserted are ignored.

        If the PCA decomposition will be performed on the left and
        right traces separately, the function will return `False` if
        there are fewer than the minimum left *or* right edge traces.

        Used parameters from :attr:`par`
        (:class:`pypeit.par.pypeitpar.EdgeTracePar`) are
        ``fit_min_spec_length``, ``left_right_pca``, and ``pca_min_edges``.

        .. warning::
            This function calls :func:`check_trace` using
            `fit_min_spec_length` to flag short traces, meaning that
            :attr:`spat_msk` will can be altered by this call.

        Returns:
            :obj:`bool`: Flag that traces meet criterion for PCA
            decomposition.
        """
        # Check that there are traces to refine!
        if self.is_empty:
            return False

        # Set and report the minimum length needed for the PCA in
        # pixels
        minimum_spec_length = self.par['fit_min_spec_length']*self.nspec
        msgs.info('Minium length of traces to include in the PCA: {0}'.format(minimum_spec_length))

        # This call to check_traces will flag any trace with a length
        # below minimum_spec_length as SHORTRANGE
        # TODO: This means that SHORTRANGE can actually have two
        # different meanings. Instead use one bit for "too short for
        # detection" and a separate one for "too short to fit"?
        self.check_traces(minimum_spec_length=minimum_spec_length)

        # Find the valid traces
        # NOTE: Because of the run of check_traces above, short traces
        # are fully flagged meaning that we can just check if the
        # length of the trace is larger than 0.
        good = np.sum(np.invert(self.bitmask.flagged(self.spat_msk)), axis=0) > 0

        # Returned value depends on whether or not the left and right
        # traces are done separately
        return np.sum(good[self.is_left]) > self.par['pca_min_edges'] \
                    and np.sum(good[self.is_right]) > self.par['pca_min_edges'] \
                    if self.par['left_right_pca'] else np.sum(good) > self.par['pca_min_edges']

    def predict_traces(self, spat_cen, side=None):
        """
        Use the PCA decomposition to predict traces.

        The PCA decomposition must be available via :attr:`pca`; see
        :func:`build_pca`. This is a convenience method to handle the
        PCA predictions given that left and right traces can be
        decomposed separately or simultaneously.

        Args:
            spat_cen (:obj:`float`, `numpy.ndarray`):
                A single value or 1D array with the spatial location
                (column) for 1 or more traces to predict. The
                predicted traces will pass through these spatial
                positions (columns) and the reference spectral row
                set for the PCA decomposition; see :func:`build_pca`.
            side (:obj:`float`, `numpy.ndarray`, optional):
                A single value or 1D integer array indicating the
                edge side to be predicted; -1 for left and 1 for
                right. Must be the same length as `spat_cen`. This is
                only used if the PCA is side-dependent, and *must* be
                provided in the case that it is (see `left_right_pca`
                in :attr:`par`).

        Returns:
            `numpy.ndarray`: A 1D or 2D array of size :attr:`nspec`
            by the length of the position array provided. If a single
            coordinate is provided, a single trace vector is
            returned.
        """
        if self.pca is None:
            msgs.error('Must first run the PCA analysis fo the traces; run build_pca.')

        _spat_cen = np.atleast_1d(spat_cen)
        _side = np.atleast_1d(side)
        if _spat_cen.size != _side.size:
            msgs.error('Spatial locations and side integers must have the same shape.')

        if self.par['left_right_pca']:
            trace_add = np.zeros((self.nspec,0), dtype='float')
            for s,p in zip([-1,1], self.pca):
                indx = _side == s
                if not np.any(indx):
                    continue
                trace_add = np.hstack((trace_add, p.predict(np.atleast_1d(_spat_cen[indx]))))
        else:
            trace_add = self.pca.predict(_spat_cen)

        return trace_add if isinstance(spat_cen, np.ndarray) else trace_add.ravel()

    def build_pca(self, use_center=False, debug=False):
        """
        Build a PCA model of the current edge data.

        Primarily a wrapper that instantiates :attr:`pca`. If left
        and right traces are analyzed separately, :attr:`pca` will be
        a list of two :class:`pypeit.tracepca.TracePCA` objects;
        otherwise :attr:`pca` is a single
        :class:`pypeit.tracepca.TracePCA` object. After executing
        this, traces can be predicted by calling
        `self.pca.predict(spat)` (see
        :func:`pypeit.tracepca.TracePCA.predict`) if both sides are
        analyzed simultaneously; otherwise, left and tright traces
        can be predicted using `self.pca[0].predict(spat)`. and
        `self.pca[1].predict(spat)`, respectively. See
        :func:`predict_traces`.

        If no parametrized function has been fit to the trace data or
        if specifically requested (see `use_center`), the PCA is
        based on the measured trace centroids (:attr:`spat_cen`);
        othwerwise, the PCA uses the parametrized trace fits
        (:attr:`spat_fit`).

        The reference spectral row used for the decomposition (see
        :class:`pypeit.tracepca.TracePCA`) is set by
        :func:`pypeit.core.trace.most_common_trace_row` using the
        existing mask. If treating left and right traces separately,
        the reference spectral row is the same for both PCA
        decompositions.

        Used parameters from :attr:`par`
        (:class:`pypeit.par.pypeitpar.EdgeTracePar`) are
        `fit_min_spec_length`, `left_right_pca`, `pca_n`,
        `pca_var_percent`, `pca_function`, `pca_order`, `pca_sigrej`,
        `pca_maxrej`, and `pca_maxiter`.

        Args:
            use_center (:obj:`bool`, optional):
                Use the center measurements for the PCA decomposition
                instead of the functional fit to those data. This is
                only relevant if both are available. If not fits have
                been performed, the function will automatically use
                the center measurements.
            debug (:obj:`bool`, optional):
                Run in debug mode.
        """
        if self.is_empty:
            msgs.error('No traces exist.')

        # Parse parameters and report
        left_right_pca = self.par['left_right_pca']
        npca = self.par['pca_n']
        pca_explained_var = self.par['pca_var_percent']
        function = self.par['pca_function']
        order = self.par['pca_order']
        lower, upper = self.par['pca_sigrej'] if hasattr(self.par['pca_sigrej'], '__len__') \
                        else (self.par['pca_sigrej'],)*2
        maxrej = self.par['pca_maxrej']
        maxiter = self.par['pca_maxiter']

        msgs.info('-'*50)
        msgs.info('{0:^50}'.format('Constructing PCA interpolator'))
        msgs.info('-'*50)
        msgs.info('PCA composition of the left and right traces is done {0}.'.format(
                    'separately' if left_right_pca else 'simultaneously'))
        if npca is not None:
            msgs.info('Restricted number of PCA components: {0}'.format(npca))
        if pca_explained_var is not None:
            msgs.info('Requested pecentage of variance explained by PCA: {0:.1f}'.format(
                        pca_explained_var))
        msgs.info('Function fit to PCA coefficients: {0}'.format(function))
        msgs.info('Lower sigma rejection: {0:.1f}'.format(lower))
        msgs.info('Upper sigma rejection: {0:.1f}'.format(upper))
        msgs.info('Maximum number of rejections per iteration: {0}'.format(maxrej))
        msgs.info('Maximum number of rejection iterations: {0}'.format(maxiter))

        # Check the state of the current object
        if self.pca is not None:
            msgs.warn('PCA model already exists and will be overwritten.')
        if self.spat_fit is None and not use_center:
            msgs.warn('No trace fits exits.  PCA based on trace centroid measurements.')

        # Check if the PCA decomposition can be performed
        if not self.can_pca():
            msgs.error('Traces do not meet necessary criteria for the PCA decomposition.')

        # Set the data used to construct the PCA
        self.pca_type = 'center' if self.spat_fit is None or use_center else 'fit'

        # When constructing the PCA, ignore bad trace measurements
        # *and* any traces inserted by hand.
        bpm = self.bitmask.flagged(self.spat_msk)

        # TODO: Is there a way to propagate the mask to the PCA?
        # TODO: Keep a separate mask specifically for the fit data? e.g., spat_fit_msk

        # The call to can_pca means that short traces are fully masked
        # and that valid traces will be any trace with unmasked pixels.
        use_trace = np.sum(np.invert(bpm), axis=0) > 0

        # Set the reference row so that, regardless of whether the PCA
        # is for the left, right, or all traces, the reference row is
        # always the same.
        reference_row = trace.most_common_trace_row(bpm[:,use_trace])
#        reference_row = self.npec//2

        # Setup the list of traces to use in a single object so that we
        # can loop though them, regardless of whether we're performing
        # the PCA for left and right traces separately
        pcaindx = [use_trace]
        if left_right_pca:
            pcaindx = [None, None]
            for i, side in enumerate(['left', 'right']):
                pcaindx[i] = (self.is_left if side == 'left' else self.is_right) & use_trace
                msgs.info('Using {0}/{1} of the {2} traces in the PCA analysis.'.format(
                                np.sum(pcaindx[i]), self.ntrace, side))

        # Run the PCA decomposition and construct its interpolator
        self.pca = [None]*len(pcaindx)
        for i,indx in enumerate(pcaindx):
            # Grab the trace data. This uses all the data, even if some
            # of it is masked.
            trace_inp = self.spat_cen[:,indx] if self.spat_fit is None or use_center \
                            else self.spat_fit[:,indx]

            # Instantiate the PCA
            self.pca[i] = TracePCA(trace_inp, npca=npca, pca_explained_var=pca_explained_var,
                                   reference_row=reference_row)

            # Set the order of the function fit to the PCA
            # coefficiencts: Order is set to cascade down to lower
            # order for components that account for a smaller
            # percentage of the variance.
            _order = np.clip(order - np.arange(self.pca[i].npca), 1, None).astype(int)
            msgs.info('Order of function fit to each component: {0}'.format(_order))

            # Apply a 10% relative error to each coefficient. This
            # performs better than use_mad, since larger coefficients
            # will always be considered inliers, if the coefficients
            # vary rapidly with order as they sometimes do.
            #ivar = utils.inverse(np.square(np.fmax(0.1*np.abs(self.pca[i].pca_coeffs), 0.1)))
            #ivar = None

            # TODO: Instead, weight by the mean/median value of
            # sobel_sig along each trace.

            # Run the fit
            self.pca[i].build_interpolator(_order, function=function, lower=lower,
                                           upper=upper, minx=0., maxx=self.nspat-1., maxrej=maxrej,
                                           maxiter=maxiter, debug=debug)

            # TODO: Use the rejected pca coefficiencts to reject traces?

        # If left and right use the same PCA, get rid of the list
        if not left_right_pca:
            self.pca = self.pca[0]

    def pca_refine(self, use_center=False, debug=False, force=False):
        """
        Use a PCA decomposition to refine the traces.

        If no parametrized function has been fit to the trace data or
        if specifically requested (see ``use_center``), the PCA is
        based on the measured trace centroids (:attr:`spat_cen`);
        othwerwise, the PCA uses the parametrized trace fits
        (:attr:`spat_fit`).

        If needed or forced to, this first executes :func:`build_pca`
        and then uses :func:`predict_traces` to use the PCA to reset
        the trace data.

        Only used parameter from :attr:`par`
        (:class:`~pypeit.par.pypeitpar.EdgeTracePar`) is
        ``left_right_pca``.

        Args:
            use_center (:obj:`bool`, optional):
                Use the center measurements for the PCA decomposition
                instead of the functional fit to those data. This is
                only relevant if both are available. If no fits have
                been performed, the function will automatically use
                the center measurements.
            debug (:obj:`bool`, optional):
                Run in debug mode.
            force (:obj:`bool`, optional):
                Force the recalculation of the PCA even if it has
                already been done.
        """
        if self.is_empty:
            msgs.error('No traces to refine!')

        # Perform the PCA decomposition if necessary
        _pca_type = 'center' if use_center or self.spat_fit is None else 'fit'
        if force or self.pca is None or self.pca_type != _pca_type:
            self.build_pca(use_center=use_center, debug=debug)

        self.spat_fit_type = 'pca'

        # Predict the traces using the PCA
        reference_row = self.pca[0].reference_row if self.par['left_right_pca'] \
                            else self.pca.reference_row
        trace_ref = self.spat_cen[reference_row,:] if self.pca_type == 'center' \
                            else self.spat_fit[reference_row,:]
        side = self.is_right.astype(int)*2-1
        self.spat_fit = self.predict_traces(trace_ref, side)

        # TODO: Compare with the fit data. Remove traces where the mean
        # offset between the PCA prediction and the measured centroids
        # are larger than some threshold?

        # Log what was done
        self.log += [inspect.stack()[0][3]]

    def peak_refine(self, rebuild_pca=False, debug=False):
        """
        Refine the trace by isolating peaks and troughs in the
        Sobel-filtered image.

        This function *requires* that the PCA model exists; see
        :func:`build_pca` or :func:`pca_refine`. It is also primarily
        a wrapper for :func:`~pypeit.core.trace.peak_trace`. See the
        documentation of that function for the explanation of the
        algorithm.

        If the left and right traces have separate PCA
        decompositions, this function makes one call to
        :func:`~pypeit.core.trace.peak_trace` for each side.
        Otherwise, a single call is made to
        :func:`~pypeit.core.trace.peak_trace` where both the peak and
        troughs in :attr:`sobel_sig` are detected and traced.

        Note that this effectively reinstantiates much of the object
        attributes, including :attr:`traceid` :attr:`spat_cen`
        :attr:`spat_err` :attr:`spat_msk` :attr:`spat_img`
        :attr:`spat_fit`, and :attr:`spat_fit_type`.

        Used parameters from :attr:`par`
        (:class:`pypeit.par.pypeitpar.EdgeTracePar`) are
        ``left_right_pca``, ``edge_thresh``, ``smash_range``,
        ``edge_detect_clip``, ``trace_median_frac``, ``trace_thresh``,
        ``fit_function``, ``fit_order``, ``fwhm_uniform``, ``fwhm_uniform``,
        ``niter_gaussian``, ``niter_gaussian``, ``fit_maxdev``, and
        ``fit_maxiter``.

        Args:
            rebuild_pca (:obj:`bool`, optional):
                This method fundamentally resets the trace data,
                meaning that the PCA is no longer valid. Use this
                boolean to have the method rebuild the PCA based on
                the refined traces. Note that the PCA is *not* then
                used to reset the fitted trace data; i.e.,
                :attr:`spat_fit` remains based on the output of
                :func:`~pypeit.core.trace.peak_trace`.
            debug (:obj:`bool`, optional):
                Run in debug mode.

        Raises:
            PypeItError:
                Raised if :attr:`pca` is not defined.

        """
        # Check that there are traces to refine!
        if self.is_empty:
            msgs.error('No traces are defined.')

        if self.pca is None:
            msgs.error('Must first run the PCA analysis fo the traces; run build_pca.')

        # Parse parameters and report
        peak_thresh = self.par['edge_thresh']
        smash_range = self.par['smash_range']
        peak_clip = self.par['edge_detect_clip']
        trace_median_frac = self.par['trace_median_frac']
        trace_thresh = self.par['trace_thresh']
        function = self.par['fit_function']
        order = self.par['fit_order']
        fwhm_uniform = self.par['fwhm_uniform']
        niter_uniform = self.par['niter_uniform']
        fwhm_gaussian = self.par['fwhm_gaussian']
        niter_gaussian = self.par['niter_gaussian']
        maxdev = self.par['fit_maxdev']
        maxiter = self.par['fit_maxiter']

        msgs.info('-'*50)
        msgs.info('{0:^50}'.format('Refining traces using collapsed Sobel image'))
        msgs.info('-'*50)
        msgs.info('Threshold for peak detection: {0:.1f}'.format(peak_thresh))
        msgs.info('Detector range (spectral axis) collapsed: {0}'.format(smash_range))
        msgs.info('Image fraction for trace mask filter: {0}'.format(trace_median_frac))
        msgs.info('Threshold for trace masking: {0}'.format(trace_thresh))
        msgs.info('Trace fitting function: {0}'.format(function))
        msgs.info('Trace fitting order: {0}'.format(order))
        msgs.info('FWHM parameter for uniform-weighted centroids: {0:.1f}'.format(fwhm_uniform))
        msgs.info('Number of uniform-weighted iterations: {0:.1f}'.format(niter_uniform))
        msgs.info('FWHM parameter for Gaussian-weighted centroids: {0:.1f}'.format(fwhm_gaussian))
        msgs.info('Number of Gaussian-weighted iterations: {0:.1f}'.format(niter_gaussian))
        msgs.info('Maximum deviation for fitted data: {0:.1f}'.format(maxdev))
        msgs.info('Maximum number of rejection iterations: {0}'.format(maxiter))

        # Generate bogus ivar and mask once here so that they don't
        # have to be generated multiple times.
        # TODO: Keep these as work space as class attributes? so that
        # they don't need to be reinstantiated.
        ivar = np.ones_like(self.sobel_sig, dtype=float)
        bpm = np.zeros_like(self.sobel_sig, dtype=bool) if self.bpm is None else self.bpm

        # Treatment is different if the PCA was done for all traces or
        # separately for left and right traces
        if self.par['left_right_pca']:
            # Initialize the arrays holding the results for both sides
            fit = np.zeros((self.nspec,0), dtype='float')
            cen = np.zeros((self.nspec,0), dtype='float')
            err = np.zeros((self.nspec,0), dtype='float')
            msk = np.zeros((self.nspec,0), dtype=self.bitmask.minimum_dtype())

            # Iterate through each side
            for i,side in enumerate(['left', 'right']):
                # Get the image relevant to tracing
#                _sobel_sig = trace.prepare_sobel_for_trace(self.sobel_sig, bpm=self.bpm, boxcar=5,
#                                                           side=side)
                _sobel_sig = self._side_dependent_sobel(side)

                _fit, _cen, _err, _msk, nside \
                        = trace.peak_trace(_sobel_sig, ivar=ivar, bpm=bpm,
                                           trace_map=self.pca[i].predict(np.arange(self.nspat)),
                                           smash_range=smash_range, peak_thresh=peak_thresh,
                                           peak_clip=peak_clip, trace_median_frac=trace_median_frac,
                                           trace_thresh=trace_thresh, fwhm_uniform=fwhm_uniform,
                                           fwhm_gaussian=fwhm_gaussian, function=function,
                                           order=order, maxdev=maxdev, maxiter=maxiter,
                                           niter_uniform=niter_uniform,
                                           niter_gaussian=niter_gaussian, bitmask=self.bitmask,
                                           debug=debug)
                fit = np.hstack((fit,_fit))
                cen = np.hstack((cen,_cen))
                err = np.hstack((err,_err))
                msk = np.hstack((msk,_msk))
                if side == 'left':
                    nleft = nside
        else:
            # Get the image relevant to tracing
            _sobel_sig = trace.prepare_sobel_for_trace(self.sobel_sig, bpm=self.bpm, boxcar=5,
                                                       side=None)

            # Find and trace both peaks and troughs in the image. The
            # input trace data (`trace` argument) is the PCA prediction
            # of the trace that passes through each spatial position at
            # the reference spectral pixel.
            fit, cen, err, msk, nleft \
                    = trace.peak_trace(_sobel_sig, ivar=ivar, bpm=bpm,
                                       trace_map=self.pca.predict(np.arange(self.nspat)),
                                       smash_range=smash_range, peak_thresh=peak_thresh,
                                       peak_clip=peak_clip, trough=True,
                                       trace_median_frac=trace_median_frac,
                                       trace_thresh=trace_thresh, fwhm_uniform=fwhm_uniform,
                                       fwhm_gaussian=fwhm_gaussian, function=function, order=order,
                                       maxdev=maxdev, maxiter=maxiter, niter_uniform=niter_uniform,
                                       niter_gaussian=niter_gaussian, bitmask=self.bitmask,
                                       debug=debug)

        # Assess the output
        ntrace = fit.shape[1]
        if ntrace < self.ntrace:
            msgs.warn('Found fewer traces using peak finding than originally available.  '
                      'May want to reset peak threshold.')

        # Reset the trace data
        self.traceid = np.zeros(ntrace, dtype=int)
        self.traceid[:nleft] = -1-np.arange(nleft)
        self.traceid[nleft:] = 1+np.arange(ntrace-nleft)
        self.spat_fit = fit
        self.spat_fit_type = '{0} : order={1}'.format(function, order)
        self.spat_cen = cen
        self.spat_err = err
        # The mask is entirely new and shouldn't be merged with the
        # existing mask.
        self.spat_msk = msk
        self.spat_img = np.round(self.spat_fit).astype(int)

        # Spatially sort the traces
        self.spatial_sort()
        # Reset the PCA
        self._reset_pca(rebuild_pca and self.can_pca())
        self.log += [inspect.stack()[0][3]]

    # TODO: Make this a core function?
    def _get_insert_locations(self):
        """
        Find where edges need to be inserted.

        This only determines where the left-right ordering of the
        traces implies that a trace needs to be inserted. Where the
        trace is inserted and with what shape is determined by
        :func:`_get_reference_locations` and :func:`sync`,
        respectively.

        Returns:
            :obj:`tuple`: Three `numpy.ndarray`_ objects are
            returned:

                - An integer vector identifying the type of side for
                  the fully synchronized edge set. Elements of the
                  vector should alternate left (-1) and right (1).
                - A boolean array selecting the edges in the returned
                  list of sides that should be added to the existing
                  trace set.
                - An array with the indices in the existing trace
                  arrays where the new traces should be inserted.

        """
        side = np.clip(self.traceid, -1, 1)
        add_edge = np.zeros(self.ntrace, dtype=bool)
        add_indx = np.zeros(self.ntrace, dtype=int)

        if side[0] > 0:
            # First side is a right, so add a left
            side = np.insert(side, 0, -1)
            add_edge = np.insert(add_edge, 0, True)
            add_indx = np.insert(add_indx, 0, 0)
        if side[-1] < 0:
            # Last side is a left, so add a right
            side = np.append(side, 1)
            add_edge = np.append(add_edge, True)
            add_indx = np.append(add_indx, self.ntrace)

        # Find missing lefts and rights
        diff = side[1:] + side[:-1]
        if np.all(diff == 0):
            # All edges are paired left-right
            return side, add_edge, add_indx

        # Missing lefts have diff == 2, rights have diff == -2
        missing = np.where(diff != 0)[0] + 1
        # Set the full side vector
        side = np.insert(side, missing, -np.sign(diff[missing-1]))
        # Keep track of which edges will have been added
        add_edge = np.insert(add_edge, missing, np.ones(missing.size, dtype=bool))
        # Keep track of where the new edges should be inserted in the
        # existing set
        add_indx = np.insert(add_indx, missing, missing)
        # Return the edges to add, their side, and where to insert them 
        return side, add_edge, add_indx

    def _get_reference_locations(self, trace_cen, add_edge):
        """
        Determine the reference locations for traces to add during
        the left-right synchronization.

        The positions of new traces are determined either by the
        median slit length of the existing left-right pairs, or based
        on the slit length of the nearest left-right pair. This
        function only determines the positions for the new traces at
        the reference spetral location (row). The shape is determined
        by :func:`sync`.

        Used parameters from :attr:`par`
        (:class:`pypeit.par.pypeitpar.EdgeTracePar`) are
        ``sync_center``, ``sync_to_edge``, and ``gap_offset``.

        Args:
            trace_cen (`numpy.ndarray`_):
                Trace data to use for determining new edge locations.
            add_edge (`numpy.ndarray`_):
                Boolean array indicating that a trace in the new
                array is an added trace. The number of False entries
                in ``add_edge`` should match the length of the 2nd
                axis of ``trace_cen``.

        Returns:
            `numpy.ndarray`_: Reference positions for all edge
            traces, both for the existing and new traces.
        """
        # Parse parameters and report
        center_mode = self.par['sync_center']
        to_edge = self.par['sync_to_edge']
        gap_offset = self.par['gap_offset']

        msgs.info('Mode used to set spatial position of new traces: {0}'.format(center_mode))
        msgs.info('For first left and last right, set trace to the edge: {0}'.format(to_edge))
        if center_mode == 'gap':
            msgs.info('Gap offset for adjacent slits: {0}'.format(gap_offset))

        # Get the reference row for the placement calculation; allow
        # the use of inserted traces.
        bpm = self.bitmask.flagged(self.spat_msk, flag=self.bitmask.bad_flags)
        reference_row = trace.most_common_trace_row(bpm) if self.pca is None \
                            else (self.pca[0].reference_row if self.par['left_right_pca']
                                    else self.pca.reference_row)

        # Check that the trace data are sorted at this spectral row
        if not np.array_equal(np.arange(trace_cen.shape[1]),
                              np.argsort(trace_cen[reference_row,:])):
            msgs.error('Trace data must be spatially sorted.')

        # Build a masked array with the trace positions at that
        # spectral row, masked where new traces are supposed to go.
        trace_ref = np.ma.masked_all(add_edge.size)
        trace_ref[np.invert(add_edge)] = trace_cen[reference_row,:]
        trace_ref = trace_ref.reshape(-1,2)

        # Get the length and center of each slit in pixels
        nslits = trace_ref.shape[0]
        slit_length = np.ma.diff(trace_ref, axis=1).ravel()
        slit_center = np.ma.mean(trace_ref, axis=1)

        # Mask any bad calculations
        missing_a_side = np.ma.any(add_edge.reshape(-1,2), axis=1)
        # NOTE: Slit length should already be masked; np.ma.diff
        # returns a masked value when one of the slit edges is masked.
        slit_length[missing_a_side] = np.ma.masked
        slit_center[missing_a_side] = np.ma.masked

        # Determine how to offset and get the reference locations of the new edges to add
        if center_mode in ['median', 'gap']:
            offset = np.full(nslits, np.ma.median(slit_length), dtype=float)
        elif center_mode == 'nearest':
            # Find the index of the nearest slit with both existing
            # edges (i.e. has an unmasked slit length)
            nearest = utils.nearest_unmasked(slit_center, use_indices=True)
            # The offset is the slit length of the nearest valid slit
            offset = slit_length.data[nearest]
        else:
            msgs.error('Unknown trace centering mode: {0}'.format(center_mode))

        # Set the new edge trace reference locations
        for slit in range(nslits):
            if not slit_length.mask[slit]:
                # Both slit edges already defined
                continue
            if trace_ref.mask[slit,0]:
                # Add the left edge
                if slit > 0 and center_mode == 'gap':
                    trace_ref[slit,0] = trace_ref[slit-1,1] + gap_offset
                else:     
                    trace_ref[slit,0] = 0 if slit == 0 and to_edge \
                                            else trace_ref[slit,1] - offset[slit]
                continue
            # Add the right edge
            if slit < nslits-1 and center_mode == 'gap':
                trace_ref[slit,1] = trace_ref[slit+1,0] - gap_offset
            else:
                trace_ref[slit,1] = self.nspat - 1 if slit == nslits-1 and to_edge \
                                        else trace_ref[slit,0] + offset[slit]

        # TODO: Nothing should now be masked. Get rid of this once
        # satisfied that the coding is correct.
        if np.any(trace_ref.mask):
            msgs.error('Coding error: this should not happen')
        trace_ref = trace_ref.data.ravel()

        # Check that the predicted reference positions don't cause slit
        # overlaps
        indx = np.where(add_edge[1:-1])[0]
        if len(indx) > 0:
            indx += 1
            # Predicted below an existing edge (will never add paired edges)
            too_lo = trace_ref[indx] < trace_ref[indx-1]
            trace_ref[indx[too_lo]] = trace_ref[indx[too_lo]-1] + gap_offset
            noffset = np.sum(too_lo)
            # Predicted above an existing edge
            too_hi = trace_ref[indx] > trace_ref[indx+1]
            trace_ref[indx[too_hi]] = trace_ref[indx[too_hi]+1] - gap_offset
            noffset += np.sum(too_hi)
            if noffset > 0:
                msgs.warn('Reference locations for {0} slit edges adjusted '.format(noffset)
                          + 'to have a slit gap of {0} pixel(s).'.format(gap_offset))

        return trace_ref

    def nudge_traces(self, trace_cen):
        r"""
        Nudge traces away from the detector edge.

        Traces are shifted spatially, up to a maximum value
        (`max_nudge`), to be no closer than a minimum number
        (`det_buffer`) pixels from the detector edges. Both
        parameters are pulled from :attr:`par`
        (:class:`pypeit.par.pypeitpar.EdgeTracePar`). No limit is
        imposed on the size of the shift if `max_nudge` is None.

        .. warning::
            A failure mode that is not dealt with is when multiple
            traces fall off the detector and are nudged to nearly the
            same location.

        Args:
            trace_cen (`numpy.ndarray`_):
                Array with trace locations to adjust. Must be 2D with
                shape :math:`(N_{\rm spec}, N_{\rm trace})`.

        Returns:
            `numpy.ndarray`_: The nudged traces.
        """
        # Check input
        if self.par['max_nudge'] is not None and self.par['max_nudge'] <= 0:
            # Nothing to do
            return trace_cen
        if trace_cen.shape[0] != self.nspec:
            msgs.error('Traces have incorrect length.')
        _buffer = self.par['det_buffer']
        if _buffer < 0:
            msgs.warn('Buffer must be greater than 0; ignoring.')
            _buffer = 0

        msgs.info('Nudging traces, by at most {0} pixel(s)'.format(self.par['max_nudge'])
                  + ', to be no closer than {0} pixel(s) from the detector edge.'.format(_buffer))

        # NOTE: Should never happen, but this makes a compromise if a
        # trace crosses both the left and right spatial edge of the
        # detector.
        offset = np.clip(_buffer - np.amin(trace_cen, axis=0), 0, self.par['max_nudge']) \
                    + np.clip(self.nspat - 1 - _buffer - np.amax(trace_cen, axis=0),
                              None if self.par['max_nudge'] is None else -self.par['max_nudge'], 0)

        if np.all(np.logical_not(np.absolute(offset) > 0)):
            # No offsets necessary
            return trace_cen

        # TODO: This nudging can actually make the slit length
        # negative. This isn't handled in this method because it's only
        # meant to nudge the traces away from the detector edge,
        # independent of what edge it is or its counterpart. For now,
        # check_synced handles what to do if the slit length is
        # negative.

        # Offset and return the traces
        return trace_cen + offset[None,:]

    def sync(self, rebuild_pca=True, debug=False):
        """
        Match left and right edge traces to construct slit edge
        pairs.

        Synchronization of the slits proceeds as follows:

            - Any fully masked traces are removed using
              :func:`clean_traces`.
            - If that operation removes *all* traces (see
              :func:`is_empty`), two traces are added at the edge of
              the detector.
            - The spatial order of the traces is sorted (see
              :func:`spatial_sort`).
            - At this point, if the traces are already synced (see
              :func:`is_synced`), the synchronization is checked using
              :func:`check_synced` and the method finishes.
            - If the traces need to be synced, the method determines
              which traces need an inserted trace to make a pair (see
              :func:`_get_insert_locations`).
            - The reference locations for the new traces are
              determined by :func:`_get_reference_locations`.
            - The shape of the inserted traces is set according to
              the ``sync_predict`` parameter in :attr:`par`. The
              shape is either predicted by the PCA decomposition or
              taken to be exactly the same shape as the nearest left
              or right edge.
            - These new traces are then inserted using
              :func:`insert_traces` and flagged as being inserted by
              the synchronization process.
            - Assuming there wasn't an error in the insertion scheme,
              the synchronized traces are then checked by
              :func:`check_synced` and the method finishes.

        Before the last step above, the synchronization is checked.
        Certain corner cases can lead to catastrophic errors in where
        the inserted traces are placed such that the left-right
        ordering of the synchronized traces is incorrect and
        exception is raised.
            
        Used parameters from :attr:`par`
        (:class:`pypeit.par.pypeitpar.EdgeTracePar`) are
        `det_buffer`, `left_right_pca`, and `sync_predict`.

        .. warning::

            Synchronizing the left and right edges requires that
            traces that are fully masked as bad must be removed (this
            does not include traces that are "masked" as having been
            deliberately inserted), and these traces are removed
            regardless of the user-specified `clip` in :attr:`par`.

        Args:
            rebuild_pca (:obj:`bool`, optional):
                If the pca exists and traces are removed (see
                :func:`check_synced`), rebuild the PCA using the new
                traces and the previous parameter set. Note that
                inserted traces are *not* included in the PCA
                decomposition.
            debug (:obj:`bool`, optional):
                Run in debug mode.
        """
        # Remove any fully masked traces. Keeps any inserted or
        # box-slit traces.
        self.clean_traces(rebuild_pca=rebuild_pca)

        # Make sure there are still traces left
        if self.is_empty:
            msgs.warn('No traces left!  Left and right edges placed at detector boundaries.')
            self.bound_detector()

        # Make sure that the traces are sorted spatially
        self.spatial_sort()

        # If the traces are already synced, check them and log the
        # function as completed
        if self.is_synced:
            self.check_synced(rebuild_pca=rebuild_pca and self.pca is not None)
            self.log += [inspect.stack()[0][3]]
            return

        # Edges are currently not synced, so check the input
        if self.par['sync_predict'] not in ['pca', 'nearest']:
            msgs.error('Unknown trace mode: {0}'.format(self.par['sync_predict']))
        if self.par['sync_predict'] == 'pca' and self.pca is None:
            msgs.error('The PCA decomposition does not exist.  Either run self.build_pca or use '
                       'a different trace_mode.')

        # Find the edges to add, what side they're on, and where to
        # insert them into the existing trace array
        side, add_edge, add_indx = self._get_insert_locations()
        if not np.any(add_edge):
            # No edges to add
            return

        # Report
        msgs.info('-'*50)
        msgs.info('{0:^50}'.format('Synchronizing left and right traces'))
        msgs.info('-'*50)
        msgs.info('Found {0} left and {1} right trace(s) to add.'.format(
                    np.sum((side == -1) & add_edge), np.sum((side == 1) & add_edge)))

        # Allow the edges to be synced, even if a fit hasn't been done yet
        trace_cen = self.spat_cen if self.spat_fit is None else self.spat_fit

        # Instantiate the traces to add
        trace_add = np.zeros((self.nspec, np.sum(add_edge)), dtype=float)

        # If there was only one edge, just add the other one
        if side.size == 2:
            msgs.warn('Only one edge traced.  Ignoring center_mode and adding edge at the '
                      'opposite edge of the detector.')
            msgs.info('Detector edge buffer: {0}'.format(self.par['det_buffer']))
            # TODO: PCA would have failed because there needs to be at
            # least two traces. Get rid of this test once satisfied
            # that this exception is never raised...
            if self.par['sync_predict'] == 'pca':
                msgs.error('Coding error: this should not happen.')
            # Set the offset to add to the existing trace
            offset = self.par['det_buffer'] - np.amin(trace_cen[:,0]) if add_edge[0] \
                        else self.nspat - np.amax(trace_cen[:,0]) - self.par['det_buffer']
            # Construct the trace to add and insert it
            trace_add[:,0] = trace_cen[:,0] + offset
            self.insert_traces(side[add_edge], trace_add, loc=add_indx[add_edge], mode='sync')
            return

        # Get the reference locations for the new edges
        trace_ref = self._get_reference_locations(trace_cen, add_edge)

        # Predict the traces either using the PCA or using the nearest slit edge
        if self.par['sync_predict'] == 'pca':
            trace_add = self.predict_traces(trace_ref[add_edge], side[add_edge])
        elif self.par['sync_predict'] == 'nearest':
            # Index of trace nearest the ones to add
            # TODO: Force it to use the nearest edge of the same side;
            # i.e., when inserting a new right, force it to use the
            # nearest right instead of the nearest left?
            nearest = utils.nearest_unmasked(np.ma.MaskedArray(trace_ref, mask=add_edge))
            # Indices of the original traces
            indx = np.zeros(len(add_edge), dtype=int)
            indx[np.invert(add_edge)] = np.arange(self.ntrace)
            # Offset the original traces by a constant based on the
            # reference trace position to construct the new traces.
            trace_add = trace_cen[:,indx[nearest[add_edge]]] + trace_ref[add_edge] \
                            - trace_ref[nearest[add_edge]]

        # Insert the new traces and resort them spatially
        self.insert_traces(side[add_edge], trace_add, loc=add_indx[add_edge], mode='sync')

        # The sorted edges should now be arranged correctly. If not, it
        # should be because the traces were nudged away from the
        # detector edge and caused "negative" slit lengths...
        side = np.clip(self.traceid, -1, 1)
        indx = np.zeros(side.size, dtype=bool)
        indx[::2] = side[::2] != -1
        indx[1::2] = side[1::2] != 1
        if np.all(indx):
            msgs.error('Catastrophic error in left-right synchronization.  Edge order incorrect.')
        if np.any(indx):
            msgs.warn('Synchronized traces are not properly ordered, likely because they '
                      'have been placed close to the detector edges. Flagging '
                      '{0} traces that are not properly sorted for removal.'.format(np.sum(indx)))
            # Mask the traces as due to a synchronization error
            # NOTE: These are only masked here so that they can be
            # plotted if debug is True. Because the full traces are
            # masked, they're immediately removed by check_synced.
            self.spat_msk[:,indx] = self.bitmask.turn_on(self.spat_msk[:,indx], 'SYNCERROR')

        if debug:
            msgs.info('Show instance includes inserted traces but before checking the sync.')
            self.show(flag='any')

        # Check the full synchronized list and log completion of the
        # method
        self.check_synced(rebuild_pca=rebuild_pca)
        self.log += [inspect.stack()[0][3]]

    def add_user_traces(self, user_traces):
        """
        Add user-defined slit(s)

        Args:
            user_slits (list):

        """
        sides = []
        new_traces = np.zeros((self.nspec, len(user_traces)*2))
        # Add user input slits
        for kk, new_slit in enumerate(user_traces):
            # Parse
            y_spec, x_spat0, x_spat1 = new_slit
            msgs.info("Adding new slits at x0, x1 (left, right)".format(x_spat0, x_spat1))
            #
            # TODO -- Use existing traces (ideally the PCA) not just vertical lines!
            sides.append(-1)
            sides.append(1)
            # Trace cen
            new_traces[:,kk*2] = x_spat0
            new_traces[:,kk*2+1] = x_spat1
        # Insert
        self.insert_traces(np.array(sides), new_traces, mode='user')
        # Sync
        self.check_synced(rebuild_pca=False)

    def insert_traces(self, side, trace_cen, loc=None, mode='user', resort=True, nudge=True):
        r"""
        Insert/append a set of edge traces.

        New traces to add are first nudged away from the detector
        edge (see :func:`nudge_traces`) according to parameters
        `max_nudge` and `det_buffer` from :attr:`par`
        (:class:`pypeit.par.pypeitpar.EdgeTracePar`). They are then
        inserted or appended to the existing traces and masked
        according to the provided `mode`. The traces are added to
        *both* the measured centroid list and the fitted model data.
        Then the full list of traces can be resorted spatially,
        according to the provided `resort`.

        Typically, the inserted traces will be masked, which means
        that any existing PCA decomposition will be unchanged.
        However, if `mode` is None, these inserted traces would be
        used in the construction of the PCA.

        .. warning::

            If the traces can be nudged away from the detector edge,
            the offset can, e.g., place an inserted left edge to the
            right of its associated right edge. This possibility is
            currently *not* handled by this function.

        Args:
            side (:obj:`int`, `numpy.ndarray`_):
                Side for each trace to be added: -1 for left, 1 for
                right. Shape is :math:`(N_{\rm new},)`.
            trace_cen (`numpy.ndarray`_):
                Array with one or more vectors of trace locations.
                Can be 1D or 2D with shape :math:`(N_{\rm spec},)` or
                :math:`(N_{\rm spec}, N_{\rm new})`, respectively.
            loc (:obj:`int`, `numpy.ndarray`_, optional):
                Indices in the current trace arrays at which to
                insert the new traces; see `numpy.insert`. If None,
                traces are appended.
            mode (:obj:`str`, optional):
                Mode used for generating the traces to insert used to
                flag the traces. Options are:

                    - ``None``: Traces are simply inserted without
                      flagging.
                    - ``'user'``: Traces are the result of a user
                      request.
                    - ``'sync'``: Traces were generated by synchronizing
                      left and right traces.
                    - ``'mask'``: Traces were generated based on the
                      expected slit positions from mask design data.

            resort (:obj:`bool`, optional):
                Resort the traces in the spatial dimension; see
                :func:`spatial_sort`.
            nudge (:obj:`bool`, optional):
                Allow the traces to be nudged away from the detector
                edge according to :attr:`par` and
                :func:`nudge_traces`.

        """
        # Check input
        _side = np.atleast_1d(side)
        ntrace = _side.size
        _trace_cen = trace_cen.reshape(-1,1) if trace_cen.ndim == 1 else trace_cen
        if _trace_cen.shape[1] != ntrace:
            msgs.error('Number of sides does not match the number of traces to insert.')
        if loc is None:
            # Insertion locations not provided so append
            loc = np.full(ntrace, self.ntrace, dtype=int)
        if loc.size != ntrace:
            msgs.error('Number of sides does not match the number of insertion locations.')

        msgs.info('Inserting {0} new traces.'.format(ntrace))

        # Nudge the traces
        if nudge:
            _trace_cen = self.nudge_traces(_trace_cen)

        # Set the mask
        mask = np.zeros(_trace_cen.shape, dtype=self.bitmask.minimum_dtype())
        # Flag the traces pixels that fall off the detector
        indx = self.trace_pixels_off_detector(cen=_trace_cen)
        mask[indx] = self.bitmask.turn_on(mask[indx], 'OFFDETECTOR')
        # Flag the mode used to insert these traces, if provided
        if mode == 'user':
            mask = self.bitmask.turn_on(mask, 'USERINSERT')
        elif mode == 'sync':
            mask = self.bitmask.turn_on(mask, 'SYNCINSERT')
        elif mode == 'mask':
            mask = self.bitmask.turn_on(mask, 'MASKINSERT')

        # Set the ID numbers for the new traces
        _traceid = np.empty(ntrace, dtype=int)
        indx = _side < 0
        if np.any(indx):
            last_left = 0 if self.traceid is None or np.sum(self.is_left) == 0 \
                            else np.amin(self.traceid)
            _traceid[indx] = last_left - 1 - np.arange(np.sum(indx))
        indx = _side > 0
        if np.any(indx):
            last_right = 0 if self.traceid is None or np.sum(self.is_right) == 0 \
                            else np.amax(self.traceid)
            _traceid[indx] = last_right + 1 + np.arange(np.sum(indx))

        if self.is_empty:
            # No traces exist, so set the internals directly
            self.traceid = _traceid
            self.spat_img = np.round(_trace_cen).astype(int)
            self.spat_cen = _trace_cen
            self.spat_err = np.zeros(_trace_cen.shape, dtype=float)
            self.spat_msk = mask
            self.spat_fit = _trace_cen
            return

        # Add the new traces. The new traces are added to both the
        # fitted list and the center list!
        self.traceid = np.insert(self.traceid, loc, _traceid)
        self.spat_img = np.insert(self.spat_img, loc, np.round(_trace_cen).astype(int), axis=1)
        self.spat_cen = np.insert(self.spat_cen, loc, _trace_cen, axis=1)
        self.spat_err = np.insert(self.spat_err, loc,
                                  np.zeros(_trace_cen.shape, dtype=float), axis=1)
        self.spat_msk = np.insert(self.spat_msk, loc, mask, axis=1)
        self.spat_fit = np.insert(self.spat_fit, loc, _trace_cen, axis=1)

        if resort:
            self.spatial_sort()

    def bound_detector(self):
        """
        Insert traces at both detector boundaries.

        Accounting for the requested detector buffer, a left and
        right trace are placed at the detector edges. Traces are
        masked as user-inserted.

        Only used parameter from :attr:`par`
        (:class:`pypeit.par.pypeitpar.EdgeTracePar`) is
        `det_buffer`.
        """
        self.insert_traces(np.array([-1,1]),
                           np.array([np.full(self.nspec, self.par['det_buffer'], dtype='float'),
                                     np.full(self.nspec, self.nspat-1-self.par['det_buffer'],
                                             dtype='float')]).T)

    def fully_masked_traces(self, flag=None, exclude=None):
        """
        Find fully masked edge traces.

        Traces are identified as masked by one or more of the flags
        in `flag` and explicitly not flagged by any flag in `exclude`
        over the fully spectral range of the detector.
        
        Args:
            flag (:obj:`str`, :obj:`list`, optional):
                The bit mask flags to select. If None, any flags are
                used. See :func:`pypeit.bitmask.Bitmask.flagged`.
            exclude (:obj:`str`, :obj:`list`, optional):
                A set of flags to explicitly exclude from
                consideration as a masked trace. I.e., if any
                spectral pixel in the trace is flagged with one of
                these flags, it will not be considered a fully masked
                trace. This is typically used to exclude inserted
                traces from being considered as a bad trace.

        Returns:
            `numpy.ndarray`_: Boolean array selecting traces that are
            flagged at all spectral pixels.
        """
        if self.is_empty:
            return None
        bpm = np.all(self.bitmask.flagged(self.spat_msk, flag=flag), axis=0)
        if exclude is not None:
            bpm &= np.logical_not(np.any(self.bitmask.flagged(self.spat_msk, flag=exclude), axis=0))
        return bpm
    
    def mask_refine(self, design_file=None, allow_resync=False, debug=False):
        """
        Use the mask design data to refine the edge trace positions.

        Use of this method requires:
            - a PCA decomposition is available,
            - the traces are synchronized into left-right pairs, and
            - :attr:`spectrograph` has a viable `get_slitmask` method
              to read slit mask design data from a file. That file is
              either provided directly or pulled from one of the
              files used to construct the trace image; see
              `design_file`. The result of the `get_slitmask` method
              must provide a
              :class:`pypeit.spectrographs.slitmask.SlitMask` object
              with the slit-mask design data.

        TODO: Traces don't need to be synchronized...

        Also useful, but not required, is for :attr:`spectrograph` to
        have a viable `get_detector_map` method that provides a
        :class:`pypeit.spectrograph.opticalmodel.DetectorMap` object,
        which is used to provide a guess offset between the slit-mask
        focal-plane positions and the trace pixel positions. If no
        such `get_detector_method` exists, the guess offset is::

            this

        and the match between expected and traced slit positions may
        be unstable.

        The method uses
        :class:`pypeit.spectrographs.slitmask.SlitRegister` to match
        the expected and traced position and identify both missing
        and erroneous trace locations. The former are used to add new
        traces and the latter are removed. The method also constructs
        the :attr:`design` and :attr:`objects` tables, depending on
        the data accessible via the
        :class:`pypeit.spectrographs.slitmask.SlitMask` instance.

        Used parameters from :attr:`par`
        (:class:`pypeit.par.pypeitpar.EdgeTracePar`) are
        `left_right_pca`, `mask_reg_maxiter`, `mask_reg_maxsep`,
        `mask_reg_sigrej`, and `ignore_alignment`.

        Args:
            design_file (:obj:`str`, optional):
                A file with the mask design data. If None, the method
                will use the first file in :attr:`files`; if
                :attr:`files` is also None, the method will raise an
                exception.
            debug (:obj:`bool`, optional):
                Run in debug mode.
        """
        # Still not done with this function...
        raise NotImplementedError()

        # Check that there are traces to refine!
        if self.is_empty:
            msgs.error('No traces to refine.')

        # The PCA decomposition must have already been determined
        if self.pca is None:
            msgs.error('Must first run the PCA analysis for the traces; run build_pca.')

        # Get the file to use when parsing the mask design information
        _design_file = (None if self.files is None else self.files[0]) if design_file is None \
                            else design_file
        if _design_file is None or not os.path.isfile(_design_file):
            msgs.error('Slit-mask design file not found or none provided.')

        # Get the paramters to use
        maxiter = self.par['mask_reg_maxiter']
        maxsep = self.par['mask_reg_maxsep']
        sigma = self.par['mask_reg_sigrej']
        ignore_alignment = self.par['ignore_alignment']

        # TODO: Set allow_resync and design_file to be a parameters, as
        # well?

        # Read the design data
        msgs.info('Reading slit-mask design information from: {0}'.format(_design_file))
        if self.spectrograph.get_slitmask(_design_file) is None:
            msgs.error('Unable to read design file or no slit-mask design reader '
                       'defined for {0}.'.format(self.spectrograph.spectrograph))

        # Match both left and right edges simultaneously
        x_design = np.array([self.spectrograph.slitmask.bottom[:,0],
                             self.spectrograph.slitmask.top[:,0]]).T.ravel()
        reference_row = self.pca[0].reference_row if self.par['left_right_pca'] \
                            else self.pca.reference_row
        x_det = self.spat_fit[reference_row,:]

        # Mask traces that are fully masked, except if they were
        # specifically inserted in a previous step
        # TODO: Should the BOXSLITS also be included here?
        x_det_bpm = self.fully_masked_traces(flag=self.bitmask.bad_flags,
                                             exclude=self.bitmask.insert_flags)

#        x_design = np.amin(self.spectrograph.slitmask.corners[:,:,0], axis=1)
#        side = self.traceid < 0
#        x_det = self.spat_fit[self.pca.reference_row,side]

#        x_design = np.amax(self.spectrograph.slitmask.corners[:,:,0], axis=1)
#        side = self.traceid > 0
#        x_det = self.spat_fit[self.pca.reference_row,side]

        # Estimate the scale in pixels/mm as the telescope platescale
        # in arcsec/mm divided by the detector platescale in
        # arcsec/pixel
        pix_per_mm = self.spectrograph.telescope.platescale() \
                        / self.trace_img.detector['platescale']
                        #/ self.spectrograph.detector[self.det - 1]['platescale']

        # If the traces are synchronized, use the estimated scale to
        # first mask edges that yeild slits that are too small relative
        # to the range of slit lengths in the mask file.
        if self.is_synced:
            slit_len_det = np.diff(x_det.reshape(-1,2), axis=1).ravel()
            slit_len_mask = np.diff(x_design.reshape(-1,2), axis=1).ravel()*pix_per_mm
            indx = (slit_len_det < np.amin(slit_len_mask)/1.1) \
                        | (slit_len_det > np.amax(slit_len_mask)*1.1)
            if np.any(indx):
                msgs.info('Removing {0} edges that form (an) '.format(np.sum(indx)*2)
                          + 'errantly small or large slit(s) compared to the mask design data.')
                x_det_bpm[np.repeat(indx,2)] = True

        # Initial guess for the offset
        try: 
            raise NotImplementedError()
            # Try using the spectrograph detector map
            self.spectrograph.get_detector_map()
            # Set the offset based on the location of this detector
            offset = self.spectrograph.detector_map.image_coordinates(
                            self.spectrograph.detector_map.npix[0]/2,
                            self.spectrograph.detector_map.npix[1]/2, detector=self.det,
                            in_mm=False)[0][0] - self.spectrograph.detector_map.npix[0]/2
            # Set the bounds to some nominal fraction of the detector
            # size and pix/mm scale; allow for a +/- 10% deviation in
            # the pixel scale
            # TODO: Is 10% generally enough (for any instrument)? Make
            # this a (spectograph-specific) parameter?
            offset_rng = [offset-0.1*self.spectrograph.detector_map.npix[0],
                          offset+0.1*self.spectrograph.detector_map.npix[0]]
        except:
            # No detector map
            msgs.warn('No detector map available for {0}'.format(self.spectrograph.spectrograph)
                      + '; attempting to match to slit-mask design anyway.')
            # Set the guess offset such that two sets of coordinates
            # are offset to their mean
            offset = np.mean(x_det) - np.mean(pix_per_mm * x_design)
            # Set the offset range
            offset_rng = [offset-np.absolute(np.amin(x_det)-np.amin(pix_per_mm*x_design))*1.1,
                          offset+np.absolute(np.amax(pix_per_mm*x_design)-np.amax(x_det))*1.1]

#        import pdb
#        pdb.set_trace()
#
#        slitmask.xc_trace(x_det, x_design, pix_per_mm)
#
#        pdb.set_trace()

        # The solution can be highly dependent on the initial guess for
        # the offset, so do an initial grid search to get close to the
        # solution.
        msgs.info('Running a grid search to try to find the best starting offset.')
        # Step by 2 pixels
        off = np.arange(offset_rng[0], offset_rng[1], 2).astype(float)
        rms = np.zeros_like(off, dtype=float)
        scl = np.zeros_like(off, dtype=float)
        par = np.array([0, pix_per_mm])
        bounds = np.array([offset_rng, [pix_per_mm/1.1, pix_per_mm*1.1]])
        register = slitmask.SlitRegister(x_det, x_design, trace_mask=x_det_bpm)

        # NOTE: The commented approach below gets the RMS at each
        # offset point just using the estimated scale. This is faster
        # than the approach taken, but results are sensitive to the
        # accuracy of the estimated scale, which can lead to problems
        # in corner cases.
#        for i in range(off.size):
#            print('Grid point: {0}/{1}'.format(i+1, off.size), end='\r')
#            par[0] = off[i]
#            register.par = par
#            minsep = register.match(unique=True)[1]
#            rms[i] = sigma_clipped_stats(minsep, sigma=5)[2]
#        print('Grid point: {0}/{0}'.format(off.size))

        # For each grid point, keep the offset fixed and find the best
        # scale. No rejection iterations are performed.
        for i in range(off.size):
            print('Grid point: {0}/{1}'.format(i+1, off.size), end='\r')
            par[0] = off[i]
            register.find_best_match(guess=par, fix=[True,False], bounds=bounds, penalty=False)
            minsep = register.match(unique=True)[1]
            scl[i] = register.par[1]
            rms[i] = sigma_clipped_stats(minsep, sigma=5)[2]
        print('Grid point: {0}/{0}'.format(off.size))

        # Use the grid point with the best RMS
        minindx = np.argmin(rms)
        offset = off[minindx]
        best_rms = rms[minindx]
        msgs.info('Minimum RMS ({0:.2f}) found with offset = {1:.2f}'.format(best_rms, offset))
        if debug:
            # Plot the result
            ax1 = plt.subplot(211)
            ax1.scatter(off, rms, color='k', marker='.', s=100, lw=0, zorder=0)
            ax1.scatter(offset, best_rms, color='C3', marker='x', s=50, zorder=1)
            ax1.set_xlabel('Trace Offset (pix)')
            ax1.set_ylabel('RMS (det-mask; pix)')
            ax1.set_title('Grid search for initial offset')
            ax2 = plt.subplot(212, sharex=ax1)
            ax2.scatter(off, scl, color='k', marker='.', s=100, lw=0, zorder=0)
            ax2.set_ylabel('Best-fit scale')
            plt.show()

        # Do the final fit with some rejection iterations
        register.find_best_match(guess=[offset, pix_per_mm], bounds=bounds, penalty=False,
                                 maxiter=maxiter, maxsep=maxsep, sigma=sigma, debug=debug)

        if debug:
            register.show(minmax=[0, self.nspat], synced=True)

        # Find the missing, bad, and masked traces
        missing, bad = register.trace_mismatch(minmax=[0, self.nspat], synced=True)
#        masked_by_registration = np.where(register.trace_mask & np.invert(x_det_bpm))[0]
#        bad = np.append(bad, masked_by_registration)
        bad = np.append(bad, np.where(register.trace_mask | x_det_bpm)[0])

        # Ignore missing alignment boxes
        if ignore_alignment:
            missing = missing[np.invert(self.spectrograph.slitmask.alignment_slit[missing//2])]
            found_alignment_slits = register.match_index[
                            self.spectrograph.slitmask.alignment_slit[register.match_index//2]]
            bad = np.append(bad, found_alignment_slits)

        # Report
        msgs.info('Best-fitting offset and scale for mask coordinates: {0:.2f} {1:.2f}'.format(
                    *register.par))
        msgs.info('Traces will {0} alignment slits'.format('exclude' if ignore_alignment
                                                             else 'include'))
        msgs.info('Number of missing mask traces to insert: {0}'.format(len(missing)))
        msgs.info('Number of bad or alignment traces to remove: {0}'.format(len(bad)))

        if self.is_synced and (len(missing) - len(bad)) % 2 != 0:
            if allow_resync:
                msgs.warning('Difference in added and removed traces is odd; will resync traces.')
            else:
                msgs.error('Difference in added and removed traces desyncronizes traces.')

        if len(bad) > 0:
            # Remove the bad traces and rebuild the pca
            rmtrace = np.zeros(self.ntrace, dtype=bool)
            rmtrace[bad] = True
            self.remove_traces(rmtrace, rebuild_pca=True)

        if len(missing) > 0:
            # Even indices are lefts, odd indices are rights
            side = missing % 2 * 2 - 1
            # Predict the traces using the PCA
            missing_traces = self.predict_traces(register.match_coo[missing], side)
            # Insert them
            self.insert_traces(side, missing_traces, mode='mask')

#        import pdb
#        pdb.set_trace()

        if len(bad) > 0 or len(missing) > 0:
            # Traces were removed and/or inserted, resync or recheck that the edges are synced.
            if (len(missing) - len(bad)) % 2 != 0 and allow_resync:
                self.sync(rebuild_pca=True)
            else:
                self.check_synced(rebuild_pca=True)
            reference_row = self.pca[0].reference_row if self.par['left_right_pca'] \
                            else self.pca.reference_row
            # Reset the match after removing/inserting traces
            x_det = self.spat_fit[reference_row,:]
            # TODO: Should the BOXSLITS also be included here?
            x_det_bpm = self.fully_masked_traces(flag=self.bitmask.bad_flags,
                                                 exclude=self.bitmask.insert_flags)
            register = slitmask.SlitRegister(x_det, x_design, trace_mask=x_det_bpm,
                                             guess=[offset, pix_per_mm], bounds=bounds,
                                             penalty=False, maxiter=maxiter, maxsep=maxsep,
                                             sigma=sigma, debug=debug, fit=True)

            # TODO: This fit should *never* result in missing or bad
            # traces! Keep this for a while until we feel like we've
            # vetted the code well enough.
            missing, bad = register.trace_mismatch(minmax=[0, self.nspat], synced=True)
            if len(missing) != 0 or len(bad) != 0:
                 msgs.error('CODING ERROR: Should never find missing or bad traces in re-fit!')

        # Fill the slit-design and object tables
        self._fill_design_table(register, _design_file)
        self._fill_objects_table(register)

    def _fill_design_table(self, register, design_file):
        """
        Fill :attr:`design` based on the results of the design
        registration.

        Args:
            register (:class:`pypeit.spectrographs.slitmask.SlitRegister`):
                Object holding the result of the registration.
            design_file (:obj:`str`):
                File that provided the slit-mask design data.
        """
        # Index for the slit in the design data
        slit_index = register.match_index[register.match_index % 2 == 0]//2
        # Number of slits
        nslits = len(slit_index)
        # Reference row
        reference_row = self.pca[0].reference_row if self.par['left_right_pca'] \
                            else self.pca.reference_row
        # Instantiate as an empty table
        self.design = EdgeTraceSet.empty_design_table(rows=nslits)
        # Save the fit parameters and the source file as table metadata
        self.design.meta['MASKFILE'] = design_file
        self.design.meta['MASKOFF'] = register.par[0]
        self.design.meta['MASKSCL'] = register.par[1]
        # Fill the columns
        self.design['TRACEID'] = np.arange(nslits, dtype=self.design['TRACEID'].dtype)
        self.design['TRACESROW'] = np.full(nslits, reference_row,
                                           dtype=self.design['TRACESROW'].dtype)
        self.design['TRACELPIX'] = self.spat_fit[reference_row,self.traceid<0].astype(
                                        dtype=self.design['TRACELPIX'].dtype)
        self.design['TRACERPIX'] = self.spat_fit[reference_row,self.traceid>0].astype(
                                        dtype=self.design['TRACERPIX'].dtype)
        self.design['SLITID'] = self.spectrograph.slitmask.slitid[slit_index].astype(
                                        dtype=self.design['SLITID'].dtype)
        self.design['SLITLFOC'] = register.mask_spat[register.match_index][self.traceid<0].astype(
                                        dtype=self.design['SLITLFOC'].dtype)
        self.design['SLITRFOC'] = register.mask_spat[register.match_index][self.traceid>0].astype(
                                        dtype=self.design['SLITRFOC'].dtype)
        if self.spectrograph.slitmask.onsky is not None:
            for i,key in enumerate(['SLITRA', 'SLITDEC', 'SLITLEN', 'SLITWID', 'SLITPA']):
                self.design[key] = self.spectrograph.slitmask.onsky[slit_index,i].astype(
                                        dtype=self.design[key].dtype)
        self.design['ALIGN'] = self.spectrograph.slitmask.alignment_slit[slit_index].astype(
                                        dtype=self.design['ALIGN'].dtype)

    def _fill_objects_table(self, register):
        """
        Fill :attr:`objects` based on the result of the design
        registration.

        Args:
            register (:class:`pypeit.spectrographs.slitmask.SlitRegister`):
                Object holding the result of the registration.
        """
        if self.spectrograph.slitmask.objects is None:
            # No object data available in slit mask design object
            self.objects = None
            return

        # Index for the slit in the design data
        slit_index = register.match_index[register.match_index % 2 == 0]//2
        # The index in the objects table are found by mapping the slit
        # index of each object in the design file to the slit index
        # included in the registration
        obj_index = utils.index_of_x_eq_y(self.spectrograph.slitmask.slitindx, slit_index,
                                          strict=True)
        # Number of objects
        nobj = len(obj_index)
        # Instantiate an empty table
        self.objects = EdgeTraceSet.empty_objects_table(rows=nobj)
        # Fill the columns
        for i,key in enumerate(['SLITID', 'OBJID', 'OBJRA', 'OBJDEC']):
                self.objects[key] = self.spectrograph.slitmask.objects[obj_index,i].astype(
                                        dtype=self.objects[key].dtype)
        # SLITINDX is the index of the slit in the `design` table, not
        # in the original slit-mask design data
        self.objects['SLITINDX'] = utils.index_of_x_eq_y(self.objects['SLITID'],
                                                         self.design['SLITID'], strict=True)

    def slit_spatial_center(self, normalized=True, spec=None, use_center=False, include_box=False):
        """
        Return the spatial coordinate of the center of each slit.

        The slit edges must be left-right synchronized.

        Args:
            normalized (:obj:`bool`, optional):
                Return coordinates normalized by the size of the
                detector.
            spec (:obj:`int`, optional):
                Spectral position (row) at which to return the
                spatial position. If ``None``, set at the central row
                (i.e., ``self.nspat//2``)
            use_center (:obj:`bool`, optional):
                Use the measured centroids to define the slit edges
                even if the slit edges have been otherwise modeled.
            include_box (:obj:`bool`, optional):
                Include box slits in the calculated coordinates.

        Returns:
            `numpy.ma.MaskedArray`_: Spatial coordinates of the slit
            centers in pixels or in fractions of the detector. Masked
            locations are for bad/excluded slits.
        """
        if not self.is_synced:
            msgs.error('EdgeTraceSet must be synced to compute slit centers.')

        # Select the good traces
        gpm = self.good_traces(include_box=include_box)
        good_slit = np.all(gpm.reshape(-1,2), axis=1)

        # TODO: Use reference_row by default? Except that it's only
        # defined if the PCA is defined.
<<<<<<< HEAD
        _spec = self.nspat//2 if spec is None else spec
=======
        _spec = self.nspec//2 if spec is None else spec
>>>>>>> 1b8f4fcf

        # Synced, spatially sorted traces are always ordered in left,
        # right pairs
        trace_cen = self.spat_cen[:,gpm] if self.spat_fit is None or use_center \
                        else self.spat_fit[:,gpm]
        slit_c = np.ma.MaskedArray(np.zeros(self.nslits, dtype=float))
        slit_c[np.logical_not(good_slit)] = np.ma.masked
        slit_c[good_slit] = np.mean(trace_cen[_spec,:].reshape(-1,2), axis=1)
        return slit_c/self.nspat if normalized else slit_c

    def match_order(self):
        """
        Match synchronized slits to the expected echelle orders.

        For non-Echelle spectrographs (selected based on the
        ``pypeline`` attribute of :attr:`spectrograph`), this simply
        returns without doing anything.

        For Echelle spectrographs, this finds the best matching order
        for each left-right trace pair; the traces must have already
        been synchronized into left-right pairs. Currently, this is a
        very simple, non-optimized match:

            - The closest order from
              ``self.spectrograph.order_spat_pos`` is matched to each
              slit.
            - Any slit that is not matched to an order (only if the
              number of slits is larger than the number of expected
              orders) is flagged as ``NOORDER``.
            - If multiple slits are matched to the same order, the
              slit with the smallest on-detector separation is kept
              and the other match is ignored.
            - Any slit matched to an order with a separation above
              the provided tolerance is flagged as ORDERMISMATCH.
            - A warning is issued if the number of valid matches
              is not identical to the number of expected orders
              (``self.spectrograph.norders``). The warning includes
              the list of orders that were not identified.

        The match tolerance is et by the parameter ``order_match``.
        An offset can be applied to improve the match via the
        parameter ``order_offset``; i.e., this should minimize the
        difference between the expected order positions and
        ``self.slit_spatial_center() + self.par['order_offset']``.
        Both ``order_match`` and ``order_offset`` are given in
        fractions of the detector size along the spatial axis.

        The result of this method is to instantiate :attr:`orderid`.

        Raises:
            PypeItError:
                Raised if the number of orders or their spatial
                locations are not defined for an Echelle
                spectrograph.
        """
        if self.spectrograph.pypeline != 'Echelle':
            return

        if self.spectrograph.norders is None:
            msgs.error('Coding error: norders not defined for {0}!'.format(
                        self.spectrograph.__class__.__name__))
        if self.spectrograph.orders is None:
            msgs.error('Coding error: orders not defined for {0}!'.format(
                        self.spectrograph.__class__.__name__))
        if self.spectrograph.order_spat_pos is None:
            msgs.error('Coding error: order_spat_pos not defined for {0}!'.format(
                       self.spectrograph.__class__.__name__))

        offset = self.par['order_offset']
        if offset is None:
            offset = 0.0

        # This requires the slits to be synced! Masked elements in
        # slit_cen are for bad slits.
        slit_cen = self.slit_spatial_center()

        # Calculate the separation between the order and every
        sep = self.spectrograph.order_spat_pos[:,None] - slit_cen[None,:] - offset
        # Find the smallest offset for each order
        slit_indx = np.ma.MaskedArray(np.ma.argmin(np.absolute(sep), axis=1))

        # Minimum separation between the order and its matching slit;
        # keep the signed value for reporting, but used the absolute
        # value of the difference for vetting below.
        sep = sep[(np.arange(self.spectrograph.norders),slit_indx)]
        min_sep = np.absolute(sep)

        # Report
        msgs.info('Before vetting, the echelle order, matching left-right trace pair, and '
                  'matching separation are:')
        msgs.info(' {0:>6} {1:>4} {2:>6}'.format('ORDER', 'PAIR', 'SEP'))
        msgs.info(' {0} {1} {2}'.format('-'*6, '-'*4, '-'*6))
        for i in range(self.spectrograph.norders):
            msgs.info(' {0:>6} {1:>4} {2:6.3f}'.format(self.spectrograph.orders[i], i+1, sep[i]))
        msgs.info(' {0} {1} {2}'.format('-'*6, '-'*4, '-'*6))

        # Single slit matched to multiple orders
        uniq, cnts = np.unique(slit_indx.compressed(), return_counts=True)
        for u in uniq[cnts > 1]:
            indx = slit_indx == u
            # Keep the one with the smallest separation
            indx[np.argmin(min_sep[indx]) + np.where(indx)[0][1:]] = False
            # Disassociate the other order from any slit
            slit_indx[np.logical_not(indx) & (slit_indx == u)] = np.ma.masked

        # Flag and remove orders separated by more than the provided
        # threshold
        if self.par['order_match'] is not None:
            indx = (min_sep > self.par['order_match']) \
                        & np.logical_not(np.ma.getmaskarray(min_sep))
            if np.any(indx):
                # Flag the associated traces
                _indx = np.isin(np.absolute(self.traceid), (slit_indx[indx]).compressed()+1)
                self.spat_msk[:,_indx] = self.bitmask.turn_on(self.spat_msk[:,_indx],
                                                              'ORDERMISMATCH')
                # Disassociate these orders from any slit
                slit_indx[indx] = np.ma.masked

        # Unmatched slits
        indx = np.logical_not(np.isin(np.arange(self.nslits), slit_indx.compressed()))
        if np.any(indx):
            # This works because the traceids are sorted and synced
            indx = np.repeat(indx, 2)
            self.spat_msk[:,indx] = self.bitmask.turn_on(self.spat_msk[:,indx], 'NOORDER')

        # Warning that there are missing orders
        missed_order = np.ma.getmaskarray(slit_indx)
        if np.any(missed_order):
            msgs.warn('Did not find all orders!  Missing orders: {0}'.format(
                        ', '.join(self.spectrograph.orders[missed_order].astype(str))))

        # Instantiate the order ID; 0 means the order is unassigned
        self.orderid = np.zeros(self.nslits*2, dtype=int)
        found_orders = self.spectrograph.orders[np.logical_not(missed_order)]
        nfound = len(found_orders)
        indx = (2*slit_indx.compressed()[:,None] + np.tile(np.array([0,1]), (nfound,1))).ravel()
        self.orderid[indx] = (np.array([-1,1])[None,:]*found_orders[:,None]).ravel()

    def get_slits(self):
        """
        Use the data to instatiate the relevant
        :class:`~pypeit.slittrace.SlitTraceSet` object.

        The traced edges must have first been organized into slits;
        see :func:`sync`.

        The method automatically calls :func:`match_order` and will
        only include the "slits" that have been correctly matched to
        known orders.
        
        The :class:`~pypeit.slittrace.SlitTraceSet` object will use
        the same :attr:`master_key`, :attr:`master_dir`, and
        :attr:`reuse_masters` as this parent :class:`EdgeTraceSet`
        object.

        Returns:
            :class:`~pypeit.slittrace.SlitTraceSet`: Object holding
            the slit traces.
        """
        if not self.is_synced:
            msgs.error('Edges must be synced to construct SlitTraceSet object.')

        # For echelle spectrographs, match the left-right trace pairs
        # to echelle orders
        self.match_order()

        # Select the good traces, including only those correctly
        # matched to echelle orders for echelle spectrographs and
        # including any box slits for multi-slit observations
        gpm = self.good_traces(include_box=True, good_orders=True)
        gpm = self.synced_selection(gpm, mode='neither')

        # Initialize SlitTrace mask
        slit_bitmask = slittrace.SlitTraceBitMask()
        nslit = int(np.sum(gpm)) // 2
        slit_msk = np.zeros(nslit, dtype=slit_bitmask.minimum_dtype())
        # Loop on left edges
        for sidx, eidx in enumerate(np.where(gpm & self.is_left)[0]):
            # Loop on SlitTrace mask keys
            for key in slit_bitmask.keys():
                if key in self.bitmask.keys() and np.all(self.bitmask.flagged(
                        self.spat_msk[:, eidx], flag=key)):
                    slit_msk[sidx] = slit_bitmask.turn_on(slit_msk[sidx], key)

        # Parse the data for the SlitTraceSet
        left = self.spat_fit[:,gpm & self.is_left]
        right = self.spat_fit[:,gpm & self.is_right]
        binspec, binspat = parse.parse_binning(self.binning)
        ech_order = None if self.orderid is None else self.orderid[gpm][1::2]
        if self.spectrograph.spec_min_max is None or ech_order is None:
            specmin = np.asarray([-np.inf]*nslit)
            specmax = np.asarray([np.inf]*nslit)
        else:
            specmin, specmax = self.spectrograph.spec_min_max
            indx = utils.index_of_x_eq_y(self.spectrograph.orders, ech_order)
            specmin = specmin[indx]/binspec
            specmax = specmax[indx]/binspec

        # Instantiate and return
        return slittrace.SlitTraceSet(left, right, self.spectrograph.pypeline, nspat=self.nspat,
                                      PYP_SPEC=self.spectrograph.spectrograph, specmin=specmin,
                                      specmax=specmax, binspec=binspec, binspat=binspat,
                                      pad=self.par['pad'], mask_init=slit_msk, ech_order=ech_order)

<|MERGE_RESOLUTION|>--- conflicted
+++ resolved
@@ -693,12 +693,7 @@
         # Perform the initial edge detection and trace identification
         self.initial_trace(bpm=bpm, save=False)
         if show_stages:
-<<<<<<< HEAD
-            self.show(thin=10, include_img=True, idlabel=True,
-                      title='Initial identification and tracing of slit edges')
-=======
             self.show(title='Initial identification and tracing of slit edges')
->>>>>>> 1b8f4fcf
 
         # Initial trace can result in no edges found
         if not self.is_empty:
@@ -706,12 +701,7 @@
             # features in the Sobel-filtered image.
             self.centroid_refine()
             if show_stages:
-<<<<<<< HEAD
-                self.show(thin=10, include_img=True, idlabel=True,
-                          title='Refinement of edge locations')
-=======
                 self.show(title='Refinement of edge locations')
->>>>>>> 1b8f4fcf
 
         # Initial trace can result in no edges found, or centroid
         # refinement could have removed all traces (via `check_traces`)
@@ -723,12 +713,7 @@
             # of the same slit edge
             self.merge_traces(debug=debug)
             if show_stages:
-<<<<<<< HEAD
-                self.show(thin=10, include_img=True, idlabel=True,
-                          title='Polynomial fit to the edge locations')
-=======
                 self.show(title='Polynomial fit to the edge locations')
->>>>>>> 1b8f4fcf
 
         # Check if the PCA decomposition is possible; this should catch
         # long slits
@@ -737,12 +722,7 @@
             # functional forms
             self.pca_refine(debug=debug)
             if show_stages:
-<<<<<<< HEAD
-                self.show(thin=10, include_img=True, idlabel=True,
-                          title='PCA refinement of the trace models')
-=======
                 self.show(title='PCA refinement of the trace models')
->>>>>>> 1b8f4fcf
 
             # Use the results of the PCA decomposition to rectify and
             # detect peaks/troughs in the spectrally collapsed
@@ -750,12 +730,7 @@
             # refine the edge traces
             self.peak_refine(rebuild_pca=True, debug=debug)
             if show_stages:
-<<<<<<< HEAD
-                self.show(thin=10, include_img=True, idlabel=True,
-                          title='Result after re-identifying slit edges from a spectrally '
-=======
                 self.show(title='Result after re-identifying slit edges from a spectrally '
->>>>>>> 1b8f4fcf
                                 'collapsed image.')
 
         elif self.par['sync_predict'] == 'pca':
@@ -785,12 +760,7 @@
         # Left-right synchronize the traces
         self.sync()
         if show_stages:
-<<<<<<< HEAD
-            self.show(thin=10, include_img=True, idlabel=True,
-                      title='After synchronizing left-right traces into slits')
-=======
             self.show(title='After synchronizing left-right traces into slits')
->>>>>>> 1b8f4fcf
 
         # First manually remove some traces, just in case a user
         # wishes to manually place a trace nearby a trace that
@@ -812,12 +782,7 @@
                 ad_rm = True
                 self.add_user_traces(add_user_slits)
         if show_stages and ad_rm:
-<<<<<<< HEAD
-            self.show(thin=10, include_img=True, idlabel=True,
-                      title='After user-dictated adding/removing slits')
-=======
             self.show(title='After user-dictated adding/removing slits')
->>>>>>> 1b8f4fcf
 
         # TODO: Add a parameter and an if statement that will allow for
         # this.
@@ -1386,13 +1351,8 @@
                                                     for b in np.unique(self.spat_msk)])).tolist()
 
     # TODO: Break the ginga commands out into a separate method?
-<<<<<<< HEAD
-    def show(self, include_error=False, thin=1, in_ginga=False, include_img=False,
-             include_sobel=False, img_buffer=100, flag=None, idlabel=False, slits=None,
-=======
     def show(self, include_error=False, thin=10, in_ginga=False, include_img=True,
              include_sobel=False, img_buffer=100, flag=None, idlabel=True, slits=None,
->>>>>>> 1b8f4fcf
              original=False, title=None):
         """
         Show a scatter plot of the current trace data and fit, if
@@ -2023,14 +1983,11 @@
             `numpy.ndarray`_: Boolean array with shape :math:`(N_{\rm
             spec}, N_{\rm trace})` selecting pixels that are (True)
             or are not (False) "off" the detector.
-<<<<<<< HEAD
-=======
 
         Raises:
             PypeItError:
                 Raised if ``cen`` is not provided and
                 :attr:`spat_cen` is None.
->>>>>>> 1b8f4fcf
         """
         buff = 0 if self.par['det_buffer'] is None else self.par['det_buffer']
         if buff < 0:
@@ -2040,11 +1997,7 @@
         if cen is None:
             cen = self.spat_cen
         if cen is None:
-<<<<<<< HEAD
-            raise ValueError('No trace locations!')
-=======
             msgs.error('No trace locations!')
->>>>>>> 1b8f4fcf
         return (cen < buff) | (cen > self.nspat - buff)
 
     def check_traces(self, cen=None, msk=None, subset=None, min_spatial=None, max_spatial=None,
@@ -2359,16 +2312,6 @@
     @property
     def is_synced(self):
         """
-<<<<<<< HEAD
-        Return flag that left-right traces are synchronized into
-        slits.
-        """
-        if self.is_empty:
-            return False
-        # Do it
-        gpm = self.good_traces(include_box=True)
-        side = np.clip(self.traceid[gpm], -1, 1)
-=======
         Boolean that left-right traces are synchronized into slits.
 
         For this to be true:
@@ -2386,7 +2329,6 @@
         if not np.all(self.good_traces(include_box=True)):
             return False
         side = np.clip(self.traceid, -1, 1)
->>>>>>> 1b8f4fcf
         if len(side) == 0:
             return False
         return side[0] == -1 and side.size % 2 == 0 and np.all(side[1:] + side[:-1] == 0)
@@ -2599,10 +2541,6 @@
                     return self._masked_single_slit(trace_cen)
                 msgs.warn('All slits are too short!')
             if np.any(indx):
-<<<<<<< HEAD
-                new_masks = True
-=======
->>>>>>> 1b8f4fcf
                 msgs.info('Identifying/Rejecting {0} slits as box slits.'.format(np.sum(indx)))
                 self.spat_msk[:,indx] = self.bitmask.turn_on(self.spat_msk[:,indx], 'BOXSLIT')
 
@@ -2616,21 +2554,6 @@
                 self.spat_msk[:,indx] = self.bitmask.turn_on(self.spat_msk[:,indx], 'ABNORMALSLIT')
 
         # TODO: Check that slit edges meet a minimum slit gap?
-<<<<<<< HEAD
-        if self.par['sync_clip']:
-            # Remove traces that have been fully flagged as bad,
-            # excluding those that are inserted or have been identified
-            # as a box slit.
-            rmtrace = self.fully_masked_traces(flag=self.bitmask.bad_flags,
-                                               exclude=self.bitmask.exclude_flags)
-            self.remove_traces(rmtrace, rebuild_pca=rebuild_pca, sync_rm='both')
-            if self.is_empty:
-                msgs.warn('Assuming a single long-slit and continuing.')
-                self.bound_detector()
-        elif new_masks:
-            # Reset the PCA if new masks are applied
-            self._reset_pca(rebuild_pca and self.pca is not None and self.can_pca())
-=======
 
         # Find all traces to remove
         rmtrace = self.fully_masked_traces(flag=self.bitmask.bad_flags, exclude=self.bitmask.exclude_flags)
@@ -2641,7 +2564,6 @@
         if self.is_empty:
             msgs.warn('Assuming a single long-slit and continuing.')
             self.bound_detector()
->>>>>>> 1b8f4fcf
 
     def rm_user_traces(self, rm_traces):
         """
@@ -2692,10 +2614,6 @@
         r"""
         Remove a set of traces.
 
-<<<<<<< HEAD
-        This method directly alters the attributes of this object
-        containing the trace data.
-=======
         This method directly alters the attributes containing the
         trace data.
 
@@ -2707,7 +2625,6 @@
             traces in a pair if either are selected, run::
 
                 edges.remove_traces(edges.synced_selection(indx, mode='both'))
->>>>>>> 1b8f4fcf
 
         Args:
             indx (array-like):
@@ -2719,34 +2636,13 @@
             rebuild_pca (:obj:`bool`, optional):
                 If the pca exists, rebuild it using the new traces
                 and the previous parameter set.
-<<<<<<< HEAD
-            sync_rm (:obj:`str`, optional):
-                The mode to use when updating traces to remove based
-                on their synchronization status. See
-                :func:`synced_selection`. For example, the following
-                two statements produce identical results::
-
-                    edges.remove_traces(indx, sync_rm='both')
-
-                or::
-
-                    edges.remove_traces(edges.synced_selection(indx, mode='both'))
-
-=======
->>>>>>> 1b8f4fcf
         """
         # Make sure there are traces to remove
         if not np.any(indx):
             msgs.warn('No trace to remove.')
             return
 
-<<<<<<< HEAD
-        # Synchronize the trace selection
-        _indx = self.synced_selection(np.atleast_1d(indx), mode=sync_rm)
-        if np.all(_indx):
-=======
         if np.all(indx):
->>>>>>> 1b8f4fcf
             msgs.warn('All traces removed!')
             self._reinit_trace_data()
             return
@@ -2770,11 +2666,7 @@
         # Reset the PCA
         self._reset_pca(rebuild_pca and self.pca is not None and self.can_pca())
 
-<<<<<<< HEAD
-    def synced_selection(self, indx, mode='ignore'):
-=======
     def synced_selection(self, indx, mode='ignore', assume_synced=False):
->>>>>>> 1b8f4fcf
         r"""
         Coordinate selection of traces based on their synchronization
         status.
@@ -2796,8 +2688,6 @@
                       selected, select both.
                     - ``'neither'``: If only one of the traces in a
                       pair is selected, *deselect* both.
-<<<<<<< HEAD
-=======
             assume_synced (:obj:`bool`, optional):
                 Assume the set of traces is synced when identifying
                 which traces to select/de-select if mode is either
@@ -2805,20 +2695,14 @@
                 the sync status of the traces and will fault if the
                 number of traces is not even. If False, the sync
                 status is checked using :func:`is_synced`.
->>>>>>> 1b8f4fcf
 
         Raises:
             PypeItError:
                 Raised if the input ``indx`` doesn't have the correct
                 length, if mode is *not* ``'ignore'`` and the edges
-<<<<<<< HEAD
-                have not been left-right synchronized, or if the
-                provided ``mode`` is not valid.
-=======
                 have not been left-right synchronized and
                 ``assume_synced`` is False, or if the provided
                 ``mode`` is not valid.
->>>>>>> 1b8f4fcf
 
         Returns:
             `numpy.ndarray`_: The updated boolean vector selecting
@@ -2831,30 +2715,19 @@
         if indx.size != self.ntrace:
             msgs.error('Boolean array selecting traces to remove has incorrect length.')
 
-<<<<<<< HEAD
-        if not self.is_synced:
-            msgs.error('To synchronize the trace selection, the traces must first have been '
-                       'synchronized into left-right pairs; run sync().')
-=======
         if not assume_synced and not self.is_synced:
             msgs.error('To synchronize the trace selection, it is expected that the traces have '
                        'been left-right synchronized.  Either run sync() to sychronize, ignore '
                        'the synchronization (which may raise an exception) by setting '
                        'assumed_synced=True.')
->>>>>>> 1b8f4fcf
         if mode == 'both':
             return np.repeat(np.any(indx.reshape(-1,2), axis=1), 2)
         elif mode == 'neither':
             return np.repeat(np.all(indx.reshape(-1,2), axis=1), 2)
         msgs.error('Unknown synchronized trace selection mode: {0}'.format(mode))
 
-<<<<<<< HEAD
-    # TODO: Need to return to this
-    def clean_traces(self, sync_rm='ignore', force_flag=None):
-=======
     def clean_traces(self, force_flag=None, rebuild_pca=True, sync_mode='ignore',
                      assume_synced=False):
->>>>>>> 1b8f4fcf
         """
         Remove any traces that are fully masked as bad.
 
@@ -2892,9 +2765,6 @@
             return
 
         # Traces to remove
-#        rmtrace = self.fully_masked_traces(flag=self.bitmask.bad_flags,
-#                                           exclude=self.bitmask.insert_flags
-#                                                    + self.bitmask.exclude_flags)
         rmtrace = self.fully_masked_traces(flag=self.bitmask.bad_flags,
                                            exclude=self.bitmask.exclude_flags)
         if force_flag is not None:
@@ -4664,11 +4534,7 @@
 
         # TODO: Use reference_row by default? Except that it's only
         # defined if the PCA is defined.
-<<<<<<< HEAD
-        _spec = self.nspat//2 if spec is None else spec
-=======
         _spec = self.nspec//2 if spec is None else spec
->>>>>>> 1b8f4fcf
 
         # Synced, spatially sorted traces are always ordered in left,
         # right pairs
