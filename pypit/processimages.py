--- conflicted
+++ resolved
@@ -75,11 +75,7 @@
     oscansec : list
     """
     def __init__(self, file_list, spectrograph=None, settings=None, det=1, user_settings=None,
-<<<<<<< HEAD
                  datasec_img=None, bpm=None):
-=======
-                 datasec_img=None):
->>>>>>> b93d3fe0
 
         # Required parameters
         if not isinstance(file_list, list):
@@ -89,11 +85,8 @@
         # Optional
         self.det = det
         self.datasec_img = datasec_img
-<<<<<<< HEAD
         self.bpm = bpm
 
-=======
->>>>>>> b93d3fe0
         if settings is None:
             self.settings = default_settings()
         else:
@@ -314,7 +307,6 @@
         self.steps.append(inspect.stack()[0][3])
         return self.stack
 
-<<<<<<< HEAD
     def build_crmask(self, varframe=None):
         self.crmask = arprocimg.lacosmic(self.det, self.stack, self.settings['detector'],
                                     grow=1.5, varframe=varframe)
@@ -339,9 +331,6 @@
     def process(self, bias_subtract=None, apply_gain=False,
                 trim=True, overwrite=False,
                 pixel_flat=None, slitprof=None):
-=======
-    def process(self, bias_subtract=None, apply_gain=False, trim=True, overwrite=False):
->>>>>>> b93d3fe0
         """
         Process the images from loading to combining
 
@@ -383,20 +372,10 @@
             for kk,image in enumerate(self.raw_images):
                 self.proc_images[:,:,kk] = image
         # Combine
-<<<<<<< HEAD
         if self.proc_images.shape[2] == 1:  # Nothing to combine
             self.stack = self.proc_images[:,:,0]
         else:
             self.stack = self.combine()
-=======
-        self.stack = self.combine()
-
-        # Apply gain?
-        if apply_gain:
-            self.apply_gain(self.datasec_img)
-
-        return self.stack.copy()
->>>>>>> b93d3fe0
 
         # Apply gain?
         if apply_gain:
