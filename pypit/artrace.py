--- conflicted
+++ resolved
@@ -1394,13 +1394,6 @@
             edgearr = np.copy(nedgear)
 
     # Assign a number to each of the edges
-    msgs.info("Matching slit edges")
-<<<<<<< HEAD
-#    from IPython import embed
-#    embed()
-    lcnt, rcnt = arcytrace.match_edges(edgearr, ednum)
-=======
-
 #    _edgearr = edgearr.copy()
 #    t = time.clock()
 #    _lcnt, _rcnt = arcytrace.match_edges(_edgearr, ednum)
@@ -1420,7 +1413,6 @@
 #    assert np.sum(__edgearr != _edgearr) == 0, 'Difference between old and new match_edges, edgearr'
     edgearr = __edgearr
 
->>>>>>> d02dd1fc
     if lcnt >= ednum or rcnt >= ednum:
         msgs.error("Found more edges than allowed by ednum. Set ednum to a larger number.")
     if lcnt == 1:
@@ -1635,11 +1627,6 @@
         #msgs.info("Ignoring any slit that spans < {0:3.2f}x{1:d} pixels on the detector".format(settings.argflag['trace']['slits']['fracignore'], int(edgearr.shape[0]*binby)))
         msgs.info("Ignoring any slit that spans < {0:3.2f}x{1:d} pixels on the detector".format(settings.argflag['trace']['slits']['fracignore'], int(edgearr.shape[0])))
         fracpix = int(settings.argflag['trace']['slits']['fracignore']*edgearr.shape[0])
-<<<<<<< HEAD
-        #debugger.set_trace()
-        lnc, lxc, rnc, rxc, ldarr, rdarr = arcytrace.ignore_orders(edgearr, fracpix, lmin, lmax, rmin, rmax)
-=======
-
 #        print('calling ignore_orders')
 #        t = time.clock()
 #        _edgearr = edgearr.copy()
@@ -1660,7 +1647,6 @@
 
         edgearr = __edgearr
 
->>>>>>> d02dd1fc
         lmin += lnc
         rmin += rnc
         lmax -= lxc
