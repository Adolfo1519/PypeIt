--- conflicted
+++ resolved
@@ -185,18 +185,11 @@
     if pypitdir is None:
         pypitdir = __file__[0:__file__.rfind('/')]
     slf._argflag['run']['pypitdir'] = pypitdir
-<<<<<<< HEAD
-    """
-    slf = type('Dummy', (object,), {"_argflag": {}, "_spect": {}})
-    slf._argflag['run'] = {}
-=======
     slf._argflag['run']['spectrograph'] = 'dummy'
->>>>>>> b0294008
     #
     slf._spect['mosaic'] = {}
     slf._spect['det'] = [{'binning':'1x1'}]
     #
-    """
     return slf
 
 
