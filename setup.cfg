--- conflicted
+++ resolved
@@ -34,11 +34,7 @@
 include_package_data = True
 install_requires =
     numpy>=1.23
-<<<<<<< HEAD
-    astropy>=5.2.1
-=======
     astropy>=6.0
->>>>>>> 1eec75f7
     extension-helpers>=0.1
     packaging>=0.19
     scipy>=1.7
@@ -49,11 +45,7 @@
     configobj>=5.0.6
     scikit-learn>=1.0
     IPython>=7.10.0
-<<<<<<< HEAD
-    ginga>=4.1.1
-=======
     ginga>=5.0.1
->>>>>>> 1eec75f7
     linetools>=0.3.1
     qtpy>=2.0.1
     pygithub
@@ -88,26 +80,17 @@
 dev =
     # scikit-image
     scikit-image
-<<<<<<< HEAD
-    specutils>=1.13
-=======
     # specutils
     specutils>=1.13
     # test
->>>>>>> 1eec75f7
     pytest>=6.0.0
     pytest-astropy
     tox
     pytest-cov
     coverage
-<<<<<<< HEAD
-    sphinx<7,>=1.6
-    docutils>0.2
-=======
     # docs
     sphinx>=1.6,<8
     docutils<0.21
->>>>>>> 1eec75f7
     sphinx-automodapi
     sphinx_rtd_theme==2.0.0
     # dev-suite
