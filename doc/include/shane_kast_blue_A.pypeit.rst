--- conflicted
+++ resolved
@@ -1,11 +1,7 @@
 .. code-block:: console
 
     # Auto-generated PypeIt input file using PypeIt version: 1.12.2.dev137+g95b15695a
-<<<<<<< HEAD
-    # UTC 2023-03-28T18:07:46.830
-=======
     # UTC 2023-03-28T18:23:15.069
->>>>>>> bea95395
     
     # User-defined execution parameters
     [rdx]
