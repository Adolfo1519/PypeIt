.. code-block:: console

    $ pypeit_obslog -h
    usage: pypeit_obslog [-h] [-r ROOT] [-k] [-c COLUMNS] [-b] [-t BAD_TYPES] [-g]
                         [-i] [-s SORT] [-e EXTENSION] [-d OUTPUT_PATH] [-o]
                         [-f FILE]
                         spec
    
    Construct an observing log for a set of files from the provided spectrograph
    using PypeItMetaData.
    
    positional arguments:
      spec                  A valid spectrograph identifier: bok_bc,
                            gemini_flamingos1, gemini_flamingos2,
                            gemini_gmos_north_e2v, gemini_gmos_north_ham,
                            gemini_gmos_north_ham_ns, gemini_gmos_south_ham,
                            gemini_gnirs, gtc_osiris, keck_deimos, keck_hires_red,
                            keck_kcwi, keck_lris_blue, keck_lris_blue_orig,
                            keck_lris_red, keck_lris_red_mark4, keck_lris_red_orig,
                            keck_mosfire, keck_nires, keck_nirspec_low, lbt_luci1,
                            lbt_luci2, lbt_mods1b, lbt_mods1r, lbt_mods2b,
                            lbt_mods2r, ldt_deveny, magellan_fire,
                            magellan_fire_long, magellan_mage, mdm_osmos_mdm4k,
                            mmt_binospec, mmt_bluechannel, mmt_mmirs, not_alfosc,
                            ntt_efosc2, p200_dbsp_blue, p200_dbsp_red, p200_tspec,
                            shane_kast_blue, shane_kast_red, shane_kast_red_ret,
                            soar_goodman_red, tng_dolores, vlt_fors2, vlt_sinfoni,
                            vlt_xshooter_nir, vlt_xshooter_uvb, vlt_xshooter_vis,
                            wht_isis_blue, wht_isis_red
    
    optional arguments:
      -h, --help            show this help message and exit
      -r ROOT, --root ROOT  Root to search for data files. You can provide the top-
                            level directory (e.g., /data/Kast) or the search string
                            up through the wildcard (.e.g, /data/Kast/b). Use the
                            --extension option to set the types of files to search
                            for. Default is the current working directory. (default:
<<<<<<< HEAD
                            /Users/suksientie/Codes/PypeIt/doc)
=======
                            /Users/westfall/Work/packages/pypeit/doc)
>>>>>>> 960c1b90
      -k, --keys            Do not produce the log; simply list the pypeit-specific
                            metadata keys available for this spectrograph and their
                            associated header cards. Metadata keys with header cards
                            that are None have no simple mapping between keyword and
                            header card. (default: False)
      -c COLUMNS, --columns COLUMNS
                            A comma-separated list of columns to include in the
                            output table. Each column must be a valid pypeit
                            metadata keyword specific to this spectrograph (run
                            pypeit_obslog with the -k argument to see the valid
                            list). Additional valid keywords are directory,
                            filename, frametype, framebit, setup, calib, and
                            calibbit. If 'all', all columns collected for the pypeit
                            metadata table are included. If 'pypeit', the columns
                            are the same as those included in the pypeit file.
                            (default: pypeit)
      -b, --bad_frames      Clean the output of bad frames that cannot be reduced by
                            pypeit. (default: False)
      -t BAD_TYPES, --bad_types BAD_TYPES
                            Dictates how frames that could not be given a valid type
                            should be treated. Options are: "keep" to include them
                            in the output, "rm" to remove them from the output,
                            "only" to only include the frames with unknown types in
                            the output (i.e, the frames with determined types are
                            excluded). (default: keep)
      -g, --groupings       Use this option to only determine the frame type. By
                            default, the script groups frames into expected
                            configuration and calibration groups, and it adds the
                            default combination groups. (default: True)
      -i, --interact        Once the metadata table is created, start an embedded
                            IPython session that you can use to interact with the
                            table (an Astropy.Table called fitstbl) directly.
                            (default: False)
      -s SORT, --sort SORT  Metadata keyword (pypeit-specific) to use to sort the
                            output table. (default: mjd)
      -e EXTENSION, --extension EXTENSION
                            File extension; compression indicators (e.g. .gz) not
                            required. (default: .fits)
      -d OUTPUT_PATH, --output_path OUTPUT_PATH
                            Path to top-level output directory. (default:
<<<<<<< HEAD
                            /Users/suksientie/Codes/PypeIt/doc)
=======
                            /Users/westfall/Work/packages/pypeit/doc)
>>>>>>> 960c1b90
      -o, --overwrite       Overwrite any existing files/directories (default:
                            False)
      -f FILE, --file FILE  Name for the ascii output file. Any leading directory
                            path is stripped; use -d to set the output directory. If
                            None, the table is just printed to stdout. If set to
                            'default', the file is set to [spectrograph].obslog.
                            Note the file will *not* be written if you also include
                            the -i option to embed and interact with the table (you
                            can write the table using the astropy.table.Table.write
                            method in the embedded IPython session). The table is
                            always written in ascii format using
                            format=ascii.fixed_with for the call to
                            Astropy.table.Table.write . (default: None)
    <|MERGE_RESOLUTION|>--- conflicted
+++ resolved
@@ -16,13 +16,13 @@
                             gemini_gmos_north_ham_ns, gemini_gmos_south_ham,
                             gemini_gnirs, gtc_osiris, keck_deimos, keck_hires_red,
                             keck_kcwi, keck_lris_blue, keck_lris_blue_orig,
-                            keck_lris_red, keck_lris_red_mark4, keck_lris_red_orig,
-                            keck_mosfire, keck_nires, keck_nirspec_low, lbt_luci1,
-                            lbt_luci2, lbt_mods1b, lbt_mods1r, lbt_mods2b,
-                            lbt_mods2r, ldt_deveny, magellan_fire,
-                            magellan_fire_long, magellan_mage, mdm_osmos_mdm4k,
-                            mmt_binospec, mmt_bluechannel, mmt_mmirs, not_alfosc,
-                            ntt_efosc2, p200_dbsp_blue, p200_dbsp_red, p200_tspec,
+                            keck_lris_red, keck_lris_red_orig, keck_mosfire,
+                            keck_nires, keck_nirspec_low, lbt_luci1, lbt_luci2,
+                            lbt_mods1b, lbt_mods1r, lbt_mods2b, lbt_mods2r,
+                            ldt_deveny, magellan_fire, magellan_fire_long,
+                            magellan_mage, mdm_osmos_mdm4k, mmt_binospec,
+                            mmt_bluechannel, mmt_mmirs, not_alfosc, ntt_efosc2,
+                            p200_dbsp_blue, p200_dbsp_red, p200_tspec,
                             shane_kast_blue, shane_kast_red, shane_kast_red_ret,
                             soar_goodman_red, tng_dolores, vlt_fors2, vlt_sinfoni,
                             vlt_xshooter_nir, vlt_xshooter_uvb, vlt_xshooter_vis,
@@ -35,11 +35,7 @@
                             up through the wildcard (.e.g, /data/Kast/b). Use the
                             --extension option to set the types of files to search
                             for. Default is the current working directory. (default:
-<<<<<<< HEAD
-                            /Users/suksientie/Codes/PypeIt/doc)
-=======
-                            /Users/westfall/Work/packages/pypeit/doc)
->>>>>>> 960c1b90
+                            /Users/dpelliccia/PypeIt/PypeIt/doc)
       -k, --keys            Do not produce the log; simply list the pypeit-specific
                             metadata keys available for this spectrograph and their
                             associated header cards. Metadata keys with header cards
@@ -80,11 +76,7 @@
                             required. (default: .fits)
       -d OUTPUT_PATH, --output_path OUTPUT_PATH
                             Path to top-level output directory. (default:
-<<<<<<< HEAD
-                            /Users/suksientie/Codes/PypeIt/doc)
-=======
-                            /Users/westfall/Work/packages/pypeit/doc)
->>>>>>> 960c1b90
+                            /Users/dpelliccia/PypeIt/PypeIt/doc)
       -o, --overwrite       Overwrite any existing files/directories (default:
                             False)
       -f FILE, --file FILE  Name for the ascii output file. Any leading directory
