--- conflicted
+++ resolved
@@ -2,13 +2,8 @@
 
     $ pypeit_identify -h
     usage: pypeit_identify [-h] [--lamps LAMPS] [-s] [--wmin WMIN] [--wmax WMAX]
-<<<<<<< HEAD
-                           [--slit SLIT] [--det DET] [--rmstol RMSTOL] [--fwhm FWHM]
-                           [--pixtol PIXTOL] [--test] [--force_save]
-=======
                            [--slit SLIT] [--det DET] [--rmstol RMSTOL]
                            [--fwhm FWHM] [--pixtol PIXTOL] [--test] [--force_save]
->>>>>>> be81c037
                            arc_file slits_file
     
     Launch PypeIt identify tool, display extracted MasterArc, and load linelist.Run
